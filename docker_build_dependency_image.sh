--- conflicted
+++ resolved
@@ -64,9 +64,6 @@
     fi
     docker build --no-cache --network host --build-arg MODE=${MODE} --build-arg JAX_VERSION=$JAX_VERSION --build-arg DEVICE=$DEVICE --build-arg BASEIMAGE=$BASEIMAGE -f ./maxtext_gpu_dependencies.Dockerfile -t ${LOCAL_IMAGE_NAME} .
   else
-<<<<<<< HEAD
-    docker build --no-cache --network host --build-arg MODE=${MODE} --build-arg JAX_VERSION=$JAX_VERSION --build-arg LIBTPU_GCS_PATH=$LIBTPU_GCS_PATH --build-arg DEVICE=$DEVICE -f ./maxtext_dependencies.Dockerfile -t ${LOCAL_IMAGE_NAME} .
-=======
     if [[ ${MODE} == "stable_stack" ]]; then
       if [[ ! -v BASEIMAGE ]]; then
         echo "Erroring out because BASEIMAGE is unset, please set it!"
@@ -87,7 +84,6 @@
     else
       docker build --network host --build-arg MODE=${MODE} --build-arg JAX_VERSION=$JAX_VERSION --build-arg LIBTPU_GCS_PATH=$LIBTPU_GCS_PATH --build-arg DEVICE=$DEVICE -f ./maxtext_dependencies.Dockerfile -t ${LOCAL_IMAGE_NAME} .
     fi
->>>>>>> c9e7eb21
   fi
 else
   docker build --no-cache --network host --build-arg MODE=${MODE} --build-arg JAX_VERSION=$JAX_VERSION --build-arg LIBTPU_GCS_PATH=$LIBTPU_GCS_PATH -f ./maxtext_dependencies.Dockerfile -t ${LOCAL_IMAGE_NAME} .
