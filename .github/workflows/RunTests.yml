--- conflicted
+++ resolved
@@ -47,194 +47,7 @@
       - name: Check out repository code
         uses: actions/checkout@v5
 
-<<<<<<< HEAD
       # Performs a clean installation of all dependencies in the `package.json` file
       # For more information, see https://docs.npmjs.com/cli/ci.html
       - name: Sleep
         run: sleep 100000
-=======
-  tpu_image:
-    needs: prelim
-    uses: ./.github/workflows/build_upload_internal.yml
-    with:
-      device_type: tpu
-      device_name: v4-8
-      cloud_runner: linux-x86-n2-16-buildkit
-      build_mode: jax_ai_image
-      base_image: us-docker.pkg.dev/tpu-prod-env-multipod/jax-stable-stack/candidate/tpu:latest
-
-  gpu_image:
-    needs: prelim
-    uses: ./.github/workflows/build_upload_internal.yml
-    with:
-      device_type: gpu
-      device_name: a100-40gb-4
-      cloud_runner: linux-x86-n2-16-buildkit
-      build_mode: jax_ai_image
-      base_image: us-docker.pkg.dev/tpu-prod-env-multipod/jax-stable-stack/candidate/gpu:latest
-
-  cpu_unit_tests:
-    needs: tpu_image
-    uses: ./.github/workflows/run_tests_internal.yml
-    with:
-      device_type: cpu
-      device_name: X64
-      cloud_runner: linux-x86-n2-16
-      image_type: tpu
-      pytest_marker: 'cpu_only'
-      xla_python_client_mem_fraction: 0.75
-      tf_force_gpu_allow_growth: false
-      container_resource_option: "--privileged"
-      is_scheduled_run: ${{ github.event_name == 'schedule' }}
-
-  tpu_unit_tests:
-    needs: tpu_image
-    uses: ./.github/workflows/run_tests_internal.yml
-    with:
-      device_type: tpu
-      device_name: v4-8
-      cloud_runner: linux-x86-ct4p-240-4tpu
-      pytest_marker: 'not cpu_only and not gpu_only and not integration_test'
-      xla_python_client_mem_fraction: 0.75
-      tf_force_gpu_allow_growth: false
-      container_resource_option: "--privileged"
-      is_scheduled_run: ${{ github.event_name == 'schedule' }}
-
-  tpu_integration_tests:
-    needs: tpu_image
-    uses: ./.github/workflows/run_tests_internal.yml
-    with:
-      device_type: tpu
-      device_name: v4-8
-      cloud_runner: linux-x86-ct4p-240-4tpu
-      pytest_marker: 'not cpu_only and not gpu_only and integration_test'
-      xla_python_client_mem_fraction: 0.75
-      tf_force_gpu_allow_growth: false
-      container_resource_option: "--privileged"
-      is_scheduled_run: ${{ github.event_name == 'schedule' }}
-
-  gpu_unit_tests:
-    needs: gpu_image
-    uses: ./.github/workflows/run_tests_internal.yml
-    with:
-      device_type: gpu
-      device_name: a100-40gb-4
-      cloud_runner: linux-x86-a2-48-a100-4gpu
-      pytest_marker: 'not cpu_only and not tpu_only and not integration_test'
-      xla_python_client_mem_fraction: 0.65
-      tf_force_gpu_allow_growth: true
-      container_resource_option: "--shm-size 2g --runtime=nvidia --gpus all --privileged"
-      is_scheduled_run: ${{ github.event_name == 'schedule' }}
-
-  gpu_integration_tests:
-    needs: gpu_image
-    uses: ./.github/workflows/run_tests_internal.yml
-    with:
-      device_type: gpu
-      device_name: a100-40gb-4
-      cloud_runner: linux-x86-a2-48-a100-4gpu
-      pytest_marker: 'not cpu_only and not tpu_only and integration_test'
-      xla_python_client_mem_fraction: 0.65
-      tf_force_gpu_allow_growth: true
-      container_resource_option: "--shm-size 2g --runtime=nvidia --gpus all --privileged"
-      is_scheduled_run: ${{ github.event_name == 'schedule' }}
-
-  clean_up:
-    if: ${{ always() }}
-    needs: [cpu_unit_tests, gpu_unit_tests, gpu_integration_tests, tpu_unit_tests, tpu_integration_tests]
-    name: "Clean up"
-    runs-on: ["self-hosted"]
-    permissions:
-      contents: read
-      issues: write
-    steps:
-    - name: Authenticate gcloud
-      run: |
-          # configure registries as root and as runner
-          gcloud auth configure-docker --quiet
-          gcloud auth configure-docker us-docker.pkg.dev --quiet
-    - name: Delete the tpu image
-      run: gcloud container images delete "gcr.io/tpu-prod-env-multipod/maxtext_${{ github.run_id }}:tpu" --force-delete-tags --quiet
-    - name: Delete the gpu image
-      run: gcloud container images delete "gcr.io/tpu-prod-env-multipod/maxtext_${{ github.run_id }}:gpu" --force-delete-tags --quiet
->>>>>>> fafdeaa1
-
-  notify_failure:
-    name: Notify failed build # creates an issue or modifies last open existing issue for failed build
-    needs: [cpu_unit_tests, gpu_unit_tests, gpu_integration_tests, tpu_unit_tests, tpu_integration_tests]
-    if: ${{ always() }}
-    runs-on: ubuntu-latest
-    permissions:
-      issues: write
-    steps:
-    - name: Check whether one of the jobs failed
-      id: report_failure
-      if: ${{ contains(needs.*.result, 'failure') && github.event.pull_request == null && github.event_name != 'workflow_dispatch' }}
-      uses: jayqi/failed-build-issue-action@1a893bbf43ef1c2a8705e2b115cd4f0fe3c5649b  # v1.2.0
-      with:
-        github-token: ${{ secrets.GITHUB_TOKEN }}
-        labels: "failed-build"
-
-    - name: Reset consecutive success counter on failure
-      # This runs only if the previous step actually found or created an issue
-      if: ${{ steps.report_failure.outputs.issue-number != '' }}
-      env:
-        GH_TOKEN: ${{ secrets.GITHUB_TOKEN }}
-        GH_REPO: ${{ github.repository }}
-        # Use the issue number from the previous step's output
-        ISSUE_NUMBER: ${{ steps.report_failure.outputs.issue-number }}
-      run: |
-        echo "A failure occurred. Resetting success counter on issue #${ISSUE_NUMBER}."
-        # This command will attempt to remove both labels. 
-        # It will not fail if the labels don't exist.
-        gh issue remove-label $ISSUE_NUMBER "success-run-1" "success-run-2" --repo $GH_REPO || echo "No success labels to remove."
-
-  notify_success_and_close:
-      name: Close issue after 3 successful builds
-      # This job runs only if all the preceding test jobs succeeded
-      if: ${{ success() && github.event.pull_request == null && github.event_name != 'workflow_dispatch' }}
-      needs: [cpu_unit_tests, gpu_unit_tests, gpu_integration_tests, tpu_unit_tests, tpu_integration_tests]
-      runs-on: ubuntu-latest
-      permissions:
-        issues: write
-      steps:
-        - name: Find existing failure issue
-          id: find_issue
-          env:
-            GH_TOKEN: ${{ secrets.GITHUB_TOKEN }}
-            GH_REPO: ${{ github.repository }}
-          run: |
-            ISSUE_NUMBER=$(gh issue list --label "failed-build" --state open --limit 1 --json number -q '.[0].number')
-            if [[ -z "$ISSUE_NUMBER" ]]; then
-              echo "No open build failure issue found. Nothing to do."
-              echo "issue_number=" >> $GITHUB_OUTPUT
-            else
-              echo "Found open build failure issue: #${ISSUE_NUMBER}"
-              echo "issue_number=${ISSUE_NUMBER}" >> $GITHUB_OUTPUT
-            fi
-
-        - name: Add success label or close issue
-          if: steps.find_issue.outputs.issue_number != ''
-          env:
-            GH_TOKEN: ${{ secrets.GITHUB_TOKEN }}
-            GH_REPO: ${{ github.repository }}
-          run: |
-            ISSUE_NUMBER=${{ steps.find_issue.outputs.issue_number }}
-            LABELS=$(gh issue view $ISSUE_NUMBER --json labels -q '.labels[].name')
-
-            if echo "$LABELS" | grep -q "success-run-2"; then
-              echo "Third consecutive success. Closing issue #${ISSUE_NUMBER}."
-              gh issue comment $ISSUE_NUMBER --body "Build succeeded for the third consecutive time. Closing this issue automatically."
-              gh issue close $ISSUE_NUMBER
-              # Clean up all tracking labels
-              gh issue remove-label $ISSUE_NUMBER "failed-build" "success-run-2" --repo $GH_REPO
-            elif echo "$LABELS" | grep -q "success-run-1"; then
-              echo "Second consecutive success. Updating label on issue #${ISSUE_NUMBER}."
-              gh issue comment $ISSUE_NUMBER --body "Build succeeded for the second time. One more successful run will close this issue."
-              gh issue remove-label $ISSUE_NUMBER "success-run-1" --repo $GH_REPO
-              gh issue add-label $ISSUE_NUMBER "success-run-2" --repo $GH_REPO
-            else
-              echo "First consecutive success since failure. Adding label to issue #${ISSUE_NUMBER}."
-              gh issue comment $ISSUE_NUMBER --body "Build succeeded. This issue will be auto-closed after two more consecutive successful runs."
-              gh issue add-label $ISSUE_NUMBER "success-run-1" --repo $GH_REPO
-            fi