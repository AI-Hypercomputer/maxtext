--- conflicted
+++ resolved
@@ -73,17 +73,8 @@
       run: |
         docker run -v /home/runner/actions-runner/_work/maxtext/maxtext:/app --rm --privileged maxtext_base_image bash -c \
         'bash end_to_end/test_decode_checkpoint.sh -r runner_$(date +%Y-%m-%d-%H-%M) -o gs://runner-maxtext-logs -d gs://maxtext-dataset -i 4'
-<<<<<<< HEAD
-    - name: Test standalone dataloader
-      run: |
-        docker run -v /home/runner/actions-runner/_work/maxtext/maxtext:/app --rm --privileged maxtext_base_image bash -c \
-        'python3 MaxText/data_loading_test.py MaxText/configs/base.yml run_name=runner_$(date +%Y-%m-%d-%H-%M) base_output_directory=gs://runner-maxtext-logs dataset_path=gs://maxtext-dataset steps=30'
-  
-        # IF YOU MODIFY THIS, YOU SHOULD ALSO ADD CORRESPONDING MODICATIONS TO 'tpu' job
-=======
   
   # IF YOU MODIFY THIS, YOU SHOULD ALSO ADD CORRESPONDING MODICATIONS TO 'tpu' job
->>>>>>> fc38de22
   gpu:
     strategy:
       fail-fast: false
