# Copyright 2023 Google LLC
#
# Licensed under the Apache License, Version 2.0 (the "License");
# you may not use this file except in compliance with the License.
# You may obtain a copy of the License at
#
#      https://www.apache.org/licenses/LICENSE-2.0
#
# Unless required by applicable law or agreed to in writing, software
# distributed under the License is distributed on an "AS IS" BASIS,
# WITHOUT WARRANTIES OR CONDITIONS OF ANY KIND, either express or implied.
# See the License for the specific language governing permissions and
# limitations under the License.

# This workflow will install Python dependencies, run tests and lint with a variety of Python versions
# For more information see: https://docs.github.com/en/actions/automating-builds-and-tests/building-and-testing-python

name: Unit Test

on:
  pull_request:
  push:
    branches: [ "main" ]
  workflow_dispatch:
  schedule:
    # Run the job every 60 mins
    - cron:  '*/60 * * * *'

jobs:
  build:
    strategy:
      fail-fast: false
      matrix:
        tpu-type: ["v4-8"]
    name: "TPU test (${{ matrix.tpu-type }})"
    runs-on: ["self-hosted", "tpu", "${{ matrix.tpu-type }}"]
    steps:
    - uses: actions/checkout@v3
    - name: Cleanup old docker images
      run: |
        docker system prune --all --force
    - name: Install dependencies
      run: |
        bash docker_build_dependency_image.sh
    - name: Analysing the code with pylint
      run: |
        docker run -v /home/runner/actions-runner/_work/maxtext/maxtext:/app --rm --privileged maxtext_base_image bash -c "pylint MaxText/"
    - name: Test with pytest
      run: |
        docker run -v /home/runner/actions-runner/_work/maxtext/maxtext:/app --rm --privileged maxtext_base_image bash -c 'cd MaxText;python3 -m pytest'
    - name: Test train.py
      run: |
        docker run -v /home/runner/actions-runner/_work/maxtext/maxtext:/app --rm --privileged maxtext_base_image bash -c \
<<<<<<< HEAD
        'python3 MaxText/train.py MaxText/configs/base.yml run_name=runner_$(date +%Y-%m-%d-%H-%M) base_output_directory=gs://runner-maxtext-logs dataset_path=gs://maxtext-dataset steps=2'
    - name: Test standalone_data_loader.py
      run: |
        docker run -v /home/runner/actions-runner/_work/maxtext/maxtext:/app --rm --privileged maxtext_base_image bash -c \
        'python3 MaxText/standalone_data_loader.py MaxText/configs/base.yml run_name=runner_$(date +%Y-%m-%d-%H-%M) base_output_directory=gs://runner-maxtext-logs dataset_path=gs://maxtext-dataset steps=30'
=======
        'python3 MaxText/train.py MaxText/configs/base.yml run_name=runner_$(date +%Y-%m-%d-%H-%M) base_output_directory=gs://runner-maxtext-logs dataset_path=gs://maxtext-dataset steps=2 enable_checkpointing=false'
>>>>>>> 896eb43f
    - name: Test train.py with per_device_batch_size < 1
      run: |
        docker run -v /home/runner/actions-runner/_work/maxtext/maxtext:/app --rm --privileged maxtext_base_image bash -c \
        'python3 MaxText/train.py MaxText/configs/base.yml run_name=runner_$(date +%Y-%m-%d-%H-%M) base_output_directory=gs://runner-maxtext-logs dataset_path=gs://maxtext-dataset steps=2 per_device_batch_size=0.25 ici_tensor_parallelism=4 enable_checkpointing=false'
    - name: Test decode.py
      run: |
        docker run -v /home/runner/actions-runner/_work/maxtext/maxtext:/app --rm --privileged maxtext_base_image bash -c \
        'python3 MaxText/decode.py MaxText/configs/base.yml run_name=runner_$(date +%Y-%m-%d-%H-%M) base_output_directory=gs://runner-maxtext-logs dataset_path=gs://maxtext-dataset steps=2 ici_tensor_parallelism=4 attention="mha" enable_checkpointing=false'
    - name: Test int8_training
      run: |
        docker run -v /home/runner/actions-runner/_work/maxtext/maxtext:/app --rm --privileged maxtext_base_image bash -c \
<<<<<<< HEAD
        'python3 MaxText/train.py MaxText/configs/base.yml run_name=runner_$(date +%Y-%m-%d-%H-%M) base_output_directory=gs://runner-maxtext-logs dataset_path=gs://maxtext-dataset int8_training=true steps=2'
    - name: Test standalone dataloader
      run: |
        docker run -v /home/runner/actions-runner/_work/maxtext/maxtext:/app --rm --privileged maxtext_base_image bash -c \
        'python3 MaxText/data_loading_test.py MaxText/configs/base.yml run_name=runner_$(date +%Y-%m-%d-%H-%M) base_output_directory=gs://runner-maxtext-logs dataset_path=gs://maxtext-dataset steps=30 enable_flash_attention=False'
=======
        'python3 MaxText/train.py MaxText/configs/base.yml run_name=runner_$(date +%Y-%m-%d-%H-%M) base_output_directory=gs://runner-maxtext-logs dataset_path=gs://maxtext-dataset int8_training=true steps=2 enable_checkpointing=false'
>>>>>>> 896eb43f
  add_pull_ready:
    if: github.ref != 'refs/heads/main'
    permissions:
      checks: read
      pull-requests: write
    needs: build
    uses: ./.github/workflows/AddLabel.yml<|MERGE_RESOLUTION|>--- conflicted
+++ resolved
@@ -51,15 +51,11 @@
     - name: Test train.py
       run: |
         docker run -v /home/runner/actions-runner/_work/maxtext/maxtext:/app --rm --privileged maxtext_base_image bash -c \
-<<<<<<< HEAD
-        'python3 MaxText/train.py MaxText/configs/base.yml run_name=runner_$(date +%Y-%m-%d-%H-%M) base_output_directory=gs://runner-maxtext-logs dataset_path=gs://maxtext-dataset steps=2'
+        'python3 MaxText/train.py MaxText/configs/base.yml run_name=runner_$(date +%Y-%m-%d-%H-%M) base_output_directory=gs://runner-maxtext-logs dataset_path=gs://maxtext-dataset steps=2 enable_checkpointing=false'
     - name: Test standalone_data_loader.py
       run: |
         docker run -v /home/runner/actions-runner/_work/maxtext/maxtext:/app --rm --privileged maxtext_base_image bash -c \
         'python3 MaxText/standalone_data_loader.py MaxText/configs/base.yml run_name=runner_$(date +%Y-%m-%d-%H-%M) base_output_directory=gs://runner-maxtext-logs dataset_path=gs://maxtext-dataset steps=30'
-=======
-        'python3 MaxText/train.py MaxText/configs/base.yml run_name=runner_$(date +%Y-%m-%d-%H-%M) base_output_directory=gs://runner-maxtext-logs dataset_path=gs://maxtext-dataset steps=2 enable_checkpointing=false'
->>>>>>> 896eb43f
     - name: Test train.py with per_device_batch_size < 1
       run: |
         docker run -v /home/runner/actions-runner/_work/maxtext/maxtext:/app --rm --privileged maxtext_base_image bash -c \
@@ -71,15 +67,7 @@
     - name: Test int8_training
       run: |
         docker run -v /home/runner/actions-runner/_work/maxtext/maxtext:/app --rm --privileged maxtext_base_image bash -c \
-<<<<<<< HEAD
-        'python3 MaxText/train.py MaxText/configs/base.yml run_name=runner_$(date +%Y-%m-%d-%H-%M) base_output_directory=gs://runner-maxtext-logs dataset_path=gs://maxtext-dataset int8_training=true steps=2'
-    - name: Test standalone dataloader
-      run: |
-        docker run -v /home/runner/actions-runner/_work/maxtext/maxtext:/app --rm --privileged maxtext_base_image bash -c \
-        'python3 MaxText/data_loading_test.py MaxText/configs/base.yml run_name=runner_$(date +%Y-%m-%d-%H-%M) base_output_directory=gs://runner-maxtext-logs dataset_path=gs://maxtext-dataset steps=30 enable_flash_attention=False'
-=======
         'python3 MaxText/train.py MaxText/configs/base.yml run_name=runner_$(date +%Y-%m-%d-%H-%M) base_output_directory=gs://runner-maxtext-logs dataset_path=gs://maxtext-dataset int8_training=true steps=2 enable_checkpointing=false'
->>>>>>> 896eb43f
   add_pull_ready:
     if: github.ref != 'refs/heads/main'
     permissions:
