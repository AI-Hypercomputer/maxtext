--- conflicted
+++ resolved
@@ -732,14 +732,9 @@
       attention_w_layout_full_this_idx = attention_w_layout_full[:, idx : idx + 1, :]
       self.assertTrue(attention_w_layout_full_this_idx.shape == attention_w_layout_idx.shape)
       self.assertTrue(
-<<<<<<< HEAD
-          jax.numpy.allclose(attention_w_layout_full_this_idx, attention_w_layout_idx, rtol=rtol, atol=atol, equal_nan=False)
-          jax.numpy.allclose(attention_w_layout_full_this_idx, attention_w_layout_idx, rtol=rtol, atol=atol, equal_nan=False)
-=======
           jax.numpy.allclose(
               attention_w_layout_full_this_idx, attention_w_layout_idx, rtol=rtol, atol=atol, equal_nan=False
           )
->>>>>>> e58f9334
       )
 
   @pytest.mark.tpu_only
