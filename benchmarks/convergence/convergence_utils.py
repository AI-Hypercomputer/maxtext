--- conflicted
+++ resolved
@@ -95,18 +95,8 @@
 
 
 def load_checkpoint(model: MaxTextModel, checkpoint_path: str):
-<<<<<<< HEAD
     model.tuning_params["load_parameters_path"] = checkpoint_path
     model.tuning_params["enable_checkpointing"] = True
-=======
-  """Sets the full state checkpoint path on a model configuration.
-
-  Args:
-    model: The model configuration object to be modified.
-    checkpoint_path: The path to the full state checkpoint to load.
-  """
-  model.tuning_params["load_full_state_path"] = checkpoint_path
->>>>>>> e58f9334
 
 
 def setup_dataset(model: MaxTextModel, params: DatasetHParams):
@@ -174,16 +164,7 @@
 
 
 def _setup_model_convergence_(
-<<<<<<< HEAD
     maxtext_model: MaxTextModel, dataset: DatasetHParams, convergence_configs: ConvHParams, num_devices: int, global_batch_size: int, checkpoint: str=None,
-) -> MaxTextModel:
-  convergence_model = copy.deepcopy(maxtext_model)
-=======
-    maxtext_model: MaxTextModel,
-    dataset: DatasetHParams,
-    convergence_configs: ConvHParams,
-    num_devices: int,
-    global_batch_size: int,
 ) -> MaxTextModel:
   """Sets up a MaxText model configuration for a convergence test.
 
@@ -204,8 +185,7 @@
   Returns:
     A new `MaxTextModel` instance configured for the specified convergence test.
   """
-  convergence_model = dataclasses.replace(maxtext_model)
->>>>>>> e58f9334
+  convergence_model = copy.deepcopy(maxtext_model)
   setup_dataset(convergence_model, dataset)
   setup_convergence_configs(convergence_model, convergence_configs, num_devices, global_batch_size)
   convergence_model.model_name = convergence_model.model_name + "-" + dataset.name
