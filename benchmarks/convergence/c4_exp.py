--- conflicted
+++ resolved
@@ -24,11 +24,7 @@
 from benchmarks.benchmark_utils import MaxTextModel, _add_to_model_dictionary
 from benchmarks.convergence.convergence_utils import DatasetHParams, ConvHParams, _setup_model_convergence_
 
-<<<<<<< HEAD
 from benchmarks.maxtext_v5p_model_configs import v5p_model_dict, deepseek_v3_ep_256_v5p_512, deepseek_v3_fsdp_v5p_512_nocapp, llama4_scout_dropless_v5p_256, deepseek_v3_fsdp_v5p_512_nocapp_ring, deepseek_v3_fsdp_v5p_512_nocapp_2d_AG
-=======
-from benchmarks.maxtext_v5p_model_configs import deepseek_v3_ep_256_v5p_512
->>>>>>> e58f9334
 
 c4_pretrain_model_dict = {}
 
@@ -101,13 +97,12 @@
 c4_deepseek_v3_ep_256_v5p_512_gbs_1024 = _add_to_model_dictionary(
     c4_pretrain_model_dict,
     _setup_model_convergence_(
-<<<<<<< HEAD
-    deepseek_v3_ep_256_v5p_512,
-    c4_mlperf_hp,
-    deepseek_671b_hp,
-    global_batch_size=1024,
-    num_devices=256,
-    )
+        deepseek_v3_ep_256_v5p_512,
+        c4_mlperf_hp,
+        deepseek_671b_hp,
+        global_batch_size=1024,
+        num_devices=256,
+    ),
 )
 
 # Run this for new definitions that should be part of the library.
@@ -155,12 +150,4 @@
     global_batch_size=2048,
     num_devices=256,
     )
-=======
-        deepseek_v3_ep_256_v5p_512,
-        c4_mlperf_hp,
-        deepseek_671b_hp,
-        global_batch_size=1024,
-        num_devices=256,
-    ),
->>>>>>> e58f9334
 )