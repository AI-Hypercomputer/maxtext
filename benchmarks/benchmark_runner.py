--- conflicted
+++ resolved
@@ -19,7 +19,7 @@
 This script will run specific tuned workload on specified hardware and software environments
 Example usages:
   python3 benchmark_runner.py xpk --project=<my-project> --zone=<zone> \
-    --cluster_name=<xpk_cluster_name> --base_output_directory=<output_gcloud_bucket> --device_type=v6e-256 
+    --cluster_name=<xpk_cluster_name> --base_output_directory=<output_gcloud_bucket> --device_type=v6e-256
     --num_slices=1 --model_name="llama2_70b_4096" --libtpu_version=20241009 --base_docker_image=maxtext_base_image
 """
 import argparse
@@ -125,11 +125,7 @@
   custom_parser.add_argument(
       '--model_name',
       type=str,
-<<<<<<< HEAD
-      choices=list(trillium_model_dict.keys()) + list(v5p_model_dict.keys()) + list(v5e_model_dict.keys()),
-=======
       choices=list(trillium_model_dict.keys()) + list(v5p_model_dict.keys()) + list(v5e_model_dict.keys()) + list(c4_pretrain_model_dict.keys()),
->>>>>>> d19f7e14
       default=list(trillium_model_dict.keys())[0],
       help='model to be benchmarked, supported models are the command choices.',
   )
@@ -245,11 +241,7 @@
   options = parser.parse_args()
 
   # Check that there are no duplicate model configs
-<<<<<<< HEAD
-  duplicates = (trillium_model_dict.keys() & v5p_model_dict.keys() & v5e_model_dict.keys())
-=======
   duplicates = (trillium_model_dict.keys() & v5p_model_dict.keys() & v5e_model_dict.keys() & c4_pretrain_model_dict.keys())
->>>>>>> d19f7e14
   assert len(duplicates) == 0 , f'Found duplicate model config {duplicates}'
 
   model = trillium_model_dict.get(options.model_name)
@@ -257,12 +249,8 @@
     model = v5e_model_dict.get(options.model_name)
   if model is None:
     model = v5p_model_dict.get(options.model_name)
-<<<<<<< HEAD
-
-=======
   if model is None:
     model = c4_pretrain_model_dict.get(options.model_name)
->>>>>>> d19f7e14
   libtpu_type = None
   match options.libtpu_type:
     case LibTpuType.NIGHTLY.value:
