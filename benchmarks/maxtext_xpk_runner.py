--- conflicted
+++ resolved
@@ -426,13 +426,8 @@
       'export ENABLE_PATHWAYS_PERSISTENCE=1 &&',
       f'export JAX_PLATFORMS={jax_platforms} &&',
       'export ENABLE_PJRT_COMPATIBILITY=true &&',
-<<<<<<< HEAD
       'export MAXTEXT_ASSETS_ROOT=/deps/assets MAXTEXT_PKG_DIR=/deps/src/MaxText MAXTEXT_REPO_ROOT=/deps &&'
-      f'{hlo_dump} python3 -m MaxText.train {os.path.join(MAXTEXT_PKG_DIR, "configs", "base.yml")}',
-=======
-      'export TENSORSTORE_GCS_BACKEND=gcs_grpc &&',
-      f'{hlo_dump} python3 -m MaxText.train {os.path.join("MaxText", "configs", "base.yml")}',
->>>>>>> 3ea3d947
+      f'{hlo_dump} python3 -m src.MaxText.train {os.path.join(MAXTEXT_PKG_DIR, "configs", "base.yml")}',
       f'{config_tuning_params}',
       f'steps={wl_config.num_steps}',
       f'model_name={wl_config.model.model_type}',
