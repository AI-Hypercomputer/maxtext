# Copyright 2023–2025 Google LLC
#
# Licensed under the Apache License, Version 2.0 (the "License");
# you may not use this file except in compliance with the License.
# You may obtain a copy of the License at
#
#    https://www.apache.org/licenses/LICENSE-2.0
#
# Unless required by applicable law or agreed to in writing, software
# distributed under the License is distributed on an "AS IS" BASIS,
# WITHOUT WARRANTIES OR CONDITIONS OF ANY KIND, either express or implied.
# See the License for the specific language governing permissions and
# limitations under the License.

"""Shared Benchmark config for v6e orchestrations."""

import os.path

from benchmarks import xla_flags_library
from benchmarks.benchmark_utils import MaxTextModel, _add_to_model_dictionary
from benchmarks.globals import MAXTEXT_ASSETS_ROOT


v5p_model_dict = {}

<<<<<<< HEAD
deepseek_v3_fsdp_v5p_512_nocapp = _add_to_model_dictionary(
    v5p_model_dict,
    MaxTextModel(
        model_name="deepseek_v3_fsdp_v5p_512_nocapp",
        model_type="deepseek3-671b",
        tuning_params={
            "per_device_batch_size": 8,
            "max_target_length": 4096,
            "ici_fsdp_parallelism": -1,
            "ici_expert_parallelism": 1,
            "remat_policy": "custom",
            "decoder_layer_input": "offload",
            "gcs_metrics": True,
            "use_iota_embed": True,
            "dataset_path": "gs://max-datasets-rogue",
            "dataset_type": "synthetic",
            "reuse_example_batch": 1,
            "enable_checkpointing": False,
            "fsdp_shard_on_exp": True,
            "use_custom_sort_vjp": True,
            "skip_first_n_steps_for_profiler": 5,
            "profiler_steps": 5,
            "profiler": "xplane",
            "sa_block_q":2048,
            "sa_block_kv":2048,
            "sa_block_kv_compute":2048,
            "sa_block_q_dkv":2048,
            "sa_block_kv_dkv":2048,
            "sa_block_kv_dkv_compute":2048,
            "sa_block_q_dq":2048,
            "sa_block_kv_dq":2048,
            "opt_type":"adamw",
            "mu_dtype":"bfloat16",
            "sa_use_fused_bwd_kernel":True,
            "megablox": True,
            "sparse_matmul": True,
            "capacity_factor": 1.0,
            "tokenizer_path": "assets/tokenizer.mistral-v1",
            "dtype": "bfloat16",
            "attention": "flash",
            "tile_batch_seq": 512,
            "tile_embed_dim": 1024, 
            "tile_mlp_dim": 2048,
        },
        xla_flags=(
            xla_flags_library.GF_FLAGS
        ),
    ),
)

deepseek_v3_fsdp_v5p_512_nocapp_2d_AG = _add_to_model_dictionary(
    v5p_model_dict,
    MaxTextModel(
        model_name="deepseek_v3_fsdp_v5p_512_nocapp_2d_AG",
        model_type="deepseek3-671b",
        tuning_params={
            "per_device_batch_size": 8,
            "max_target_length": 4096,
            "ici_fsdp_parallelism": -1,
            "ici_fsdp_transpose_parallelism": 8,
            "remat_policy": "custom",
            "decoder_layer_input": "offload",
            "moe_fsdp_use_two_stage_all_gather": True,
            "gcs_metrics": True,
            "use_iota_embed": True,
            "dataset_path": "gs://max-datasets-rogue",
            "dataset_type": "synthetic",
            "reuse_example_batch": 1,
            "enable_checkpointing": False,
            "skip_first_n_steps_for_profiler": 5,
            "profiler_steps": 5,
            "profiler": "xplane",
            "sa_block_q":2048,
            "sa_block_kv":2048,
            "sa_block_kv_compute":2048,
            "sa_block_q_dkv":2048,
            "sa_block_kv_dkv":2048,
            "sa_block_kv_dkv_compute":2048,
            "sa_block_q_dq":2048,
            "sa_block_kv_dq":2048,
            "opt_type":"adamw",
            "mu_dtype":"bfloat16",
            "sa_use_fused_bwd_kernel":"true",
            "megablox": True,
            "sparse_matmul": True,
            "capacity_factor": 1.0,
            "tokenizer_path": "assets/tokenizer.mistral-v1",
            "dtype": "bfloat16",
            "attention": "flash",
        },
        xla_flags=(
            xla_flags_library.GF_FLAGS
        ),
    ),
)

deepseek_v3_fsdp_v5p_512_nocapp_ring = _add_to_model_dictionary(
    v5p_model_dict,
    MaxTextModel(
        model_name="deepseek_v3_fsdp_v5p_512_nocapp_ring",
        model_type="deepseek3-671b",
        tuning_params={
            "per_device_batch_size": 8,
            "max_target_length": 4096,
            "ici_fsdp_parallelism": -1,
            "ici_expert_parallelism": 8,
            "remat_policy": "custom",
            "decoder_layer_input": "offload",
            "use_ring_of_experts": True,
            "gcs_metrics": True,
            "use_iota_embed": True,
=======
llama3_1_405b_8192_v5p_1024 = _add_to_model_dictionary(
    v5p_model_dict,
    MaxTextModel(
        model_name="llama3-1-405b-8192-v5p-1024",
        model_type="llama3.1-405b",
        tuning_params={
            "per_device_batch_size": 2,
            "ici_fsdp_parallelism": -1,
            "max_target_length": 8192,
            "attention": "flash",
            "gcs_metrics": True,
            "use_iota_embed": True,
            "remat_policy": "custom",
            "context": "offload",
            "mlpwo": "offload",
            "num_vocab_tiling": 4,
            "sa_block_q": 2048,
            "sa_block_kv": 2048,
            "sa_block_kv_compute": 2048,
            "sa_block_q_dkv": 2048,
            "sa_block_kv_dkv": 2048,
            "sa_block_kv_dkv_compute": 2048,
            "sa_block_q_dq": 2048,
            "sa_block_kv_dq": 2048,
>>>>>>> 3804d4f4
            "dataset_path": "gs://max-datasets-rogue",
            "dataset_type": "synthetic",
            "reuse_example_batch": 1,
            "enable_checkpointing": False,
<<<<<<< HEAD
            "skip_first_n_steps_for_profiler": 5,
            "profiler_steps": 5,
            "profiler": "xplane",
            "sa_block_q":2048,
            "sa_block_kv":2048,
            "sa_block_kv_compute":2048,
            "sa_block_q_dkv":2048,
            "sa_block_kv_dkv":2048,
            "sa_block_kv_dkv_compute":2048,
            "sa_block_q_dq":2048,
            "sa_block_kv_dq":2048,
            "opt_type":"adamw",
            "mu_dtype":"bfloat16",
            "sa_use_fused_bwd_kernel":"true",
            "megablox": True,
            "sparse_matmul": True,
            "capacity_factor": 1.0,
            "tokenizer_path": "assets/tokenizer.mistral-v1",
            "dtype": "bfloat16",
            "attention": "flash",
        },
        xla_flags=(
            xla_flags_library.GF_FLAGS
=======
            "profiler": "xplane",
            "skip_first_n_steps_for_profiler": 5,
            "profiler_steps": 5,
        },
        xla_flags=(
            xla_flags_library.DENSE_VMEM_LIMIT_FLAG
            + xla_flags_library.CF_FOR_ALL_GATHER
            + xla_flags_library.HOST_OFFLOAD_FLAGS
>>>>>>> 3804d4f4
        ),
    ),
)

deepseek_v3_ep_256_v5p_512 = _add_to_model_dictionary(
    v5p_model_dict,
    MaxTextModel(
        model_name="deepseek_v3_ep_256_v5p_512",
        model_type="deepseek3-671b",
        tuning_params={
            "per_device_batch_size": 4,
            "max_target_length": 8192,
            "ici_fsdp_parallelism": 1,
            "ici_expert_parallelism": -1,
            "remat_policy": "custom",
            "decoder_layer_input": "offload",
            "gcs_metrics": True,
            "use_iota_embed": True,
            "dataset_path": "gs://max-datasets-rogue",
            "dataset_type": "synthetic",
            "reuse_example_batch": 1,
            "enable_checkpointing": False,
            "skip_first_n_steps_for_profiler": 5,
            "profiler_steps": 5,
            "profiler": "xplane",
            "sa_block_q": 2048,
            "sa_block_q_dkv": 2048,
            "sa_block_q_dq": 2048,
            "megablox": False,
            "sparse_matmul": False,
            "capacity_factor": 1.0,
            "tokenizer_type": "huggingface",
            "tokenizer_path": "deepseek-ai/DeepSeek-V3",
            "dtype": "bfloat16",
            "opt_type": "adam_pax",
            "attention": "flash",
        },
        xla_flags=(
            xla_flags_library.MOE_VMEM_LIMIT_FLAG
            + xla_flags_library.CF_FOR_ALL_GATHER
            + xla_flags_library.DATA_PARALLEL_OVERLAP
        ),
    ),
)

# llama4_scout_dropless_v5p_1024 should be tested with the same configuration
# as the following llama4_scout_dropless_v5p_256 config.
llama4_scout_dropless_v5p_256 = _add_to_model_dictionary(
    v5p_model_dict,
    MaxTextModel(
        model_name="llama4_scout_dropless_v5p_256",
        model_type="llama4-17b-16e",
        tuning_params={
            "per_device_batch_size": 8,
            "max_target_length": 8192,
            "ici_fsdp_parallelism": -1,
            "enable_checkpointing": False,
            "dtype": "bfloat16",
            "weight_dtype": "float32",
            "megablox": True,
            "sparse_matmul": True,
            "dataset_type": "synthetic",
            "opt_type": "adamw",
            "skip_first_n_steps_for_profiler": 5,
            "profiler_steps": 3,
            "profiler": "xplane",
            "remat_policy": "custom",
            "decoder_layer_input": "offload",
            "reuse_example_batch": 1,
            "sa_block_q": 2048,
            "sa_block_kv": 2048,
            "sa_block_kv_compute": 2048,
            "sa_block_q_dkv": 2048,
            "sa_block_kv_dkv": 2048,
            "sa_block_kv_dkv_compute": 2048,
            "sa_block_q_dq": 2048,
            "sa_block_kv_dq": 2048,
            "use-hf-tokenizer": True,
            "tokenizer_path": "meta-llama/Llama-4-Scout-17B-16E",
        },
        xla_flags=(
            xla_flags_library.MOE_VMEM_LIMIT_FLAG
            + xla_flags_library.CF_FOR_ALL_GATHER
            + xla_flags_library.DATA_PARALLEL_OVERLAP
            + xla_flags_library.LAYOUT_FOR_ALL_REDUCE_SCATTER
            + xla_flags_library.HOST_OFFLOAD_FLAGS
        ),
    ),
)

llama4_maverick_dropless_v5p_256 = _add_to_model_dictionary(
    v5p_model_dict,
    MaxTextModel(
        model_name="llama4_maverick_dropless_v5p_256",
        model_type="llama4-17b-128e",
        tuning_params={
            "per_device_batch_size": 4,
            "max_target_length": 8192,
            "ici_fsdp_parallelism": 32,
            "ici_tensor_parallelism": 4,
            "enable_checkpointing": False,
            "dtype": "bfloat16",
            "weight_dtype": "float32",
            "megablox": True,
            "sparse_matmul": True,
            "dataset_type": "synthetic",
            "opt_type": "adamw",
            "skip_first_n_steps_for_profiler": 5,
            "profiler_steps": 3,
            "profiler": "xplane",
            "remat_policy": "custom",
            "decoder_layer_input": "offload",
            "out_proj": "offload",
            "query_proj": "offload",
            "key_proj": "offload",
            "value_proj": "offload",
            "reuse_example_batch": 1,
            "sa_block_q": 2048,
            "sa_block_kv": 2048,
            "sa_block_kv_compute": 2048,
            "sa_block_q_dkv": 2048,
            "sa_block_kv_dkv": 2048,
            "sa_block_kv_dkv_compute": 2048,
            "sa_block_q_dq": 2048,
            "sa_block_kv_dq": 2048,
            "tokenizer_path": "meta-llama/Llama-4-Maverick-17B-128E",
        },
        xla_flags=(
            xla_flags_library.MOE_VMEM_LIMIT_FLAG
            + xla_flags_library.CF_FOR_ALL_GATHER
            + xla_flags_library.DATA_PARALLEL_OVERLAP
            + xla_flags_library.LAYOUT_FOR_ALL_REDUCE_SCATTER
            + xla_flags_library.HOST_OFFLOAD_FLAGS
        ),
    ),
)

llama2_70b_v5p_128 = _add_to_model_dictionary(
    v5p_model_dict,
    MaxTextModel(
        model_name="llama2_70b_v5p_128",
        model_type="llama2-70b",
        tuning_params={
            "ici_fsdp_parallelism": -1,
            "per_device_batch_size": 4,
            "remat_policy": "save_dot_except_mlpwi",
            "max_target_length": 4096,
            "use_iota_embed": True,
            "dataset_path": "gs://max-datasets-rogue",
            "dataset_type": "synthetic",
            "reuse_example_batch": 1,
            "enable_checkpointing": False,
            "profiler": "xplane",
        },
        xla_flags=(xla_flags_library.DATA_PARALLEL_OVERLAP + xla_flags_library.CF_FOR_ALL_GATHER),
    ),
)

llama2_7b_v5p_128 = _add_to_model_dictionary(
    v5p_model_dict,
    MaxTextModel(
        model_name="llama2_7b_v5p_128",
        model_type="llama2-7b",
        tuning_params={
            "ici_fsdp_parallelism": -1,
            "per_device_batch_size": 4,
            "remat_policy": "minimal",
            "max_target_length": 4096,
            "use_iota_embed": True,
            "tokenizer_path": os.path.join(MAXTEXT_ASSETS_ROOT, "tokenizer.llama2"),
            "dataset_path": "gs://max-datasets-rogue",
            "dataset_type": "synthetic",
            "reuse_example_batch": 1,
            "enable_checkpointing": False,
            "profiler": "xplane",
        },
        xla_flags=(xla_flags_library.DATA_PARALLEL_OVERLAP + xla_flags_library.CF_FOR_ALL_GATHER),
    ),
)

gpt_3_175b_v5p_128 = _add_to_model_dictionary(
    v5p_model_dict,
    MaxTextModel(
        model_name="gpt_3_175b_v5p_128",
        model_type="gpt3-175b",
        tuning_params={
            "ici_fsdp_parallelism": -1,
            "ici_tensor_parallelism": 2,
            "per_device_batch_size": 0.5,
            "allow_split_physical_axes": True,
            "remat_policy": "save_dot_with_context_except_mlp",
            "max_target_length": 4096,
            "attention": "flash",
            "dataset_type": "synthetic",
            "reuse_example_batch": 1,
            "enable_checkpointing": False,
            "profiler": "xplane",
        },
        xla_flags=(xla_flags_library.DATA_PARALLEL_OVERLAP + xla_flags_library.CF_FOR_ALL_GATHER),
    ),
)

gpt_3_175b_v5p_128_sc = _add_to_model_dictionary(
    v5p_model_dict,
    MaxTextModel(
        model_name="gpt_3_175b_v5p_128_sc",
        model_type="gpt3-175b",
        tuning_params={
            "ici_fsdp_parallelism": -1,
            "ici_tensor_parallelism": 2,
            "per_device_batch_size": 0.5,
            "allow_split_physical_axes": True,
            "remat_policy": "save_dot_with_context_except_mlp",
            "max_target_length": 4096,
            "attention": "flash",
            "dataset_type": "synthetic",
            "reuse_example_batch": 1,
            "enable_checkpointing": False,
            "profiler": "xplane",
        },
        xla_flags=(
            xla_flags_library.DATA_PARALLEL_OVERLAP + xla_flags_library.ENABLE_SPARSECORE_OFFLOADING_FOR_ALL_GATHER
        ),
    ),
)

deepseek3_671b_v5p_1024 = _add_to_model_dictionary(
    v5p_model_dict,
    MaxTextModel(
        model_name="deepseek3_671b_v5p_1024",
        model_type="deepseek3-671b",
        tuning_params={
            "ici_fsdp_parallelism": -1,
            "ici_tensor_parallelism": 1,
            "per_device_batch_size": 6,
            "max_target_length": 8192,
            "dtype": "bfloat16",
            "weight_dtype": "float32",
            "megablox": True,
            "sparse_matmul": True,
            "scan_layers": True,
            "use_custom_sort_vjp": True,
            "sa_block_q": 2048,
            "sa_block_kv": 2048,
            "sa_block_kv_compute": 2048,
            "sa_block_q_dkv": 2048,
            "sa_block_kv_dkv": 2048,
            "sa_block_kv_dkv_compute": 2048,
            "sa_block_q_dq": 2048,
            "sa_block_kv_dq": 2048,
            "remat_policy": "custom",
            "decoder_layer_input": "offload",
            "out_proj": "offload",
            "tile_batch_seq": 512,
            "tile_embed_dim": 1024,
            "tile_mlp_dim": 1024,
            "sa_use_fused_bwd_kernel": False,
            "dataset_type": "synthetic",
            "enable_checkpointing": False,
            "profiler": "xplane",
            "skip_first_n_steps_for_profiler": 5,
            "profiler_steps": 5,
        },
        xla_flags=(
            xla_flags_library.ENABLE_SPARSECORE_OFFLOADING_FOR_RS_AG_AR
            + xla_flags_library.HOST_OFFLOAD_FLAGS
            + xla_flags_library.LAYOUT_FOR_ALL_REDUCE_SCATTER
            + xla_flags_library.DATA_PARALLEL_OVERLAP
            + xla_flags_library.MOE_VMEM_LIMIT_FLAG
            + xla_flags_library.DISABLE_MEGACORE_FUSION_ALLOW_AGS
            + xla_flags_library.ENABLE_ASYNC_COLLECTIVE_PERMUTE
        ),
    ),
)<|MERGE_RESOLUTION|>--- conflicted
+++ resolved
@@ -23,7 +23,46 @@
 
 v5p_model_dict = {}
 
-<<<<<<< HEAD
+llama3_1_405b_8192_v5p_1024 = _add_to_model_dictionary(
+    v5p_model_dict,
+    MaxTextModel(
+        model_name="llama3-1-405b-8192-v5p-1024",
+        model_type="llama3.1-405b",
+        tuning_params={
+            "per_device_batch_size": 2,
+            "ici_fsdp_parallelism": -1,
+            "max_target_length": 8192,
+            "attention": "flash",
+            "gcs_metrics": True,
+            "use_iota_embed": True,
+            "remat_policy": "custom",
+            "context": "offload",
+            "mlpwo": "offload",
+            "num_vocab_tiling": 4,
+            "sa_block_q": 2048,
+            "sa_block_kv": 2048,
+            "sa_block_kv_compute": 2048,
+            "sa_block_q_dkv": 2048,
+            "sa_block_kv_dkv": 2048,
+            "sa_block_kv_dkv_compute": 2048,
+            "sa_block_q_dq": 2048,
+            "sa_block_kv_dq": 2048,
+            "dataset_path": "gs://max-datasets-rogue",
+            "dataset_type": "synthetic",
+            "reuse_example_batch": 1,
+            "enable_checkpointing": False,
+            "profiler": "xplane",
+            "skip_first_n_steps_for_profiler": 5,
+            "profiler_steps": 5,
+        },
+        xla_flags=(
+            xla_flags_library.DENSE_VMEM_LIMIT_FLAG
+            + xla_flags_library.CF_FOR_ALL_GATHER
+            + xla_flags_library.HOST_OFFLOAD_FLAGS
+        ),
+    ),
+)
+
 deepseek_v3_fsdp_v5p_512_nocapp = _add_to_model_dictionary(
     v5p_model_dict,
     MaxTextModel(
@@ -135,37 +174,10 @@
             "use_ring_of_experts": True,
             "gcs_metrics": True,
             "use_iota_embed": True,
-=======
-llama3_1_405b_8192_v5p_1024 = _add_to_model_dictionary(
-    v5p_model_dict,
-    MaxTextModel(
-        model_name="llama3-1-405b-8192-v5p-1024",
-        model_type="llama3.1-405b",
-        tuning_params={
-            "per_device_batch_size": 2,
-            "ici_fsdp_parallelism": -1,
-            "max_target_length": 8192,
-            "attention": "flash",
-            "gcs_metrics": True,
-            "use_iota_embed": True,
-            "remat_policy": "custom",
-            "context": "offload",
-            "mlpwo": "offload",
-            "num_vocab_tiling": 4,
-            "sa_block_q": 2048,
-            "sa_block_kv": 2048,
-            "sa_block_kv_compute": 2048,
-            "sa_block_q_dkv": 2048,
-            "sa_block_kv_dkv": 2048,
-            "sa_block_kv_dkv_compute": 2048,
-            "sa_block_q_dq": 2048,
-            "sa_block_kv_dq": 2048,
->>>>>>> 3804d4f4
-            "dataset_path": "gs://max-datasets-rogue",
-            "dataset_type": "synthetic",
-            "reuse_example_batch": 1,
-            "enable_checkpointing": False,
-<<<<<<< HEAD
+            "dataset_path": "gs://max-datasets-rogue",
+            "dataset_type": "synthetic",
+            "reuse_example_batch": 1,
+            "enable_checkpointing": False,
             "skip_first_n_steps_for_profiler": 5,
             "profiler_steps": 5,
             "profiler": "xplane",
@@ -189,16 +201,6 @@
         },
         xla_flags=(
             xla_flags_library.GF_FLAGS
-=======
-            "profiler": "xplane",
-            "skip_first_n_steps_for_profiler": 5,
-            "profiler_steps": 5,
-        },
-        xla_flags=(
-            xla_flags_library.DENSE_VMEM_LIMIT_FLAG
-            + xla_flags_library.CF_FOR_ALL_GATHER
-            + xla_flags_library.HOST_OFFLOAD_FLAGS
->>>>>>> 3804d4f4
         ),
     ),
 )
