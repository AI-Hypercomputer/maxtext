# Copyright 2023–2025 Google LLC
#
# Licensed under the Apache License, Version 2.0 (the "License");
# you may not use this file except in compliance with the License.
# You may obtain a copy of the License at
#
#    https://www.apache.org/licenses/LICENSE-2.0
#
# Unless required by applicable law or agreed to in writing, software
# distributed under the License is distributed on an "AS IS" BASIS,
# WITHOUT WARRANTIES OR CONDITIONS OF ANY KIND, either express or implied.
# See the License for the specific language governing permissions and
# limitations under the License.

# pytype: skip-file
"""Pydantic-based configuration management for MaxText."""
import logging
import os
import sys
from typing import Any

import jax
import jax.numpy as jnp

import omegaconf

from MaxText import max_utils
from MaxText import pyconfig_deprecated
from MaxText.common_types import DecoderBlockType, ShardMode
from MaxText.configs import types
from MaxText.inference_utils import str2bool

logger = logging.getLogger(__name__)
logger.setLevel(os.environ.get("LOGLEVEL", "INFO"))

_BASE_CONFIG_ATTR = "base_config"
_MAX_PREFIX = "M_"
_yaml_types_to_parser = {str: str, int: int, float: float, bool: str2bool}


def yaml_key_to_env_key(s: str) -> str:
  return _MAX_PREFIX + s.upper()


def resolve_config_path(param: str) -> str:
  """Resolve config path to auto rewrite to use new src folder."""
  return param if os.path.isfile(param) else os.path.join("src", param)


def _merge_logical_axis_rules(base_rules, new_rules):
  """Merges two lists of logical_axis_rules. Rules in new_rules override all rules
  with the same name in base_rules."""
  if not new_rules:
    return base_rules

  new_rule_keys = {rule[0] for rule in new_rules}

  # Filter old rules to exclude any that will be replaced.
  updated_rules = [rule for rule in base_rules if rule[0] not in new_rule_keys]

  # Add all the new rules.
  updated_rules.extend(new_rules)
  return updated_rules


def _load_config(config_name: str) -> omegaconf.DictConfig:
  """Loads a YAML file and its base_configs recursively using OmegaConf."""
  cfg = omegaconf.OmegaConf.load(config_name)
  if _BASE_CONFIG_ATTR in cfg:
    base_path = cfg[_BASE_CONFIG_ATTR]
    if not os.path.isabs(base_path):
      # Search relative to current config, then in the default configs folder
      loaded_parent_config_filename = os.path.join(os.path.dirname(config_name), base_path)
      if not os.path.isfile(loaded_parent_config_filename):
        dir_path = os.path.dirname(os.path.realpath(__file__))
        loaded_parent_config_filename = os.path.join(dir_path, "configs", base_path)
    else:
      loaded_parent_config_filename = base_path

    base_cfg = _load_config(loaded_parent_config_filename)
    cfg = omegaconf.OmegaConf.merge(base_cfg, cfg)
  return cfg


def _tuples_to_lists(l: list | tuple | Any) -> list | Any:
  """Recursively converts nested tuples to lists for Pydantic compatibility."""
  return [_tuples_to_lists(x) for x in l] if isinstance(l, (list, tuple)) else l


def _lists_to_tuples(l: list | Any) -> tuple | Any:
  """Recursively converts nested lists to tuples for JAX compatibility."""
  return tuple(_lists_to_tuples(x) for x in l) if isinstance(l, list) else l


def set_muon_config(raw_keys):
  if raw_keys["muon_consistent_rms"] in ["None", "none"]:
    raw_keys["muon_consistent_rms"] = None
  else:
    try:
      raw_keys["muon_consistent_rms"] = float(raw_keys["muon_consistent_rms"])
    except ValueError as e:
      raise ValueError("muon_consistent_rms should be None or float") from e


def _prepare_for_pydantic(raw_keys: dict[str, Any]) -> dict[str, Any]:
  """Prepares the raw dictionary for Pydantic model instantiation."""
  pydantic_kwargs = {}
  valid_fields = types.MaxTextConfig.model_fields.keys()

<<<<<<< HEAD
  # This is a workaround for tests that use `dataset_type='hf'` but do not
  # specify `tokenizer_type='huggingface'`, which they should.
  if raw_keys.get("dataset_type") == "hf" and "tokenizer_type" not in raw_keys:
    raw_keys["tokenizer_type"] = "huggingface"

  set_muon_config(raw_keys)

=======
>>>>>>> 238a410d
  for key, value in raw_keys.items():
    if key not in valid_fields:
      logger.warning("Ignoring invalid/unsupported field from YAML/CLI: %s", repr(key))
      continue

    new_value = value
    if isinstance(new_value, str) and new_value.lower() == "none":
      new_value = None

    # Pydantic validates enums from their values, so string is fine.
    # It also handles type coercion for simple types.
    if key in ("logical_axis_rules", "data_sharding"):
      if isinstance(new_value, tuple):
        new_value = _tuples_to_lists(new_value)
      if key == "data_sharding" and isinstance(new_value, list) and new_value and isinstance(new_value[0], str):
        new_value = [new_value]

    # An empty value provided in the configuration is treated as None
    if key in ("hf_train_files", "hf_eval_files") and new_value == "":
      new_value = None

    if key == "run_name" and new_value is None:
      new_value = ""

    pydantic_kwargs[key] = new_value

  return pydantic_kwargs


class HyperParameters:
  """
  Wrapper class to expose the configuration in a read-only manner,
  maintaining backward compatibility with attribute-style access and JAX object types.
  """

  def __init__(self, pydantic_config: types.MaxTextConfig):
    object.__setattr__(self, "_pydantic_config", pydantic_config)

    final_dict = pydantic_config.model_dump()
    final_dict["dtype"] = jnp.dtype(final_dict["dtype"])
    final_dict["grad_dtype"] = jnp.dtype(final_dict["grad_dtype"])
    final_dict["weight_dtype"] = jnp.dtype(final_dict["weight_dtype"])
    final_dict["mu_dtype"] = (
        final_dict["weight_dtype"] if not final_dict["mu_dtype"] else jnp.dtype(final_dict["mu_dtype"])
    )

    final_dict["logical_axis_rules"] = _lists_to_tuples(final_dict["logical_axis_rules"])
    final_dict["data_sharding"] = _lists_to_tuples(final_dict["data_sharding"])

    final_dict["decoder_block"] = DecoderBlockType(final_dict["decoder_block"])
    final_dict["shard_mode"] = ShardMode(final_dict["shard_mode"])

    object.__setattr__(self, "_flat_config", final_dict)

  def __getattr__(self, attr: str) -> Any:
    """Provides attribute-style access to the final configuration dictionary."""
    if attr in self._flat_config:
      return self._flat_config[attr]
    raise AttributeError(f"'{self.__class__.__name__}' object has no attribute '{attr}'")

  def __setattr__(self, attr: str, value: Any) -> None:
    """Makes the configuration object read-only."""
    raise ValueError("Configuration is read-only and cannot be modified after initialization.")

  def get_keys(self) -> dict[str, Any]:
    """Returns the configuration as a flat dictionary for backward compatibility."""
    return self._flat_config


def initialize(argv: list[str], **kwargs) -> HyperParameters:
  """Initializes the configuration by loading YAML files, and applying CLI, env, and kwarg overrides."""
  # 1. Load base and inherited configs from file(s)
  config_path = resolve_config_path(argv[1])
  base_yml_config = _load_config(config_path)

  # 2. Get overrides from CLI and kwargs
  cli_cfg = omegaconf.OmegaConf.from_cli(argv[2:])
  kwargs_cfg = omegaconf.OmegaConf.create(kwargs)
  overrides_cfg = omegaconf.OmegaConf.merge(cli_cfg, kwargs_cfg)

  # 3. Handle model-specific config
  temp_cfg = omegaconf.OmegaConf.merge(base_yml_config, overrides_cfg)
  model_name = temp_cfg.get("model_name", "default")
  model_cfg = {}
  if model_name != "default":
    # First try relative to base config path
    model_config_path = os.path.join(os.path.dirname(config_path), "models", f"{model_name}.yml")
    if not os.path.isfile(model_config_path):
      # Fallback to default location within package
      dir_path = os.path.dirname(os.path.realpath(__file__))
      model_config_path = os.path.join(dir_path, "configs", "models", f"{model_name}.yml")

    if os.path.exists(model_config_path):
      model_loaded_cfg = omegaconf.OmegaConf.load(model_config_path)
      # if override_model_config=True, only apply model configs for keys not present in overrides.
      if temp_cfg.get("override_model_config"):
        model_cfg = {k: v for k, v in model_loaded_cfg.items() if k not in overrides_cfg}
      else:
        model_cfg = model_loaded_cfg
    else:
      logger.warning("Model config for '%s' not found at %s", model_name, model_config_path)

      # 4. Final merge (base, model, then overrides)
  model_cfg_oc = omegaconf.OmegaConf.create(model_cfg)

  # 4. Manually merge logical_axis_rules to avoid OmegaConf's list replacement behavior.
  base_rules_oc = base_yml_config.get("logical_axis_rules", [])
  model_rules_oc = model_cfg_oc.get("logical_axis_rules", [])
  overrides_rules_oc = overrides_cfg.get("logical_axis_rules", [])

  base_rules = omegaconf.OmegaConf.to_container(base_rules_oc, resolve=True) if base_rules_oc else []
  model_rules = omegaconf.OmegaConf.to_container(model_rules_oc, resolve=True) if model_rules_oc else []
  overrides_rules = omegaconf.OmegaConf.to_container(overrides_rules_oc, resolve=True) if overrides_rules_oc else []

  merged_rules = _merge_logical_axis_rules(base_rules, model_rules)
  merged_rules = _merge_logical_axis_rules(merged_rules, overrides_rules)

  # Remove the rules from the original configs before the main merge
  if "logical_axis_rules" in base_yml_config:
    del base_yml_config["logical_axis_rules"]
  if "logical_axis_rules" in model_cfg_oc:
    del model_cfg_oc["logical_axis_rules"]
  if "logical_axis_rules" in overrides_cfg:
    del overrides_cfg["logical_axis_rules"]

  # 5. Final merge for all other keys
  final_config = omegaconf.OmegaConf.merge(base_yml_config, model_cfg_oc, overrides_cfg)
  final_config["logical_axis_rules"] = merged_rules

  raw_keys_dict = omegaconf.OmegaConf.to_container(final_config, resolve=True)

  # 6. Handle environment variable overrides
  cli_keys = frozenset(omegaconf.OmegaConf.to_container(cli_cfg, resolve=True).keys())
  kwargs_keys = frozenset(kwargs.keys())
  for k in tuple(raw_keys_dict.keys()):
    env_key = yaml_key_to_env_key(k)
    if env_key in os.environ:
      if k in cli_keys or k in kwargs_keys:
        raise ValueError(
            f"Key '{k}' is overridden by both CLI/kwargs and environment variable '{env_key}'. This is not allowed."
        )

      new_proposal = os.environ.get(env_key)
      original_value = raw_keys_dict.get(k)
      parser = None
      if isinstance(original_value, bool):
        parser = _yaml_types_to_parser[bool]
      elif isinstance(original_value, (str, int, float)):
        parser = type(original_value)

      if parser is None:
        raise TypeError(f"Type {type(original_value)} for key '{k}' not supported for ENV override.")

      try:
        raw_keys_dict[k] = parser(new_proposal)
      except (ValueError, KeyError) as e:
        raise ValueError(f"Couldn't parse value from ENV '{new_proposal}' for key '{k}'") from e

  pydantic_kwargs = _prepare_for_pydantic(raw_keys_dict)

  # Initialize JAX distributed system before device backend is initialized.
  if pydantic_kwargs.get("jax_debug_log_modules"):
    jax.config.update("jax_debug_log_modules", pydantic_kwargs["jax_debug_log_modules"])
  # Do not initialize jax distributed system during pytest runs.
  if "pytest" not in sys.modules:
    max_utils.maybe_initialize_jax_distributed_system(pydantic_kwargs)
  if pydantic_kwargs.get("jax_cache_dir"):
    from jax.experimental.compilation_cache import compilation_cache  # pylint: disable=import-outside-toplevel

    compilation_cache.set_cache_dir(os.path.expanduser(pydantic_kwargs["jax_cache_dir"]))

  pydantic_config = types.MaxTextConfig(**pydantic_kwargs)
  config = HyperParameters(pydantic_config)

  if config.log_config:
    for k, v in sorted(config.get_keys().items()):
      if k != "hf_access_token":
        logger.info("Config param %s: %s", k, v)

  return config


# Shim for backward compatibility with pyconfig_deprecated_test.py
validate_and_update_keys = pyconfig_deprecated.validate_and_update_keys
__all__ = ["initialize"]<|MERGE_RESOLUTION|>--- conflicted
+++ resolved
@@ -92,31 +92,11 @@
   return tuple(_lists_to_tuples(x) for x in l) if isinstance(l, list) else l
 
 
-def set_muon_config(raw_keys):
-  if raw_keys["muon_consistent_rms"] in ["None", "none"]:
-    raw_keys["muon_consistent_rms"] = None
-  else:
-    try:
-      raw_keys["muon_consistent_rms"] = float(raw_keys["muon_consistent_rms"])
-    except ValueError as e:
-      raise ValueError("muon_consistent_rms should be None or float") from e
-
-
 def _prepare_for_pydantic(raw_keys: dict[str, Any]) -> dict[str, Any]:
   """Prepares the raw dictionary for Pydantic model instantiation."""
   pydantic_kwargs = {}
   valid_fields = types.MaxTextConfig.model_fields.keys()
 
-<<<<<<< HEAD
-  # This is a workaround for tests that use `dataset_type='hf'` but do not
-  # specify `tokenizer_type='huggingface'`, which they should.
-  if raw_keys.get("dataset_type") == "hf" and "tokenizer_type" not in raw_keys:
-    raw_keys["tokenizer_type"] = "huggingface"
-
-  set_muon_config(raw_keys)
-
-=======
->>>>>>> 238a410d
   for key, value in raw_keys.items():
     if key not in valid_fields:
       logger.warning("Ignoring invalid/unsupported field from YAML/CLI: %s", repr(key))
@@ -140,6 +120,16 @@
 
     if key == "run_name" and new_value is None:
       new_value = ""
+
+    # Preprocess muon_consistent_rms to be None or float
+    if key == "muon_consistent_rms":
+      if value.lower() == "none":
+        new_value = None
+      else:
+        try:
+          new_value = float(value)
+        except ValueError as e:
+          raise ValueError("muon_consistent_rms should be None or float") from e
 
     pydantic_kwargs[key] = new_value
 
