--- conflicted
+++ resolved
@@ -1074,16 +1074,11 @@
 def validate_shard_fsdp_on_expert_parallelism(raw_keys):
   if raw_keys["fsdp_shard_on_exp"] and raw_keys["num_experts"] % raw_keys["ici_fsdp_parallelism"] != 0:
     raise ValueError("fsdp_shard_on_exp requires num_experts is divisiable by ici_fsdp_parallelism.")
-<<<<<<< HEAD
-  if raw_keys["fsdp_shard_on_exp"] and (using_tensor_parallelism(raw_keys) or using_expert_parallelism(raw_keys)): 
-    raise ValueError("fsdp_shard_on_exp requires ici_expert_parallelism = 1 and ici_tensor_parallelism/ici_tensor_transpose_parallelism = 1.")
-=======
   if raw_keys["fsdp_shard_on_exp"] and (using_tensor_parallelism(raw_keys) or using_expert_parallelism(raw_keys)):
     raise ValueError(
         "fsdp_shard_on_exp requires ici_expert_parallelism = 1 and ici_tensor_parallelism/ici_tensor_transpose_parallelism = 1."
     )
 
->>>>>>> e58f9334
 
 def validate_ragged_dot(raw_keys):
   if raw_keys["sparse_matmul"] and not raw_keys["megablox"]:
