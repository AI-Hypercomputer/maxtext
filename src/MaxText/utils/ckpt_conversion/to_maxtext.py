--- conflicted
+++ resolved
@@ -84,12 +84,7 @@
 from MaxText.layers import models, quantizations
 from MaxText.checkpointing import save_checkpoint
 from MaxText.utils.ckpt_conversion.utils.param_mapping import HOOK_FNS, PARAM_MAPPING
-<<<<<<< HEAD
-from MaxText.utils.ckpt_conversion.utils.utils import validate_and_filter_param_map_keys, apply_hook_fns, HF_IDS
-=======
-from MaxText.utils.ckpt_conversion.utils.utils import apply_hook_fns, HF_IDS, print_ram_usage, get_hf_model
->>>>>>> bca71b4a
-
+from MaxText.utils.ckpt_conversion.utils.utils import apply_hook_fns, HF_IDS, validate_and_filter_param_map_keys, print_ram_usage, get_hf_model
 jax.config.update("jax_platform_name", "cpu")
 
 logging.set_verbosity(logging.INFO)
@@ -401,20 +396,6 @@
   # Stack all processed tensors along the determined axis.
   return np.stack(tensors_to_stack, axis=axis_to_stack)
 
-
-<<<<<<< HEAD
-def _get_hf_model(model_id: str, token: str):
-  """Loads the HuggingFace model based on model_id (Eager mode only)."""
-  # Some models require special classes to import
-  if model_id in ["Qwen/Qwen3-Omni-30B-A3B-Instruct"]:
-    from transformers import Qwen3OmniMoeForConditionalGeneration  # pylint: disable=import-outside-toplevel
-
-    hf_model = Qwen3OmniMoeForConditionalGeneration.from_pretrained(model_id, token=token)
-  else:
-    hf_model = AutoModelForCausalLM.from_pretrained(model_id, token=token)
-  return hf_model
-
-
 def get_maxtext_model_info(config):
   """Initializes the abstract MaxText model and returns parameter mapping information.
 
@@ -460,8 +441,6 @@
   return maxtext_abstract_dict, abstract_params_treedef
 
 
-=======
->>>>>>> bca71b4a
 def main(args: Sequence[str], test_args: Sequence[str]) -> None:
   overall_start = time.time()
   # Check if the user is using an Instruct version. If so, use the base model architecture
