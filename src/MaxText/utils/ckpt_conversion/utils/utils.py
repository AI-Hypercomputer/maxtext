# Copyright 2023–2025 Google LLC
#
# Licensed under the Apache License, Version 2.0 (the "License");
# you may not use this file except in compliance with the License.
# You may obtain a copy of the License at
#
#    https://www.apache.org/licenses/LICENSE-2.0
#
# Unless required by applicable law or agreed to in writing, software
# distributed under the License is distributed on an "AS IS" BASIS,
# WITHOUT WARRANTIES OR CONDITIONS OF ANY KIND, either express or implied.
# See the License for the specific language governing permissions and
# limitations under the License.

""" Checkpoint conversion utility functions. """

import contextlib
import io
import os
import tempfile
import time
import json
from concurrent.futures import ThreadPoolExecutor
from typing import Any

import jax
import jax.tree_util
from jax.experimental import multihost_utils

from jaxtyping import Array

import numpy as np

from google.cloud.storage import Client, transfer_manager

from safetensors.numpy import save_file as numpy_save_file
from safetensors.numpy import save as numpy_save
from safetensors.flax import save as save_flax_to_bytes

from huggingface_hub import HfApi, repo_exists

from transformers.models.auto.modeling_auto import MODEL_FOR_CAUSAL_LM_MAPPING_NAMES

from MaxText import max_logging


SAFE_TENSORS_CONFIG_FILE = "config.json"
SAFE_TENSORS_WEIGHTS_FILE = "model.safetensors"
SAFE_TENSORS_INDEX_FILE = "model.safetensors.index.json"
DEFAULT_MAX_SHARD_SIZE = 1024 * 1024 * 1024 * 3  # 3GB default


# Mapping from MaxText model key to Hugging Face tokenizer identifiers
HF_IDS = {
    "gemma2-2b": "google/gemma-2-2b",
    "gemma2-9b": "google/gemma-2-9b",
    "gemma2-27b": "google/gemma-2-27b",
    "gemma3-4b": "google/gemma-3-4b-it",  # hf multi-modal should also support the pure-text
    "gemma3-12b": "google/gemma-3-12b-it",
    "gemma3-27b": "google/gemma-3-27b-it",
    "qwen3-0.6b": "Qwen/Qwen3-0.6B",
    "qwen3-4b": "Qwen/Qwen3-4B",
    "qwen3-4b-thinking-2507": "Qwen/Qwen3-4B-Thinking-2507",
    "qwen3-8b": "Qwen/Qwen3-8B",
    "qwen3-14b": "Qwen/Qwen3-14B",
    "qwen3-32b": "Qwen/Qwen3-32B",
    "llama3.1-8b": "meta-llama/Llama-3.1-8B",
    "llama3.1-8b-Instruct": "meta-llama/Llama-3.1-8B-Instruct",
    "llama3.1-70b-Instruct": "meta-llama/Llama-3.1-70B-Instruct",
    "llama3.1-70b": "meta-llama/Llama-3.1-70B",
    "llama3.1-405b": "meta-llama/Llama-3.1-405B",
    "qwen3-30b-a3b": "Qwen/Qwen3-30B-A3B-Thinking-2507",
    "qwen3-235b-a22b": "Qwen/Qwen3-235B-A22B-Thinking-2507",
    "qwen3-480b-a35b": "Qwen/Qwen3-Coder-480B-A35B-Instruct",
<<<<<<< HEAD
    "deepseek3-671b": "deepseek-ai/DeepSeek-V3",
    "deepseek3-test": "deepseek-ai/DeepSeek-V3",
=======
    "qwen3-omni-30b-a3b": "Qwen/Qwen3-Omni-30B-A3B-Instruct",
>>>>>>> d29bb518
}


def _get_local_directory(output_dir: str) -> str:
  """Determines the local directory for saving files."""
  if output_dir.startswith("gs://") or output_dir.startswith("hf://"):
    # Fallback to a generic temp directory name if used directly
    local_dir = os.path.join(os.path.expanduser("~"), ".cache", "maxtext_hf_conversion_temp", "temp_files")
  else:
    local_dir = output_dir
  os.makedirs(local_dir, exist_ok=True)
  return local_dir


def _process(hf_path, processed_slice, output_weights, current_hook_fns, shape_map_local):
  target_hf_shape = shape_map_local[hf_path]
  if current_hook_fns:
    # otherwise identity
    processed_slice = apply_hook_fns(processed_slice, target_hf_shape, current_hook_fns)
  numpy_slice = convert_jax_weight_to_numpy(processed_slice).squeeze()
  assert len(target_hf_shape) == len(
      numpy_slice.shape
  ), f"shape mismatch {len(target_hf_shape)} and {len(numpy_slice.shape)}"
  output_weights.append((hf_path, numpy_slice))


def process_leaf_param(
    path_tuple: Any,
    leaf_value: jax.Array,
    param_map_local: dict[str, Any],
    shape_map_local: dict[str, Any],
    hook_fn_map_local: dict[str, Any],
    current_config: Any,
) -> list[tuple[str, np.ndarray]]:
  """Processes a single leaf from the MaxText parameter tree."""
  # Construct maxtext_param_key from path_tuple
  key_parts = []
  for p_entry in path_tuple:
    if isinstance(p_entry, jax.tree_util.DictKey):
      key_parts.append(p_entry.key)
    else:
      max_logging.log(f"Warning: Path tuple {path_tuple} contains non-DictKey entry '{p_entry}'. Skipping this path.")
      return []  # Skip this parameter

  maxtext_param_key = "params-" + "-".join(key_parts)
  print(f"mt param: {maxtext_param_key}")

  if not isinstance(leaf_value, (jax.Array, np.ndarray)):
    max_logging.log(f"Warning: Leaf value for {maxtext_param_key} is not an array. Type: {type(leaf_value)}. Skipping.")
    return []

  if maxtext_param_key not in param_map_local:
    max_logging.log(f"Warning: MaxText param key '{maxtext_param_key}' not found in param_map. Skipping.")
    return []

  hf_target_paths = param_map_local[maxtext_param_key]
  if not isinstance(hf_target_paths, list):
    hf_target_paths = [hf_target_paths]

  if not hf_target_paths:
    max_logging.log(f"Warning: No HF target paths found for MaxText key '{maxtext_param_key}'. Skipping.")
    return []

  current_hook_fns = hook_fn_map_local.get(maxtext_param_key)
  output_weights = []

  # Case 0: Unscan, or Scan with single layer
  if len(hf_target_paths) == 1:
    print("\tunscan or scan single layer")
    hf_path = hf_target_paths[0]
    if hf_path not in shape_map_local:
      max_logging.log(
          f"Warning: HF path '{hf_path}' not found in shape_map for MaxText key '{maxtext_param_key}'. Skipping."
      )
      return []
    _process(hf_path, leaf_value, output_weights, current_hook_fns, shape_map_local)
    return output_weights

  # Stacked MaxText weight
  # This now handles three cases:
  # 1. Scanned MoE layers (2D list of targets from a tensor stacked on expert and layer axes)
  # 2. Unscanned MoE layers (1D list of targets from a tensor stacked only on the expert axis)
  # 3. Standard scanned layers (1D list of targets from a tensor stacked only on the layer axis)
  is_scanned_moe_layer = isinstance(hf_target_paths[0], list)

  if is_scanned_moe_layer:
    print("\tscan moe")
    # Case 1: Scanned MoE layer, e.g., from 'layers-moe_block-wi_0'.
    # The tensor is stacked on expert and layer axes. We slice experts first, then layers.
    # MaxText format is (experts, layers, ...), so expert axis is 0, layer axis is 1.
    expert_axis_to_slice = 0

    # Outer loop for experts
    for expert_idx, expert_paths_for_layer in enumerate(hf_target_paths):
      # Slice along the expert axis to get the tensor for the current expert across all layers.
      expert_tensor_slice = jax.lax.index_in_dim(leaf_value, expert_idx, axis=expert_axis_to_slice, keepdims=False)
      # Inner loop for layers
      for layer_idx, hf_path in enumerate(expert_paths_for_layer):
        if hf_path not in shape_map_local:
          max_logging.log(
              f"Warning: HF path '{hf_path}' not found in shape_map for MaxText key '{maxtext_param_key}'. Skipping."
          )
          continue

        # Slice the expert tensor along the layer axis to get the final individual weight.
        # axis is 0 on the new sliced tensor
        layer_tensor_slice = jax.lax.index_in_dim(expert_tensor_slice, layer_idx, axis=0, keepdims=False)
        _process(hf_path, layer_tensor_slice, output_weights, current_hook_fns, shape_map_local)

    return output_weights

  # Case 2 or 3: The source tensor is stacked on a single axis.
  # We determine if it's an unscanned MoE (expert axis) or standard scanned (layer axis).
  is_unscanned_moe = "moe_block" in maxtext_param_key and any(
      f"_{i}-" in maxtext_param_key for i in range(current_config.base_num_decoder_layers)
  )

  if is_unscanned_moe:
    print("\tunscan moe")
    # Case 2: Unscanned MoE layer, e.g., from 'layers_0-moe_block-wi_0'.
    # The tensor is stacked ONLY on the expert axis.
    axis_to_slice = 0  # Assuming expert is axis 0.
  else:
    print("\tscan")
    # Case 3: Standard scanned layer.
    # The tensor is stacked ONLY on the layer axis.
    axis_to_slice = current_config.param_scan_axis

  for i, hf_path in enumerate(hf_target_paths):
    if hf_path not in shape_map_local:
      max_logging.log(
          f"Warning: HF path '{hf_path}' not found in shape_map for MaxText key '{maxtext_param_key}'. Skipping."
      )
      continue

    weight_slice = jax.lax.index_in_dim(leaf_value, i, axis=axis_to_slice, keepdims=False)
    _process(hf_path, weight_slice, output_weights, current_hook_fns, shape_map_local)

  return output_weights


def convert_jax_weight_to_numpy(weight: "jax.Array", dtype_str: None | str = None) -> np.ndarray:
  """Converts a JAX array to a NumPy array with the specified dtype."""
  final_dtype_str = str(weight.dtype) if dtype_str is None else dtype_str
  # JAX dtypes like 'bfloat16', 'float32' are understood by np.dtype()
  target_np_dtype = np.dtype(final_dtype_str)
  expected_shape = weight.shape

  # Gather the array across devices if it's sharded.
  # process_allgather typically returns the array on the host.
  weight = multihost_utils.process_allgather(weight)

  # Convert JAX array to NumPy array.
  np_array = np.array(weight)

  # Cast to the target NumPy dtype if it's different.
  if np_array.dtype != target_np_dtype:
    np_array = np_array.astype(target_np_dtype)

  return np_array.reshape(expected_shape)  # Reshape for safety, though usually preserved.


def apply_hook_fns(weight, target_shape, hook_fns):
  if hook_fns is None:
    return weight
  if not isinstance(hook_fns, list):
    hook_fns = [hook_fns]
  for hook_fn in hook_fns[::-1]:
    weight = hook_fn(weight, target_shape)
  return weight


def create_huggingface_hub_repo_if_not_exist(repo_id, repo_type):
  if not repo_exists(repo_id, repo_type=repo_type):
    api = HfApi()
    api.create_repo(
        repo_id=repo_id,
        repo_type=repo_type,
        exist_ok=True,
        private=True,
    )
    max_logging.log(f"\n Created new HuggingFace Hub {repo_type} repo: {repo_id}.")


def save_config_file(
    config,
    local_path_to_save_to: str,
    output_dir_final: str,
    file_name: str,
    remove_local_copy_after_upload: bool = False,
):
  """Saves the model configuration file(config.json)."""
  if jax.process_index() == 0:
    config.architectures = [MODEL_FOR_CAUSAL_LM_MAPPING_NAMES[config.model_type]]
    if output_dir_final.startswith("hf://"):
      max_logging.log(f"  Serializing {file_name} to memory for Hugging Face Hub upload...")
      json_string = config.to_json_string()
      json_bytes = json_string.encode("utf-8")
      repo_id = output_dir_final.lstrip("hf://")
      api = HfApi()
      with io.BytesIO(json_bytes) as f:
        api.upload_file(
            path_or_fileobj=f,
            path_in_repo=file_name,
            repo_id=repo_id,
            repo_type="model",
        )
      max_logging.log(f"  Successfully uploaded {file_name} to HF repo: {repo_id}")
    else:
      # local storage
      actual_local_file_path = os.path.join(local_path_to_save_to, file_name)
      config.to_json_file(actual_local_file_path)
      max_logging.log(f"   Saved {file_name} to {actual_local_file_path}")
      # upload
      if output_dir_final.startswith("gs://"):
        upload_file_to_gcs(
            actual_local_file_path,
            os.path.join(output_dir_final, file_name),
            remove_local_file_after_upload=remove_local_copy_after_upload,
        )


def shard_checkpoint(
    weights_dict: dict[str, Array],
    max_shard_size: int = DEFAULT_MAX_SHARD_SIZE,
    weights_name: str = "model.safetensors",
) -> tuple[dict[str, dict[str, Array]], None | dict]:
  """Shards a model checkpoint into smaller pieces based on size constraints.

  Args:
      weights_dict: Model weights dictionary to shard
      max_shard_size: Maximum size in bytes for each shard
      weights_name: Base filename for the shards

  Returns:
      tuple of (sharded weights dict, optional index dict)
      Index contains metadata and weight mapping information
  """
  # Track current shard and accumulated sizes
  current_shard: dict[str, Array] = {}
  shards: list[dict[str, Array]] = [current_shard]
  current_size = 0
  total_size = 0

  # Iterate through weights in sorted order for deterministic sharding
  for key, tensor in sorted(weights_dict.items()):
    weight_size = tensor.size * tensor.itemsize
    # Start new shard if current one would exceed size limit
    if (current_size + weight_size > max_shard_size) and len(current_shard.items()):
      current_shard = {}
      shards.append(current_shard)
      current_size = 0

    # Add weight to current shard and update sizes
    current_shard[key] = tensor
    current_size += weight_size
    total_size += weight_size

  # Return single shard without index if no sharding needed
  if len(shards) == 1:
    return {weights_name: shards[0]}, None

  # Generate shard filenames and build index
  shard_dict = {}
  weight_map = {}

  for idx, shard in enumerate(shards, 1):
    # Create numbered shard filename
    shard_name = weights_name.replace(".safetensors", f"-{idx:05d}-of-{len(shards):05d}.safetensors")
    shard_dict[shard_name] = shard

    # Map each weight to its shard file
    for key in shard:
      weight_map[key] = shard_name

  return shard_dict, {
      "metadata": {"total_size": total_size},
      "weight_map": weight_map,
  }


def save_safetensor_file(
    state_dict,
    local_dir_to_save_to: str,
    output_dir_final: str,
    file_name: str,
):
  """Saves a single safetensor file, from memory to remote when uploading"""
  if jax.process_index() == 0:
    state_dict = {k: v for k, v in state_dict.items() if v is not None}
    if "model.safetensors" in state_dict and isinstance(state_dict["model.safetensors"], dict):
      state_dict = state_dict["model.safetensors"]

    if output_dir_final.startswith("gs://"):
      cloud_path = os.path.join(output_dir_final, file_name)
      upload_state_dict_to_gcs(state_dict=state_dict, gs_bucket_path=cloud_path)
    elif output_dir_final.startswith("hf://"):
      max_logging.log(f"  Serializing {file_name} to memory for Hugging Face Hub upload...")
      serialized_content = save_flax_to_bytes(state_dict, metadata={"format": "pt"})
      # Upload in-memory; skip local storage
      repo_id = output_dir_final.lstrip("hf://")
      api = HfApi()
      with io.BytesIO(serialized_content) as f:
        api.upload_file(
            path_or_fileobj=f,
            path_in_repo=file_name,
            repo_id=repo_id,
            repo_type="model",
        )
      max_logging.log(f"  Successfully uploaded {file_name} to HF repo: {repo_id}")
    else:
      # local storage
      local_path = os.path.join(local_dir_to_save_to, file_name)
      numpy_save_file(state_dict, local_path, metadata={"format": "pt"})
      max_logging.log(f"   Saved {file_name} to {local_path}")


def save_index_file(
    index: dict,
    local_dir_to_save_to: str,
    output_dir_final: str,
    file_name: str,
    remove_local_copy_after_upload: bool = False,
):
  """Saves the model index json file (model.safetensors.index.json)."""
  if jax.process_index() == 0:
    local_path = os.path.join(local_dir_to_save_to, file_name)

    if output_dir_final.startswith("hf://"):
      max_logging.log(f"   Serialized {file_name} to memory for Hugging Face Hub upload.")
      json_bytes = json.dumps(index, indent=2).encode("utf-8")
      repo_id = output_dir_final.lstrip("hf://")
      api = HfApi()
      with io.BytesIO(json_bytes) as f:
        api.upload_file(
            path_or_fileobj=f,
            path_in_repo=file_name,
            repo_id=repo_id,
            repo_type="model",
        )
      max_logging.log(f"   Successfully uploaded {file_name} to HF repo: {repo_id}")
    else:
      with open(local_path, "wt", encoding="utf8") as f:
        json.dump(index, f, indent=2)
      max_logging.log(f"   Saved {file_name} to {local_path}")
      if output_dir_final.startswith("gs://"):
        upload_file_to_gcs(
            local_path,
            os.path.join(output_dir_final, file_name),
            remove_local_file_after_upload=remove_local_copy_after_upload,
        )
        max_logging.log(f"   Successfully uploaded {file_name} to GCS: {output_dir_final}")


def save_weight_files(
    shards,
    index,
    local_dir_to_save_to: str,
    output_dir_final: str,
    parallel_threads=8,
    remove_local_copy_after_upload: bool = False,
):
  """Saves weight files and index if needed.

  Requires local system to have at least `parallel_threads * DEFAULT_MAX_SHARD_SIZE`
  free disk space, as each thread will maintain a local cache of its shard during processing.
  """
  if index is None:
    # 'shards' is actually the single state_dict here
    save_safetensor_file(shards, local_dir_to_save_to, output_dir_final, SAFE_TENSORS_WEIGHTS_FILE)
  else:
    # Save sharded weights in parallel
    with ThreadPoolExecutor(max_workers=parallel_threads) as executor:
      shard_items = list(shards.items())
      futures = [
          executor.submit(
              save_safetensor_file,
              shard_dict,
              local_dir_to_save_to,
              output_dir_final,
              shard_name,
          )
          for shard_name, shard_dict in shard_items
      ]
      for future in futures:
        future.result()

    # Save index file
    save_index_file(
        index, local_dir_to_save_to, output_dir_final, SAFE_TENSORS_INDEX_FILE, remove_local_copy_after_upload
    )


@contextlib.contextmanager
def get_local_save_path_manager(output_dir: str):
  """
  Context manager to provide a local path for saving files.
  If output_dir is remote (GCS/HF), a temporary local directory is created.
  If output_dir is local, it's used directly.
  Yields:
      tuple: (path_to_use_for_saving: str, is_temporary: bool)
  """
  if output_dir.startswith("gs://") or output_dir.startswith("hf://"):
    with tempfile.TemporaryDirectory(prefix="maxtext_hf_save_") as temp_dir:
      max_logging.log(f"   Using temporary local staging directory: {temp_dir}")
      yield temp_dir, True  # path, is_temporary
  else:
    os.makedirs(output_dir, exist_ok=True)
    max_logging.log(f"   Using local directory: {output_dir}")
    yield output_dir, False  # path, is_temporary


def save_model_files(
    weight_arrays: dict,
    config,  # HF config object
    tokenizer: None | Any,  # transformers.PreTrainedTokenizerBase
    processor,
    output_dir: str,
    parallel_threads=8,
):
  """
  Saves model files (config and weights) to the specified directory.
  When uploading to GCS/HF hub,
          *.safetensors are uploaded from memory to remote, no local storage is used to save disk usage
  """

  if output_dir.startswith("hf://"):
    create_huggingface_hub_repo_if_not_exist(repo_id=output_dir.lstrip("hf://"), repo_type="model")
    repo_id = output_dir.lstrip("hf://")
  else:
    repo_id = None

  max_logging.log(f"\n-> Saving model and tokenizer (if provided) to {output_dir}...")

  with get_local_save_path_manager(output_dir) as (current_save_path, is_temp_path):
    remove_local_copy = is_temp_path

    if jax.process_index() == 0:
      files_to_upload = []
      if processor is not None:
        max_logging.log(f"    Saving image processor files to {current_save_path}...")
        saved_image_processor_files = processor.save_pretrained(current_save_path)
        max_logging.log(f"    Processor files saved locally: {saved_image_processor_files}")
      elif tokenizer is not None:
        max_logging.log(f"    Saving tokenizer files to {current_save_path}...")
        saved_tokenizer_files = tokenizer.save_pretrained(current_save_path)
        max_logging.log(f"    Tokenizer files saved locally: {saved_tokenizer_files}")
      files_to_upload = [os.path.join(current_save_path, f) for f in os.listdir(current_save_path)]

      if output_dir.startswith("gs://"):
        for local_file_path in files_to_upload:
          if not os.path.exists(local_file_path):
            max_logging.log(f"   Warning: Tokenizer file {local_file_path} not found locally. Skipping upload to GCS.")
            continue
          file_name = os.path.basename(local_file_path)
          upload_file_to_gcs(
              local_file_path,
              os.path.join(output_dir, file_name),
              remove_local_file_after_upload=remove_local_copy,
          )
      elif output_dir.startswith("hf://") and repo_id:
        api = HfApi()
        for local_file_path in files_to_upload:
          if not os.path.exists(local_file_path):
            max_logging.log(f"   Warning: Tokenizer file {local_file_path} not found locally. Skipping upload to HF Hub.")
            continue
          file_name = os.path.basename(local_file_path)
          api.upload_file(
              path_or_fileobj=local_file_path,
              path_in_repo=file_name,
              repo_id=repo_id,
              repo_type="model",
          )
          if remove_local_copy:
            os.remove(local_file_path)
            max_logging.log(f"   Removed local copy: {local_file_path}")

      # Save config.json
      save_config_file(config, current_save_path, output_dir, SAFE_TENSORS_CONFIG_FILE, remove_local_copy)

    # Save .safetensors files (sharding can be outside process guard if weights are replicated)
    # The actual file saving within save_weight_files is guarded.
    # Unwrap nested dict if needed
    shards, index = shard_checkpoint(weight_arrays)
    save_weight_files(shards, index, current_save_path, output_dir, parallel_threads, remove_local_copy)

  if jax.process_index() == 0:
    max_logging.log(f"✅ Model and tokenizer (if provided) successfully processed for {output_dir}")


def upload_state_dict_to_gcs(state_dict: dict, gs_bucket_path: str):
  """Uploads a state_dict from memory to Google Cloud Storage.

  Args:
      state_dict: A PyTorch model's state_dict.
      gs_bucket_path: GCS destination (e.g., "gs://my-bucket/models/model.pt").
  """
  # Standardize bucket path format
  gs_bucket_path = gs_bucket_path.removeprefix("gs://")
  bucket_name, *blob_path_parts = gs_bucket_path.split("/")
  blob_name = "/".join(blob_path_parts)

  # 1. Serialize the state_dict to an in-memory byte buffer
  data = numpy_save(state_dict, metadata={"format": "pt"})
  buffer = io.BytesIO(data)
  buffer.seek(0)  # Rewind the buffer to the beginning

  # 2. Upload the bytes to GCS
  storage_client = Client()
  bucket = storage_client.bucket(bucket_name)
  blob = bucket.blob(blob_name)

  print(f"-> Uploading in-memory state_dict to {gs_bucket_path}...")
  blob.upload_from_file(buffer, content_type="application/octet-stream", timeout=600)
  print(f"✅ Uploaded to {bucket.name}/{blob_name}")


def upload_file_to_gcs(local_file: str, gs_bucket_path: str, remove_local_file_after_upload=False):
  """Uploads a single file to Google Cloud Storage.

  Args:
      local_file: Path to local file
      gs_bucket_path: GCS destination (e.g. "gs://my-bucket/path/file.txt" or "my-bucket/path/file.txt")
  """
  # Standardize bucket path format
  gs_bucket_path = gs_bucket_path.removeprefix("gs://")
  bucket_name = gs_bucket_path.split("/")[0]
  blob_name = gs_bucket_path[len(bucket_name) :].lstrip("/")

  max_logging.log(f"-> Uploading {local_file} to {gs_bucket_path}...")
  # Upload file
  storage_client = Client()
  bucket = storage_client.bucket(bucket_name)
  blob = bucket.blob(blob_name)
  # set large timeout to support large safetensors
  blob.upload_from_filename(local_file, timeout=600)

  max_logging.log(f"✅ Uploaded {local_file} to {bucket.name}/{blob_name}")

  if remove_local_file_after_upload:
    os.remove(local_file)
    max_logging.log(f"✅ Deleted {local_file}")


def upload_folder_to_gcs(local_folder: str, gs_bucket_path: str, num_workers: int = 4):
  """Uploads all files from a local folder to Google Cloud Storage.

  Args:
      local_folder: Path to local folder (e.g. "data/images")
      gs_bucket_path: GCS destination (e.g. "gs://my-bucket/images" or "my-bucket/images")
      num_workers: Number of parallel upload workers
  """
  start_time = time.time()

  # Standardize bucket path format
  gs_bucket_path = gs_bucket_path.removeprefix("gs://")
  bucket_name = gs_bucket_path.split("/")[0]
  destination_dir = gs_bucket_path[len(bucket_name) :]
  if destination_dir.startswith("/"):
    destination_dir = destination_dir[1:]
  # Ensure destination ends with "/"
  if destination_dir != "" and not destination_dir.endswith("/"):
    destination_dir += "/"

  # Get files to upload
  files_in_local_folder = os.listdir(local_folder)
  # Set up GCS client
  storage_client = Client()
  bucket = storage_client.bucket(bucket_name)

  # Upload files in parallel
  results = transfer_manager.upload_many_from_filenames(
      bucket,
      files_in_local_folder,
      source_directory=local_folder,
      max_workers=num_workers,
      blob_name_prefix=destination_dir,
      timeout=600,
      deadline=None,
  )

  # Report results
  for name, result in zip(files_in_local_folder, results):
    if isinstance(result, Exception):
      max_logging.log(f"Failed to upload {name}: {result}")
    else:
      max_logging.log(f"✅ Uploaded {name} to {bucket.name}/{destination_dir}{name}")

  max_logging.log(f"Upload completed in {time.time() - start_time}s")<|MERGE_RESOLUTION|>--- conflicted
+++ resolved
@@ -72,12 +72,8 @@
     "qwen3-30b-a3b": "Qwen/Qwen3-30B-A3B-Thinking-2507",
     "qwen3-235b-a22b": "Qwen/Qwen3-235B-A22B-Thinking-2507",
     "qwen3-480b-a35b": "Qwen/Qwen3-Coder-480B-A35B-Instruct",
-<<<<<<< HEAD
     "deepseek3-671b": "deepseek-ai/DeepSeek-V3",
-    "deepseek3-test": "deepseek-ai/DeepSeek-V3",
-=======
     "qwen3-omni-30b-a3b": "Qwen/Qwen3-Omni-30B-A3B-Instruct",
->>>>>>> d29bb518
 }
 
 
