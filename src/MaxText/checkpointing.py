--- conflicted
+++ resolved
@@ -196,12 +196,8 @@
     orbax_logger: Any = None,  # pytype: disable=attribute-error
     use_ocdbt: bool = True,
     use_zarr3: bool = True,
-<<<<<<< HEAD
-    max_to_keep: int = 5,
-=======
     enable_continuous_checkpointing: bool = False,
     max_num_checkpoints_to_keep: int = 10,
->>>>>>> c2574abe
 ):
   """Returns specified Orbax (async or not) CheckpointManager or None if checkpointing is disabled."""
   if not enable_checkpointing:
@@ -241,14 +237,9 @@
       options=CheckpointManagerOptions(
           create=True,
           enable_async_checkpointing=use_async,
-<<<<<<< HEAD
-          max_to_keep = max_to_keep,
-      ),
-=======
           save_decision_policy=save_decision_policy,
           preservation_policy=preservation_policy,
           ),
->>>>>>> c2574abe
       logger=orbax_logger,
   )
 
