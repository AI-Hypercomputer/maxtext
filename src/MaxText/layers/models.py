--- conflicted
+++ resolved
@@ -384,12 +384,7 @@
     Returns:
       Logits from the Transformer model.
     """
-<<<<<<< HEAD
-
     if decoder_segment_ids is not None and model_mode == MODEL_MODE_AUTOREGRESSIVE:
-=======
-    if decoder_segment_ids is not None and self.model_mode == MODEL_MODE_AUTOREGRESSIVE:
->>>>>>> 17f9e487
       raise ValueError(
           f"During autoregressive decoding we assume the tokens are in the active sequence"
           f" which is always {DECODING_ACTIVE_SEQUENCE_INDICATOR}."
