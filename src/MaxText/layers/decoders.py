# Copyright 2023–2025 Google LLC
#
# Licensed under the Apache License, Version 2.0 (the "License");
# you may not use this file except in compliance with the License.
# You may obtain a copy of the License at
#
#    https://www.apache.org/licenses/LICENSE-2.0
#
# Unless required by applicable law or agreed to in writing, software
# distributed under the License is distributed on an "AS IS" BASIS,
# WITHOUT WARRANTIES OR CONDITIONS OF ANY KIND, either express or implied.
# See the License for the specific language governing permissions and
# limitations under the License.

""""Module for decoder layers."""
# pylint: disable=arguments-differ
# pylint: disable=no-name-in-module

from typing import Any
import functools

import jax
import jax.numpy as jnp
from jax.ad_checkpoint import checkpoint_name
from jax.sharding import Mesh

from flax import linen as nn
from flax import nnx
from flax.linen.partitioning import ScanIn

from MaxText.common_types import DecoderBlockType, Config, MODEL_MODE_TRAIN, MODEL_MODE_PREFILL, MODEL_MODE_AUTOREGRESSIVE
from MaxText import max_logging
from MaxText import max_utils
from MaxText.inference import page_manager
from MaxText.layers import linears
from MaxText.layers import quantizations
from MaxText.layers import pipeline
from MaxText import maxtext_utils
from MaxText import multimodal_utils
from MaxText.layers.attentions import attention_as_linen
from MaxText.layers.normalizations import rms_norm
from MaxText.layers.embeddings import attend_on_embedding, embed_as_linen, positional_embedding_as_linen
from MaxText.layers.quantizations import AqtQuantization as Quant
from MaxText.layers import (
    deepseek,
    gemma,
    gemma2,
    gemma3,
    gpt3,
    gpt_oss,
    llama2,
    llama4,
    mistral,
    mixtral,
    qwen3,
    simple_layer,
)

# ------------------------------------------------------------------------------
# The network: Decoder Definitions
# ------------------------------------------------------------------------------


class DecoderLayer(nn.Module):
  """
  Transformer decoder layer that attends to the encoder.
  This is the core, reusable building block for both the main model's
  decoder stack and the auxiliary MTP layers.
  """

  config: Config
  mesh: Mesh
  model_mode: str
  quant: None | Quant = None

  @nn.compact
  def __call__(
      self,
      inputs,
      decoder_segment_ids,
      decoder_positions,
      deterministic,
      model_mode,
      previous_chunk=None,
      slot: None | int = None,
      page_state: None | page_manager.PageState = None,
  ):
    cfg = self.config
    mesh = self.mesh
    if model_mode == MODEL_MODE_PREFILL:
      logical_axis_names = ("activation_batch", "prefill_activation_length", "activation_embed")
    else:
      logical_axis_names = ("activation_batch", "activation_length", "activation_embed")

    if model_mode == MODEL_MODE_PREFILL:
      inputs = nn.with_logical_constraint(inputs, logical_axis_names)
    else:
      inputs = nn.with_logical_constraint(inputs, logical_axis_names)

    inputs = checkpoint_name(inputs, "decoder_layer_input")
    # inputs: embedded inputs to the decoder with shape [batch, length, emb_dim]
    lnx = rms_norm(
        num_features=inputs.shape[-1],
        dtype=cfg.dtype,
        weight_dtype=cfg.weight_dtype,
        name="pre_self_attention_norm",
        epsilon=cfg.normalization_layer_epsilon,
        kernel_axes=("norm",),
    )(inputs)
    if model_mode == MODEL_MODE_PREFILL:
      lnx = nn.with_logical_constraint(lnx, logical_axis_names)
    else:
      lnx = nn.with_logical_constraint(lnx, logical_axis_names)

    attention_layer = attention_as_linen(
        config=self.config,
        num_query_heads=cfg.num_query_heads,
        num_kv_heads=cfg.num_kv_heads,
        head_dim=cfg.head_dim,
        max_target_length=cfg.max_target_length,
        max_prefill_predict_length=cfg.max_prefill_predict_length,
        attention_kernel=cfg.attention,
        inputs_q_shape=lnx.shape,
        inputs_kv_shape=lnx.shape,
        mesh=mesh,
        dtype=cfg.dtype,
        weight_dtype=cfg.weight_dtype,
        dropout_rate=cfg.dropout_rate,
        name="self_attention",
        float32_qk_product=cfg.float32_qk_product,
        float32_logits=cfg.float32_logits,
        quant=self.quant,
        kv_quant=quantizations.configure_kv_quant(cfg),
        prefill_cache_axis_order=tuple(map(int, cfg.prefill_cache_axis_order.split(","))),
        ar_cache_axis_order=tuple(map(int, cfg.ar_cache_axis_order.split(","))),
        compute_axis_order=tuple(map(int, cfg.compute_axis_order.split(","))),
        reshape_q=cfg.reshape_q,
        model_mode=model_mode,
    )

    attention_lnx = attention_layer(
        lnx,
        lnx,
        decoder_positions,
        decoder_segment_ids=decoder_segment_ids,
        deterministic=deterministic,
        model_mode=model_mode,
    )

    if model_mode == MODEL_MODE_PREFILL:
      attention_lnx = nn.with_logical_constraint(attention_lnx, logical_axis_names)
    else:
      attention_lnx = nn.with_logical_constraint(attention_lnx, logical_axis_names)

    # MLP block.
    mlp_lnx = linears.mlp_block(
        in_features=lnx.shape[-1],
        intermediate_dim=cfg.mlp_dim,
        activations=cfg.mlp_activations,
        intermediate_dropout_rate=cfg.dropout_rate,
        dtype=cfg.dtype,
        weight_dtype=cfg.weight_dtype,
        name="mlp",
        model_mode=model_mode,
        config=cfg,
        quant=self.quant,
    )(lnx, deterministic=deterministic)
    if model_mode == MODEL_MODE_PREFILL:
      mlp_lnx = nn.with_logical_constraint(mlp_lnx, logical_axis_names)
    else:
      mlp_lnx = nn.with_logical_constraint(mlp_lnx, logical_axis_names)

    next_layer_addition = mlp_lnx + attention_lnx

    next_layer_addition_dropped_out = nn.Dropout(rate=cfg.dropout_rate, broadcast_dims=(-2,))(
        next_layer_addition, deterministic=deterministic
    )

    layer_output = next_layer_addition_dropped_out + inputs
    if model_mode == MODEL_MODE_PREFILL:
      layer_output = nn.with_logical_constraint(
          layer_output,
          logical_axis_names,
      )
    else:
      layer_output = nn.with_logical_constraint(
          layer_output,
          logical_axis_names,
      )

    if cfg.record_internal_nn_metrics:
      self.sow("intermediates", "activation_mean", jnp.mean(layer_output))
      self.sow("intermediates", "activation_stdev", jnp.std(layer_output))
      self.sow(
          "intermediates",
          "activation_fraction_zero",
          jnp.sum(layer_output == 0) / jnp.size(layer_output),
      )

    return layer_output, None if cfg.scan_layers else layer_output


class SequentialBlockDecoderLayers(nn.Module):
  """Sequential unscanned series of decoder layers."""

  decoder_layer: Any
  num_decoder_layers: int
  config: Config
  mesh: Mesh
  quant: Quant
  model_mode: str

  @nn.compact
  def __call__(
      self,
      inputs: jnp.ndarray,
      decoder_segment_ids,
      decoder_positions,
      deterministic: bool,
      model_mode,
      slot: None | int = None,
      page_state: None | page_manager.PageState = None,
  ) -> jnp.ndarray:
    for lyr in range(self.num_decoder_layers):
      inputs = self.decoder_layer(
          config=self.config, mesh=self.mesh, name=f"layers_{lyr}", quant=self.quant, model_mode=model_mode
      )(
          inputs,
          decoder_segment_ids,
          decoder_positions,
          deterministic,
          model_mode,
          slot=slot,
          page_state=page_state,
      )
      if self.config.scan_layers:
        inputs = inputs[0]  #  When scan_layers is True the decoder layers return (outputs, None).
    if self.config.scan_layers:
      return inputs, None  # pytype: disable=bad-return-type
    else:
      return inputs


class Decoder(nn.Module):
  """A stack of decoder layers as a part of an encoder-decoder architecture."""

  config: Config
  mesh: Mesh
  quant: None | Quant = None
  model_mode: str = MODEL_MODE_TRAIN

  def setup(self):
    """Initialize decoder layer."""
    self.decoder_layer = self.get_decoder_layers()
    self.norm_layer = self.get_norm_layer(num_features=self.config.emb_dim)
    if self.config.using_pipeline_parallelism:
      pipeline_stage_module = self.get_pipeline_stage_module(self.decoder_layer)
      remat_policy = self.get_remat_policy()
      self.pipeline_module = pipeline.Pipeline(
          config=self.config, mesh=self.mesh, layers=pipeline_stage_module, remat_policy=remat_policy
      )

  def minimal_policy(self, with_context=False):
    """Helper for creating minimal checkpoint policies."""
    names = [
        "query_proj",
        "value_proj",
        "key_proj",
        "qkv_proj",
        "out_proj",
        "mlpwi_0",
        "mlpwi_1",
        "mlpwi",
        "mlpwo",
    ]
    if with_context:
      names.append("context")
    return jax.checkpoint_policies.save_only_these_names(*names)

  def get_remat_policy(self):
    """Get remat policy"""
    policy = None
    cfg = self.config
    if cfg.remat_policy != "none":
      if cfg.remat_policy in ("minimal_with_context", "minimal_flash"):
        # save all
        if cfg.remat_policy == "minimal_flash":
            max_logging.log("WARNING: 'minimal_flash' will be deprecated soon, please use 'minimal_with_context' instead.")
        policy = self.minimal_policy(with_context=True)
      elif cfg.remat_policy == "minimal":
        # save all except context
        policy = self.minimal_policy()
      elif cfg.remat_policy == "save_dot_with_context_except_mlp":
        policy = jax.checkpoint_policies.save_only_these_names(
            "query_proj",
            "value_proj",
            "key_proj",
            "qkv_proj",
            "context",
            "out_proj",
        )
      elif cfg.remat_policy == "save_dot_except_mlpwi":
        policy = jax.checkpoint_policies.save_only_these_names(
            "query_proj",
            "value_proj",
            "key_proj",
            "qkv_proj",
            "out_proj",
            "mlpwo",
        )
      elif cfg.remat_policy == "save_dot_except_mlp":
        policy = jax.checkpoint_policies.save_only_these_names(
            "query_proj",
            "value_proj",
            "key_proj",
            "qkv_proj",
            "out_proj",
        )
      elif cfg.remat_policy == "save_qkv_proj":
        policy = jax.checkpoint_policies.save_only_these_names(
            "query_proj",
            "value_proj",
            "key_proj",
            "qkv_proj",
        )
      elif cfg.remat_policy == "qkv_proj_offloaded":
        policy = jax.checkpoint_policies.save_and_offload_only_these_names(
            names_which_can_be_saved=[],
            names_which_can_be_offloaded=["query_proj", "value_proj", "key_proj"],
            offload_src="device",
            offload_dst="pinned_host",
        )
      elif cfg.remat_policy == "minimal_offloaded":
        # offload all except context
        policy = jax.checkpoint_policies.save_and_offload_only_these_names(
            names_which_can_be_saved=[],
            names_which_can_be_offloaded=[
                "query_proj",
                "value_proj",
                "key_proj",
                "qkv_proj",
                "out_proj",
                "mlpwi_0",
                "mlpwi_1",
                "mlpwi",
                "mlpwo",
            ],
            offload_src="device",
            offload_dst="pinned_host",
        )
      elif cfg.remat_policy == "custom":
        policy = jax.checkpoint_policies.save_and_offload_only_these_names(
            names_which_can_be_saved=cfg.tensors_on_device,
            names_which_can_be_offloaded=cfg.tensors_to_offload,
            offload_src="device",
            offload_dst="pinned_host",
        )
      elif cfg.remat_policy == "save_out_proj":
        policy = jax.checkpoint_policies.save_only_these_names(
            "out_proj",
        )
      else:
        assert cfg.remat_policy == "full", "Remat policy needs to be on list of remat policies"
        policy = None
    return policy

  def get_decoder_layers(self):
    """Retrieves a list of decoder layer classes based on the `decoder_block` config.

    Returns:
        A list containing one or more `nn.Module` classes for the decoder.
    """
    match self.config.decoder_block:
      case DecoderBlockType.DEFAULT:
        return [DecoderLayer]
      case DecoderBlockType.LLAMA2:
        return [llama2.LlamaDecoderLayerToLinen]
      case DecoderBlockType.MISTRAL:
        # TODO(ranran): update to Mistral with sliding window attention
        return [mistral.MistralDecoderLayer]
      case DecoderBlockType.MIXTRAL:
        return [mixtral.MixtralDecoderLayer]
      case DecoderBlockType.DEEPSEEK:
        return [deepseek.DeepSeekDenseLayer, deepseek.DeepSeekMoELayer]
      case DecoderBlockType.GEMMA:
        return [gemma.GemmaDecoderLayer]
      case DecoderBlockType.GEMMA2:
        return [gemma2.Gemma2DecoderLayer]
      case DecoderBlockType.GEMMA3:
        return [gemma3.Gemma3DecoderLayer]
      case DecoderBlockType.GPT3:
        return [gpt3.Gpt3DecoderLayer]
      case DecoderBlockType.GPT_OSS:
        return [gpt_oss.GptOssScannableBlock] if self.config.scan_layers else [gpt_oss.GptOssDecoderLayer]
      case DecoderBlockType.QWEN3:
        return [qwen3.Qwen3DecoderLayer]
      case DecoderBlockType.QWEN3_MOE:
        return [qwen3.Qwen3MoeDecoderLayer]
      case DecoderBlockType.SIMPLE:
        return [simple_layer.SimpleDecoderLayer]
      case DecoderBlockType.SIMPLE_MLP:
        return [simple_layer.SimpleMlpDecoderLayer]
      case DecoderBlockType.LLAMA4:
        return [llama4.Llama4ScannableBlock] if self.config.scan_layers else [llama4.Llama4DecoderLayer]
      case _:
        # Default case to handle any unknown decoder block types.
        raise ValueError(f"Incorrect decoder_block name {self.config.decoder_block.value=}")

  def set_remat_policy(self, block_layers, policy):
    """Set remat policy"""
    RemattedBlockLayers = []
    for block_layer in block_layers:
      if self.config.parameter_memory_host_offload:
        # Define parameter movement with mesh-based sharding
        def move_to_device(variables):
          """Move parameters to device with proper sharding."""

          def map_fn(path, value):
            max_logging.log(f"models.py: Moving parameter {path} to device")
            return jax.device_put(value, max_utils.device_space())

          return jax.tree_util.tree_map_with_path(map_fn, variables)

        # Transform layer class before remat
        block_layer = nn.map_variables(block_layer, ["params"], move_to_device, mutable=True)

      # Apply remat policy to layer
      layer = nn.remat(
          block_layer,
          prevent_cse=not self.config.scan_layers,
          policy=policy,
          static_argnums=(4, 5),  # Deterministic and model mode are static arguments.
      )
      RemattedBlockLayers.append(layer)
    return RemattedBlockLayers

  def get_norm_layer(self, num_features: int):
    """get normalization layer (return type inherits from nn.Module)"""
    if self.config.decoder_block in (
        DecoderBlockType.DEFAULT,
        DecoderBlockType.LLAMA2,
        DecoderBlockType.MISTRAL,
        DecoderBlockType.MIXTRAL,
        DecoderBlockType.DEEPSEEK,
        DecoderBlockType.GEMMA,
        DecoderBlockType.GEMMA2,
        DecoderBlockType.GEMMA3,
        DecoderBlockType.QWEN3,
        DecoderBlockType.QWEN3_MOE,
        DecoderBlockType.GPT_OSS,
        DecoderBlockType.SIMPLE,
        DecoderBlockType.SIMPLE_MLP,
        DecoderBlockType.LLAMA4,
    ):
      return functools.partial(rms_norm, num_features=num_features)
    elif self.config.decoder_block == DecoderBlockType.GPT3:
      return functools.partial(gpt3.gpt3_layer_norm, num_features=num_features, reductions_in_fp32=False, use_bias=True)
    else:
      raise ValueError(f"Incorrect decoder_block name {self.config.decoder_block.value=}")

  def scan_decoder_layers(self, cfg, decoder_layer, length, metadata_axis_name, mesh, in_axes_tuple, **kwargs):
    """scan decoder layers, calls `flax.linen.transforms.scan`"""
    initializing = self.is_mutable_collection("params")
    params_spec = cfg.param_scan_axis if initializing else ScanIn(cfg.param_scan_axis)
    cache_spec = 0
    scan_fn = nn.scan(
        decoder_layer,
        variable_axes={
            "params": params_spec,
            "cache": cache_spec,
            "intermediates": 0,
            "aqt": 0,
            "_overwrite_with_gradient": 0,
        },
        split_rngs={
            "params": True,
            "dropout": cfg.enable_dropout,
        },
        in_axes=in_axes_tuple,
        length=length,
        metadata_params={nn.PARTITION_NAME: metadata_axis_name},
    )
    return scan_fn(config=cfg, mesh=mesh, name=metadata_axis_name, quant=self.quant, **kwargs)

  def get_pipeline_stage_module(self, decoder_blocks):
    """get pipeline stage module"""

    def get_layer_to_pipeline(blocks, cfg):
      if cfg.decoder_block == DecoderBlockType.DEEPSEEK:
        return blocks[1]  # return the sparse block
      else:
        return blocks[0]

    cfg = self.config
    base_stage = get_layer_to_pipeline(decoder_blocks, cfg)
    if cfg.set_remat_policy_on_layers_per_stage:
      policy = self.get_remat_policy()
      base_stage = self.set_remat_policy([base_stage], policy)[0]
    if cfg.num_layers_per_pipeline_stage == 1:
      stage_module = base_stage(config=cfg, mesh=self.mesh, quant=self.quant, model_mode=self.model_mode)
    elif cfg.scan_layers_per_stage:
      stage_module = self.scan_decoder_layers(
          cfg,
          base_stage,
          cfg.num_layers_per_pipeline_stage,
          "layers_per_stage",
          self.mesh,
          in_axes_tuple=(nn.broadcast,) * 4,
      )
    else:
      stage_module = SequentialBlockDecoderLayers(
          decoder_layer=base_stage,
          num_decoder_layers=cfg.num_layers_per_pipeline_stage,
          config=cfg,
          mesh=self.mesh,
          quant=self.quant,
          model_mode=self.model_mode,
      )
    return stage_module

  @nn.compact
  def _apply_embedding(
      self,
      shared_embedding: nn.Module | nnx.Module,
      decoder_input_tokens,
      decoder_positions,
      deterministic,
      model_mode,
      image_embeddings=None,
      bidirectional_mask=None,
  ):
    """Applies token and positional embeddings to the input tokens."""
    cfg = self.config

    y = shared_embedding(decoder_input_tokens.astype("int32"), model_mode=model_mode)

    # Merge the image embeddings with the text embeddings for multimodal models
    if image_embeddings is not None and cfg.use_multimodal:
      if cfg.model_name in ["gemma3-4b", "gemma3-12b", "gemma3-27b", "llama4-17b-16e", "llama4-17b-128e"]:
        y = multimodal_utils.merge_mm_embeddings(
            text_embeddings=y,
            vision_embeddings=image_embeddings,
            mask=bidirectional_mask,
        )
      # TODO(hengtaoguo): Add support for other multimodal models such as Llama4, refactor if needed
      else:
        raise ValueError(f"Unsupported model_name for multimodal: {cfg.model_name}")

    y = nn.Dropout(rate=cfg.dropout_rate, broadcast_dims=(-2,))(y, deterministic=deterministic)
    y = y.astype(cfg.dtype)

    if cfg.use_untrainable_positional_embedding:
      y = positional_embedding_as_linen(embedding_dims=cfg.base_emb_dim)(y, decoder_positions)

    if cfg.trainable_position_size > 0:
      y += embed_as_linen(
          num_embeddings=cfg.trainable_position_size,
          num_features=cfg.emb_dim,
          dtype=cfg.dtype,
          embedding_init=nn.initializers.normal(stddev=1.0),
          name="position_embedder",
          config=cfg,
      )(decoder_positions, model_mode=model_mode)
    return y

  @nn.compact
  def _apply_output_head(self, shared_embedding: nn.Module | nnx.Module, y, deterministic, model_mode):
    """Applies final normalization and projects hidden states to logits."""

    cfg = self.config
    y = self.get_norm_layer(num_features=y.shape[-1])(
        dtype=cfg.dtype,
        weight_dtype=cfg.weight_dtype,
        name="decoder_norm",
        epsilon=cfg.normalization_layer_epsilon,
        kernel_axes=("norm",),
        parameter_memory_host_offload=cfg.parameter_memory_host_offload,
    )(y)
    y = nn.Dropout(rate=cfg.dropout_rate, broadcast_dims=(-2,))(y, deterministic=deterministic)

    # [batch, length, emb_dim] -> [batch, length, vocab_size]
    if cfg.logits_via_embedding:
      # Use the transpose of embedding matrix for logit transform.
      if isinstance(shared_embedding, nnx.Module):
        embedding_table = shared_embedding.embedding.value
      else:
        embedding_table = shared_embedding.variables["params"]["embedding"]
      if isinstance(embedding_table, nn.spmd.LogicallyPartitioned):
        embedding_table = embedding_table.unbox()
      attend_dtype = jnp.float32 if cfg.logits_dot_in_fp32 else cfg.dtype
      logits = attend_on_embedding(y, embedding_table, attend_dtype, self.config)

      if self.config.normalize_embedding_logits:
        # Correctly normalize pre-softmax logits for this shared case.
        logits = logits / jnp.sqrt(y.shape[-1])
      if cfg.final_logits_soft_cap:
        logits = logits / cfg.final_logits_soft_cap
        logits = jnp.tanh(logits) * cfg.final_logits_soft_cap
    else:
      logits = linears.dense_general(
          inputs_shape=y.shape,
          out_features_shape=cfg.vocab_size,
          weight_dtype=cfg.weight_dtype,
          dtype=jnp.float32 if cfg.logits_dot_in_fp32 else cfg.dtype,  # for logit training stability
          kernel_axes=("embed", "vocab"),
          name="logits_dense",
          matmul_precision=self.config.matmul_precision,
          parameter_memory_host_offload=cfg.parameter_memory_host_offload,
      )(
          y
      )  # We do not quantize the logits matmul.
    if model_mode in (MODEL_MODE_PREFILL, MODEL_MODE_AUTOREGRESSIVE):
      logits = nn.with_logical_constraint(logits, (None, None, "activation_vocab"))
    elif cfg.num_vocab_tiling == 1:
      logits = nn.with_logical_constraint(
          logits, ("activation_embed_and_logits_batch", "activation_length_no_exp", "activation_vocab")
      )

    if self.config.cast_logits_to_fp32:
      logits = logits.astype(jnp.float32)

    return logits

  @nn.compact
  def __call__(
      self,
      shared_embedding: nn.Module | nnx.Module,
      decoder_input_tokens,
      decoder_positions,
      decoder_segment_ids=None,
      deterministic=False,
      model_mode=MODEL_MODE_TRAIN,
      previous_chunk=None,
      slot: None | int = None,
      page_state: None | page_manager.PageState = None,
      bidirectional_mask: None | Any = None,
      image_embeddings: None | jnp.ndarray = None,
  ):
    cfg = self.config
    mesh = self.mesh
    assert decoder_input_tokens.ndim == 2  # [batch, len]

    # [batch, length] -> [batch, length, emb_dim]
    y = self._apply_embedding(
        shared_embedding,
        decoder_input_tokens,
        decoder_positions,
        deterministic,
        model_mode,
        image_embeddings,
        bidirectional_mask
    )

    policy = self.get_remat_policy()
    RemattedBlockLayers = self.set_remat_policy(self.decoder_layer, policy)
    # scan does not support kwargs in layer call, passing broadcast_args as positional arg
    broadcast_args = (
        decoder_segment_ids,
        decoder_positions,
        deterministic,
        model_mode,
    )
    if cfg.using_pipeline_parallelism:
      if cfg.pipeline_fsdp_ag_once:
        partition_spec = self.pipeline_module.get_weight_sharding(
            y, decoder_segment_ids, decoder_positions, deterministic, model_mode
        )
      else:
        partition_spec = None  # This partition spec is only used for the fsdp_ag_once feature.
      if cfg.decoder_block == DecoderBlockType.DEEPSEEK:
        assert len(RemattedBlockLayers) == 2, "Scanned layers must have a length of 2 using deepseek."
        dense_layer = RemattedBlockLayers[0]
        moe_layer = RemattedBlockLayers[1]
        num_moe_layers = cfg.num_decoder_layers - cfg.first_num_dense_layers
        num_moe_layers_outside_pp = num_moe_layers - self.config.pipeline_parallel_layers
        logical_axis_rules_pp_as_dp = maxtext_utils.logical_axis_rules_pp_act_as_dp(self.config.logical_axis_rules)
        # We chose not to pipeline the dense layers, only sparse for SPMD.
        with self.mesh, nn.partitioning.axis_rules(logical_axis_rules_pp_as_dp):
          y, _ = self.scan_decoder_layers(
              cfg,
              dense_layer,
              cfg.first_num_dense_layers,
              "dense_layers",
              mesh,
              in_axes_tuple=(nn.broadcast,) * len(broadcast_args),
              model_mode=model_mode,
          )(y, *broadcast_args)
          if num_moe_layers_outside_pp > 0:
            y, _ = self.scan_decoder_layers(
                cfg,
                moe_layer,
                num_moe_layers_outside_pp,
                "moe_layers",
                mesh,
                in_axes_tuple=(nn.broadcast,) * len(broadcast_args),
                model_mode=model_mode,
            )(y, *broadcast_args)
        y = self.pipeline_module(y, *broadcast_args, partition_spec=partition_spec)
      else:  # Not DeepSeek
        y = self.pipeline_module(y, *broadcast_args, partition_spec=partition_spec)
        remaining_layers = self.config.num_decoder_layers - self.config.pipeline_parallel_layers
        if remaining_layers > 0:
          logical_axis_rules_pp_as_dp = maxtext_utils.logical_axis_rules_pp_act_as_dp(self.config.logical_axis_rules)
          with self.mesh, nn.partitioning.axis_rules(logical_axis_rules_pp_as_dp):
            y, _ = self.scan_decoder_layers(
                cfg,
                RemattedBlockLayers[0],
                remaining_layers,
                "layers_outside_pipeline",
                mesh,
                in_axes_tuple=(nn.broadcast,) * len(broadcast_args),
                model_mode=model_mode,
            )(y, *broadcast_args)
    else:
      if cfg.scan_layers:
        if cfg.decoder_block == DecoderBlockType.DEEPSEEK:
          assert len(RemattedBlockLayers) == 2, "Scanned layers must have a length of 2 using deepseek."
          layer_call_kwargs = {
              "page_state": page_state,
              "previous_chunk": previous_chunk,
              "slot": slot,
          }
          dense_layer = RemattedBlockLayers[0]
          dense_layer.__call__ = functools.partial(dense_layer.__call__, **layer_call_kwargs)
          y, _ = self.scan_decoder_layers(
              cfg,
              dense_layer,
              cfg.first_num_dense_layers,
              "dense_layers",
              mesh,
              in_axes_tuple=(nn.broadcast,) * len(broadcast_args),
              model_mode=model_mode,
          )(y, *broadcast_args)
          moe_layer = RemattedBlockLayers[1]
          moe_layer.__call__ = functools.partial(moe_layer.__call__, **layer_call_kwargs)
          num_moe_layers = cfg.num_decoder_layers - cfg.first_num_dense_layers
          y, _ = self.scan_decoder_layers(
              cfg,
              moe_layer,
              num_moe_layers,
              "moe_layers",
              mesh,
              in_axes_tuple=(nn.broadcast,) * len(broadcast_args),
              model_mode=model_mode,
          )(y, *broadcast_args)
        elif cfg.decoder_block == DecoderBlockType.GEMMA3:
          y = self._apply_gemma3_scanned_blocks(
              y,
              decoder_segment_ids,
              decoder_positions,
              deterministic,
              model_mode,
              bidirectional_mask,
              previous_chunk,
              page_state,
              slot,
          )
        else:
          RemattedBlockLayer = RemattedBlockLayers[0]
          scan_length = int(cfg.num_decoder_layers / cfg.inhomogeneous_layer_cycle_interval)
          layer_kwargs = {}
          if cfg.decoder_block == DecoderBlockType.LLAMA4:
            layer_kwargs = {
                "nope_layer_interval": self.config.nope_layer_interval,
                "interleave_moe_layer_step": self.config.interleave_moe_layer_step,
            }
            broadcast_args += (bidirectional_mask,)
          y, _ = self.scan_decoder_layers(
              cfg,
              RemattedBlockLayer,
              scan_length,
              "layers",
              mesh,
              in_axes_tuple=(nn.broadcast,) * len(broadcast_args),
              model_mode=model_mode,
              **layer_kwargs,
          )(y, *broadcast_args)
      else:
        if cfg.decoder_block == DecoderBlockType.DEEPSEEK:
          assert len(RemattedBlockLayers) == 2, "Unscanned layers must have a length of 2 using deepseek."
          dense_layer = RemattedBlockLayers[0]
          moe_layer = RemattedBlockLayers[1]

          layers = [dense_layer, moe_layer]
          layer_prefixes = ["dense_layers", "moe_layers"]
          num_moe_layers = cfg.num_decoder_layers - cfg.first_num_dense_layers
          num_layers_list = [cfg.first_num_dense_layers, num_moe_layers]
          # Iterate over the two layer groups (dense and MoE) and apply layer transformation
          for layer, num_layers, layer_prefix in zip(layers, num_layers_list, layer_prefixes):
            for index in range(num_layers):
              y = layer(config=cfg, mesh=mesh, name=f"{layer_prefix}_{index}", quant=self.quant, model_mode=self.model_mode)(
                  y,
                  decoder_segment_ids,
                  decoder_positions,
                  deterministic,
                  model_mode,
                  previous_chunk=previous_chunk,
                  page_state=page_state,
                  slot=slot,
              )
        else:
          for lyr in range(cfg.num_decoder_layers):
            RemattedBlockLayer = RemattedBlockLayers[0]
            layer_kwargs = {}
            layer_call_kwargs = {}
            if cfg.decoder_block == DecoderBlockType.GEMMA3:
              # Gemma3 uses both global and sliding window attention depending on the layer index.
              layer_kwargs = {"attention_type": gemma3.get_attention_type(layer_id=lyr)}
              layer_call_kwargs = {"bidirectional_mask": bidirectional_mask}
            if cfg.decoder_block == DecoderBlockType.LLAMA4:
              layer_kwargs = {
                  "is_nope_layer": llama4.determine_is_nope_layer(lyr, self.config.nope_layer_interval),
                  "is_moe_layer": llama4.determine_is_moe_layer(lyr, self.config.interleave_moe_layer_step),
              }
              layer_call_kwargs = {"bidirectional_mask": bidirectional_mask}
            if cfg.decoder_block == DecoderBlockType.GPT_OSS:
              layer_kwargs = {"attention_type": gpt_oss.get_attention_type(layer_id=lyr)}
            layer = RemattedBlockLayer(
                config=cfg, mesh=mesh, name=f"layers_{lyr}", quant=self.quant, model_mode=self.model_mode, **layer_kwargs
            )
            y = layer(
                y,
                decoder_segment_ids,
                decoder_positions,
                deterministic,
                model_mode,
                previous_chunk=previous_chunk,
                page_state=page_state,
                slot=slot,
                **layer_call_kwargs,
            )

    assert isinstance(y, jax.Array)

    # After the final transformer layer, `y` holds the raw, un-normalized hidden state.
    hidden_state = y

<<<<<<< HEAD
    logits = self._apply_output_head(shared_embedding, hidden_state, deterministic, model_mode)
=======
    # When vocab tiling is enabled in training mode, full logits won't generate to reduce memory
    # Instead, we keep track on the hidden states, which has smaller size compared to full logits
    if cfg.num_vocab_tiling > 1 and self.model_mode == MODEL_MODE_TRAIN:
      logits = None
      self.sow('intermediates', 'hidden_states', hidden_state)
    else:
      logits = self._apply_output_head(shared_embedding, hidden_state, deterministic)
>>>>>>> 134c1bb5

    # The API of the Decoder is now a tuple, providing both the main output
    # and the raw hidden state needed for auxiliary tasks.
    return logits, hidden_state

  def _apply_gemma3_scanned_blocks(
      self,
      y,
      decoder_segment_ids,
      decoder_positions,
      deterministic,
      model_mode,
      bidirectional_mask,
      previous_chunk,
      page_state,
      slot,
  ):
    """Applies Gemma3 scanned decoder blocks, handling main scan and remainders."""

    cfg = self.config
    mesh = self.mesh

    # Define the repeating pattern length and calculate how many full blocks to scan
    attention_pattern_length = len(gemma3.GEMMA3_ATTENTION_PATTERN)
    scan_length = cfg.num_decoder_layers // attention_pattern_length

    policy = self.get_remat_policy()
    RemattedGemma3Block = self.set_remat_policy([gemma3.Gemma3ScannableBlock], policy)[0]

    layer_call_kwargs = {"bidirectional_mask": bidirectional_mask}
    layer_kwargs = {"num_of_layers": attention_pattern_length}

    # Apply the main scan over the full blocks
    if scan_length > 0:
      broadcast_args = (
          decoder_segment_ids,
          decoder_positions,
          deterministic,
          model_mode,
      )
      y, _ = self.scan_decoder_layers(
          cfg,
          RemattedGemma3Block,
          scan_length,
          "layers",
          mesh,
          in_axes_tuple=(nn.broadcast,) * len(broadcast_args),
          model_mode=self.model_mode,
          **layer_kwargs,
      )(y, *broadcast_args, **layer_call_kwargs)

    # Apply any remaining layers that did not fit into a full scanned block
    num_remaining_layers = cfg.num_decoder_layers % attention_pattern_length
    if num_remaining_layers > 0:
      # We name the remainder block with a 'remainder' suffix to avoid parameter name collisions
      rem_layer_kwargs = {"num_of_layers": num_remaining_layers}
      layer = RemattedGemma3Block(
          config=cfg, mesh=mesh, quant=self.quant, model_mode=self.model_mode, name="layers_remainder", **rem_layer_kwargs
      )
      y, _ = layer(
          y,
          decoder_segment_ids,
          decoder_positions,
          deterministic,
          model_mode,
          previous_chunk=previous_chunk,
          page_state=page_state,
          slot=slot,
          **layer_call_kwargs,
      )
    return y<|MERGE_RESOLUTION|>--- conflicted
+++ resolved
@@ -835,17 +835,13 @@
     # After the final transformer layer, `y` holds the raw, un-normalized hidden state.
     hidden_state = y
 
-<<<<<<< HEAD
-    logits = self._apply_output_head(shared_embedding, hidden_state, deterministic, model_mode)
-=======
     # When vocab tiling is enabled in training mode, full logits won't generate to reduce memory
     # Instead, we keep track on the hidden states, which has smaller size compared to full logits
     if cfg.num_vocab_tiling > 1 and self.model_mode == MODEL_MODE_TRAIN:
       logits = None
       self.sow('intermediates', 'hidden_states', hidden_state)
     else:
-      logits = self._apply_output_head(shared_embedding, hidden_state, deterministic)
->>>>>>> 134c1bb5
+      logits = self._apply_output_head(shared_embedding, hidden_state, deterministic, model_mode)
 
     # The API of the Decoder is now a tuple, providing both the main output
     # and the raw hidden state needed for auxiliary tasks.
