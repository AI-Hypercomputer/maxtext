--- conflicted
+++ resolved
@@ -1028,17 +1028,6 @@
       )
       wi_tile_size = (
           self.config.tile_batch_seq,
-<<<<<<< HEAD
-          self.config.tile_activation_dim,
-          self.config.tile_weight_dim,
-      )
-      wo_tile_size = (
-          self.config.tile_batch_seq,
-          self.config.tile_weight_dim,
-          self.config.tile_activation_dim,
-      )
-      layer_w0 = gmm_fn(x, w0,tiling=wi_tile_size)
-=======
           self.config.tile_embed_dim,
           self.config.tile_mlp_dim,
       )
@@ -1048,7 +1037,6 @@
           self.config.tile_embed_dim,
       )
       layer_w0 = gmm_fn(x, w0, tiling=wi_tile_size)
->>>>>>> e58f9334
       if self.get_tensor_transpose_parallelism_size() > 1:
         layer_w0 = jax.lax.psum(layer_w0, "tensor_transpose")
       if self.config.mlp_bias:
