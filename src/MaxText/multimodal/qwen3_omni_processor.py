--- conflicted
+++ resolved
@@ -108,16 +108,12 @@
 
 
 def smart_resize(
-<<<<<<< HEAD
     height: int,
     width: int,
     factor: int = 28,
     min_pixels: int = 56 * 56,
     max_pixels: int = 14 * 14 * 4 * 1280,
     max_size: int = 1568,
-=======
-    height: int, width: int, factor: int = 28, min_pixels: int = 56 * 56, max_pixels: int = 16 * 16 * 4 * 1280
->>>>>>> a95c4930
 ):
   """Rescales the image so that the following conditions are met:
 
@@ -234,20 +230,12 @@
     images_out.append(img_np)
     grids_thw.append(img_grid_thw)
 
-<<<<<<< HEAD
   # Stack all images and grids along batch dimension
   # pixel_values shape: (num_images, channels, temporal, height, width)
   # grids_thw shape: (num_images, 3)
   pixel_values = np.stack(images_out, axis=0)
   grids_thw_array = np.stack(grids_thw, axis=0)
 
-=======
-  # Return (batch, channels, temporal, height, width) and grid info
-  # Concatenate all images along batch dimension: (num_images, C, T, H, W)
-  pixel_values = np.concatenate(images_out, axis=0) if images_out else None
-  # Convert grids_thw list to array: (num_images, 3)
-  grids_thw_array = np.stack(grids_thw, axis=0) if grids_thw else None
->>>>>>> a95c4930
   return pixel_values, grids_thw_array
 
 
@@ -1081,7 +1069,9 @@
     pad_length = chunk_size - (audio_length % chunk_size)
     audio_features = np.pad(audio_features, ((0, 0), (0, 0), (0, pad_length)), mode='constant', constant_values=0)
 
-<<<<<<< HEAD
+  return audio_features
+
+
 def process_qwen3_omni_image(image, config):
   """Process already-loaded image(s) for qwen3-omni model.
 
@@ -1184,53 +1174,5 @@
     processor_outputs.audio_values = audio_outputs.audio_values
     processor_outputs.audio_mask = audio_outputs.audio_mask
     processor_outputs.num_audios = audio_outputs.num_audios
-=======
-  return audio_features
-
-
-def preprocess_mm_data_qwen3_omni(
-    config,
-    image_path: str | None = None,
-    video_path: str | None = None,
-    audio_path: str | None = None,
-):
-  """Preprocess multimodal data for Qwen3-Omni model.
-
-  Args:
-    config: Config object containing model-specific parameters (patch sizes, etc.)
-    image_path: Optional path to image file(s), comma-separated for multiple images
-    video_path: Optional path to video file
-    audio_path: Optional path to audio file
-
-  Returns:
-    Qwen3OmniPreprocessorOutput containing processed multimodal data
-  """
-  processor_outputs = Qwen3OmniPreprocessorOutput()
-
-  if image_path:
-    images = [mm_utils.load_image_from_path(p) for p in image_path.split(",")]
-    pixel_values, pixel_grid_thw = pre_process_qwen3_image(images, config)
-    processor_outputs.pixel_values = pixel_values
-    processor_outputs.pixel_grid_thw = pixel_grid_thw
-    processor_outputs.num_images = len(images)
-
-  if video_path:
-    video_array, _ = _read_video_decord(video_path)
-    video_processed, video_grid_thw = preprocess_video(video_array, config)
-    processor_outputs.video_values = video_processed
-    processor_outputs.video_grid_thw = video_grid_thw
-    processor_outputs.video_second_per_grid = np.asarray([config.temporal_patch_size_for_vit], dtype=np.float32)
-    processor_outputs.num_videos = 1  # Only one video for now.
-
-  use_audio_in_video = config.use_audio_in_video
-  if audio_path or (video_path and use_audio_in_video):
-    audio_file = audio_path if audio_path else video_path
-    mt_audio = pre_process_audio_qwen3_omni(_load_audio(audio_file), config)
-    processor_outputs.audio_values = mt_audio
-    processor_outputs.audio_lengths = np.array([mt_audio.shape[2]])
-    processor_outputs.use_audio_in_video = use_audio_in_video
-    if not processor_outputs.use_audio_in_video:
-      processor_outputs.num_audios = 1
->>>>>>> a95c4930
 
   return processor_outputs