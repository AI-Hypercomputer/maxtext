# Copyright 2023–2025 Google LLC
#
# Licensed under the Apache License, Version 2.0 (the "License");
# you may not use this file except in compliance with the License.
# You may obtain a copy of the License at
#
#    https://www.apache.org/licenses/LICENSE-2.0
#
# Unless required by applicable law or agreed to in writing, software
# distributed under the License is distributed on an "AS IS" BASIS,
# WITHOUT WARRANTIES OR CONDITIONS OF ANY KIND, either express or implied.
# See the License for the specific language governing permissions and
# limitations under the License.

# pylint: disable=g-bad-todo, abstract-method, consider-using-with
"""Training loop and Decoding of the model."""

# Calling jax.device_count here prevents a "TPU platform already registered" error.
# See github.com/google/maxtext/issues/20 for more

from typing import Any, Sequence
import datetime
import functools
import os

from absl import app

import numpy as np

import pathwaysutils  # pylint: disable=unused-import

import tensorflow as tf

import jax
import jax.numpy as jnp

from flax import linen as nn
from flax.linen import partitioning as nn_partitioning

from cloud_tpu_diagnostics import diagnostic
from cloud_tpu_diagnostics.configuration import debug_configuration
from cloud_tpu_diagnostics.configuration import diagnostic_configuration
from cloud_tpu_diagnostics.configuration import stack_trace_configuration

from MaxText import checkpointing
from MaxText import exceptions
from MaxText import max_logging
from MaxText import max_utils
from MaxText import maxtext_utils
from MaxText import train_utils
from MaxText import profiler
from MaxText import pyconfig
from MaxText.layers.multi_token_prediction import calculate_mtp_acceptance_rate, calculate_mtp_loss
from MaxText.data_loader import DataLoader
from MaxText.globals import EPS
from MaxText.metric_logger import MetricLogger
from MaxText.utils import gcs_utils
from MaxText.utils.goodput_utils import (
    GoodputEvent,
    create_goodput_recorder,
    maybe_monitor_goodput,
    maybe_record_goodput,
)
from MaxText.vertex_tensorboard import VertexTensorboardManager
# Placeholder: internal

from MaxText.maxtext_utils import compute_loss_nnx, compute_loss_linen
from MaxText.dpo_utils import _merge_dpo_state, _split_dpo_state, dpo_loss_fn
from MaxText.train_utils import validate_train_config
from MaxText.metric_logger import record_activation_metrics
# pylint: disable=too-many-positional-arguments


def get_first_step(state):
  return int(state.step)


# -----------------------------------------------------------------------------
# Top-level Functions
# -----------------------------------------------------------------------------


def loss_fn(model, config, data, dropout_rng, params, is_train=True):
  """loss_fn for both train and eval.

  Args:
    model: A nn.Module
    config: Config of parameters
    data: Batch of data to apply to the model
    dropout_rng: A key to use to generate rng for dropout
    params: Model params
    is_train: True for train_step and False for eval_step

  Returns:
    loss: average loss
    aux: a dictionary including intermediate_outputs, total_loss, and total_weights
  """
  # decimate proportion of data when per_device_batch_size<1
  if is_train:
    for k, v in data.items():
      data[k] = v[: config.micro_batch_size_to_train_on, :]
  else:
    for k, v in data.items():
      data[k] = v[: config.micro_batch_size_to_eval_on, :]
  mutable_collections = ["intermediates"]
  if config.mtp_num_layers > 0 and is_train:
    # The single model.apply call now triggers the entire chain if MTP is enabled:
    # Decoder runs -> returns hidden_state -> MTPBlock uses it -> MTPBlock sows losses -> we reap them here.
    mutable_collections.append("mtp_losses")

  # During evaluation, if the acceptance rate test is enabled, we must
  # make its specific collection mutable so the MTPBlock can sow into it.
  if config.mtp_eval_target_module > 0 and not is_train:
    mutable_collections.append("mtp_acceptance")

  if isinstance(model, nn.Module):
    # inputs, targets, segments, positions = apply_args
    rng1, aqt_rng = jax.random.split(dropout_rng)

    # Flax Linen model
    logits, intermediate_outputs = model.apply(
        params,
        data["inputs"],
        data["inputs_position"],
        decoder_segment_ids=data["inputs_segmentation"],
        encoder_images=data["images"] if config.use_multimodal else None,
        enable_dropout=config.enable_dropout if is_train else False,
        rngs={"dropout": rng1, "params": aqt_rng},
        mutable=mutable_collections,
        decoder_target_tokens=data["targets"],
        decoder_target_mask=data["targets_segmentation"],
    )

    total_loss = compute_loss_linen(intermediate_outputs, logits, data, config, model, params, is_train)
  else:
    # Flax NNX model
    logits = model(
        decoder_input_tokens=data["inputs"],
        decoder_positions=data["inputs_position"],
        decoder_segment_ids=data["inputs_segmentation"],
        encoder_images=data["images"] if config.use_multimodal else None,
        enable_dropout=config.enable_dropout if is_train else False,
        decoder_target_tokens=data["targets"],
        decoder_target_mask=data["targets_segmentation"],
    )
    intermediate_outputs = {}
    total_loss = compute_loss_nnx(intermediate_outputs, logits, data, config, model, params, is_train)

  total_weights = jnp.sum(data["targets_segmentation"] != 0)
  # If gradient accumulation is enabled, we don't need to divide total_loss
  # by total_weights and then multiply the computed gradient by total_weights,
  # since it's equivalent to computing the gradient from total_loss.
  # This simplification reduces the number of operations and makes it easier
  # for XLA to move all-reduce out of the gradient accumulation loop when use
  # Zero1+GA to reduce communication overhead.
  # EPS was used to avoid division by zero, but it's not needed when gradient
  # accumulation is enabled since there's no division.
  if config.gradient_accumulation_steps > 1:
    loss = total_loss
  else:
    loss = total_loss / (total_weights + EPS)

  # Calculate and Add MTP Loss
  mtp_loss = 0.0
  if config.mtp_num_layers > 0 and is_train:
    mtp_loss = calculate_mtp_loss(intermediate_outputs, config)
    loss += mtp_loss

  # get moe load balance loss
  moe_lb_loss = 0.0
  if config.num_experts > 1:
    nested_key = ("intermediates", "decoder", "layers", "moe_lb_loss")
    total_moe_lb_loss = maxtext_utils.get_nested_value(intermediate_outputs, nested_key, 0.0)
    moe_lb_loss = jnp.mean(jnp.array(total_moe_lb_loss))
    loss += moe_lb_loss

  # Add the model's primary output to the intermediates dict so it can be used
  # by the acceptance rate calculation in eval_step.
  intermediate_outputs["logits"] = logits

  aux = {
      "intermediate_outputs": intermediate_outputs,
      "total_loss": total_loss,
      "total_weights": total_weights,
      "moe_lb_loss": moe_lb_loss,
      "mtp_loss": mtp_loss,
  }
  return loss, aux


def train_step(model, config, state_mesh_shardings, state, data, dropout_rng):
  """

  Args:
    model: A nn.Module
    state: A pytree of the current state of the model
    data: Batch of data to apply to the model
    dropout_rng: A key to use to generate rng for dropout

  Returns:
    new_state: Same format as state.
    metrics: Dictionary of model metrics such as loss, training rate, etc.
    rng2: A new rng key that can be used in future calls.

  """
  reference_params, reference_params_sharding, extra_dpo_args, _loss_fn = [], [], [], loss_fn
  if config.use_dpo:
    state, reference_params = _split_dpo_state(state)
    state_mesh_shardings, reference_params_sharding = _split_dpo_state(state_mesh_shardings)
    extra_dpo_args = [reference_params]
    _loss_fn = dpo_loss_fn

  if config.gradient_accumulation_steps > 1:

    def accumulate_gradient(acc_grad_and_loss, data):
      grad_func = jax.value_and_grad(_loss_fn, argnums=4, has_aux=True)
      (_, aux), cur_batch_gradient = grad_func(
          model, config, data, dropout_rng, state.params, *extra_dpo_args, is_train=True
      )
      acc_grad_and_loss["loss"] += aux["total_loss"]
      acc_grad_and_loss["moe_lb_loss"] += aux["moe_lb_loss"]
      acc_grad_and_loss["mtp_loss"] += aux["mtp_loss"]
      acc_grad_and_loss["grad"] = jax.tree_util.tree_map(
          lambda x, y: x + y, cur_batch_gradient, acc_grad_and_loss["grad"]
      )
      acc_grad_and_loss["total_weights"] += aux["total_weights"]
      return acc_grad_and_loss, aux

    def reshape_to_microbatch_accumulations(batch_arr):
      """Reshape global batch to microbatches, assuming batch axis is leading."""
      microbatches = config.gradient_accumulation_steps
      microbatch_shape = (microbatches, batch_arr.shape[0] // microbatches) + batch_arr.shape[1:]
      return jnp.reshape(batch_arr, microbatch_shape)

    data = jax.tree_util.tree_map(reshape_to_microbatch_accumulations, data)
    init_grad = jax.tree_util.tree_map(jnp.zeros_like, state.params)
    init_grad_and_loss = {"loss": 0.0, "grad": init_grad, "total_weights": 0, "moe_lb_loss": 0.0, "mtp_loss": 0.0}

    grad_and_loss, aux = jax.lax.scan(
        accumulate_gradient, init_grad_and_loss, data, length=config.gradient_accumulation_steps
    )
    loss = (
        grad_and_loss["loss"] / grad_and_loss["total_weights"]
        + grad_and_loss["moe_lb_loss"] / config.gradient_accumulation_steps
        + grad_and_loss["mtp_loss"] / config.gradient_accumulation_steps
    )
    raw_grads = jax.tree_util.tree_map(lambda arr: arr / grad_and_loss["total_weights"], grad_and_loss["grad"])
    aux = jax.tree.map(lambda x: jnp.sum(x, axis=0), aux)  # pytype: disable=module-attr
  else:
    if config.optimizer_memory_host_offload:
      if config.use_dpo:
        reference_params = jax.device_put(
            reference_params, max_utils.with_memory_kind(reference_params_sharding, "device")
        )
        extra_dpo_args = [reference_params]
    grad_func = jax.value_and_grad(_loss_fn, argnums=4, has_aux=True)
    (loss, aux), raw_grads = grad_func(model, config, data, dropout_rng, state.params, *extra_dpo_args, is_train=True)
<<<<<<< HEAD
  
  raw_grads =jax.tree_util.tree_map(
    lambda x: x.astype(config.grad_dtype),
    raw_grads
  )
=======

  raw_grads = jax.tree_util.tree_map(lambda x: x.astype(config.grad_dtype) if x.dtype == jnp.float32 else x, raw_grads)
>>>>>>> 29d9d5a0
  intermediate_outputs = aux["intermediate_outputs"]
  total_weights = aux["total_weights"]
  moe_lb_loss = aux["moe_lb_loss"]
  mtp_loss = aux["mtp_loss"]
  
  if config.gradient_clipping_threshold > 0:
    grads = maxtext_utils.apply_gradient_clipping(raw_grads, state, config.gradient_clipping_threshold)
  else:
    grads = raw_grads
  if config.optimizer_memory_host_offload:
    state = state.replace(
        opt_state=jax.device_put(
            state.opt_state,
            jax.tree_util.tree_map(lambda x: x.with_memory_kind(kind="device"), state_mesh_shardings.opt_state),
        )
    )
  # Move all parameters to device before optimizer update
  if config.parameter_memory_host_offload:
    max_logging.log("\nMoving all parameters to device before optimizer update")

    def move(path, value):
      max_logging.log(f"train.py: Moving f{path} to device")
      return value.with_memory_kind(kind="device")

    state = state.replace(
        params=jax.device_put(
            state.params,
            jax.tree_util.tree_map_with_path(move, state_mesh_shardings.params),
        )
    )
  new_state = state.apply_gradients(grads=grads)

  scalar_metrics = {
      "learning/loss": loss,
      "learning/moe_lb_loss": moe_lb_loss,
      "learning/mtp_loss": mtp_loss,
      "learning/total_weights": total_weights,
  }
  if not config.optimizer_memory_host_offload:
    scalar_metrics["learning/grad_norm"] = max_utils.l2norm_pytree(grads)
    scalar_metrics["learning/raw_grad_norm"] = max_utils.l2norm_pytree(raw_grads)
    scalar_metrics["learning/param_norm"] = max_utils.l2norm_pytree(new_state.params)
  if config.use_dpo:
    scalar_metrics["learning/dpo_reward_accuracy"] = aux["reward_accuracy"]
  metrics = {
      "scalar": scalar_metrics,
      "scalars": {},
  }

  if config.record_internal_nn_metrics:
    record_activation_metrics(metrics, intermediate_outputs, config)

  if config.use_dpo:
    new_state = _merge_dpo_state(new_state, reference_params)

  return new_state, metrics


def eval_step(model, config, state, data, dropout_rng):
  """eval_step no backprop and new state compared with train_step."""

  reference_params, extra_dpo_args, _loss_fn = [], [], loss_fn
  if config.use_dpo:
    state, reference_params = _split_dpo_state(state)
    extra_dpo_args = [reference_params]
    _loss_fn = dpo_loss_fn

  eval_loss_fn = functools.partial(_loss_fn, model, config, data, dropout_rng, is_train=False)
  loss, aux = eval_loss_fn(state.params, *extra_dpo_args)

  mtp_acceptance_rate = 0.0
  if config.mtp_eval_target_module > 0:
    mtp_acceptance_rate = calculate_mtp_acceptance_rate(aux["intermediate_outputs"], config)

  total_loss = aux["total_loss"]
  total_weights = aux["total_weights"]
  moe_lb_loss = aux["moe_lb_loss"]
  mtp_loss = aux["mtp_loss"]
  metrics = {
      "scalar": {
          "evaluation/loss": loss,
          "evaluation/total_loss": total_loss,
          "evaluation/total_weights": total_weights,
          "evaluation/moe_lb_loss": moe_lb_loss,
          "evaluation/mtp_loss": mtp_loss,
          "evaluation/mtp_acceptance_rate_percent": mtp_acceptance_rate,
      },
  }
  if config.use_dpo:
    metrics["scalar"]["evaluation/dpo_reward_accuracy"] = aux["reward_accuracy"]

  return metrics


def train_loop(config, recorder, state=None):
  """Main Training loop."""
  (
      init_rng,
      checkpoint_manager,
      state_mesh_shardings,
      model,
      mesh,
      learning_rate_schedule,
      data_iterator,
      eval_data_iterator,
      state,
  ) = train_utils.setup_train_loop(config, recorder)

  if config.use_dpo:
    if "reference_params" not in state.params:
      reference_params = jax.tree.map(jnp.copy, state.params["params"])
      state = _merge_dpo_state(state, reference_params)
    state_mesh_shardings = _merge_dpo_state(state_mesh_shardings, state_mesh_shardings.params["params"])

  p_train_step, p_eval_step = train_utils.jit_train_and_eval_step(
      config, model, mesh, state, state_mesh_shardings, train_step, eval_step, eval_data_iterator
  )

  with mesh, nn_partitioning.axis_rules(config.logical_axis_rules):
    shaped_batch = maxtext_utils.get_shaped_batch(config)
    compiled = p_train_step.lower(state, shaped_batch, init_rng).compile()
    compiled_stats = compiled.memory_analysis()
    max_utils.print_compiled_memory_stats(compiled_stats)

  start_step = get_first_step(state)  # this is the start_step for training
  prof = profiler.Profiler(config, offset_step=start_step)
  data_loader = DataLoader(config, mesh, data_iterator, recorder)
  metric_logger = MetricLogger(config=config, learning_rate_schedule=learning_rate_schedule)

  # Write train config params, num model params, and XLA flags to tensorboard
  metric_logger.write_setup_info_to_tensorboard(state.params)

  try:
    last_step_completion = datetime.datetime.now()
    for step in np.arange(start_step, config.steps):
      prof.maybe_activate_profiler(step, state)

      with jax.profiler.StepTraceAnnotation("train", step_num=step):
        example_batch = data_loader.load_next_batch()
        # pylint: disable=not-callable
        nextrng = jax.jit(jax.random.fold_in)(init_rng, step)
        with maybe_record_goodput(recorder, GoodputEvent.STEP, step):
          with mesh, nn_partitioning.axis_rules(config.logical_axis_rules):
            state, metrics = p_train_step(state, example_batch, nextrng)

      step_time_delta = datetime.datetime.now() - last_step_completion
      last_step_completion = datetime.datetime.now()

      state_to_save = state if not config.use_dpo else _split_dpo_state(state)[0]
      checkpointing.maybe_save_checkpoint(checkpoint_manager, state_to_save, config, data_iterator, step)

      if config.dump_hlo and step == (config.dump_step if config.dump_step >= 0 else start_step):
        jax.block_until_ready(state)  # Ensure compilation has finished.
        gcs_utils.upload_dump(
            config.dump_hlo_local_dir,
            config.dump_hlo_gcs_dir,
            module_name=config.dump_hlo_module_name,
            delete_local_after=config.dump_hlo_delete_local_after,
            all_host_upload=config.dump_hlo_upload_all,
        )

      if config.eval_interval > 0 and step > start_step and (step + 1) % config.eval_interval == 0:
        assert eval_data_iterator
        # Explicitly reset the eval iterator and counters before starting the eval loop
        eval_data_iterator.reset()
        metric_logger.reset_eval_metrics()

        eval_step_count = 0
        # pylint: disable=not-callable
        for eval_batch in eval_data_iterator:
          if config.eval_steps > 0 and eval_step_count >= config.eval_steps:
            break
          with mesh, nn_partitioning.axis_rules(config.logical_axis_rules):
            eval_metrics = p_eval_step(state, eval_batch, nextrng)
          metric_logger.record_eval_metrics(step, metrics=eval_metrics)
          max_logging.log(f"Completed eval step {eval_step_count}")
          eval_step_count += 1
        metric_logger.record_eval_metrics(step, eval_step_count=eval_step_count)
        if metric_logger.cumulative_eval_metrics["scalar"]["eval/avg_loss"] <= config.target_eval_loss:
          prof.deactivate()
          raise exceptions.StopTraining(f"Target loss {config.target_eval_loss=} is achieved.")

      prof.maybe_deactivate_profiler(step, state)

      if step == start_step:
        max_utils.print_mem_stats("After params initialized")

      metric_logger.buffer_and_write_train_metrics(metrics, step, step_time_delta)

    if config.save_checkpoint_on_completion:
      state_to_save = state if not config.use_dpo else _split_dpo_state(state)[0]
      checkpointing.maybe_save_checkpoint(checkpoint_manager, state_to_save, config, data_iterator)
  except exceptions.StopTraining as e:
    max_logging.log(f"Training stopped: {str(e)}")
  finally:
    metric_logger.flush_metrics_and_cleanup()

  return state


def initialize(argv: Sequence[str]) -> tuple[pyconfig.HyperParameters, Any, Any]:
  """Initialization of hyperparameters and utilities"""
  pathwaysutils.initialize()
  jax.config.update("jax_default_prng_impl", "unsafe_rbg")
  # TF allocates extraneous GPU memory when using TFDS data
  # this leads to CUDA OOMs. WAR for now is to hide GPUs from TF
  tf.config.set_visible_devices([], "GPU")
  os.environ["TF_CPP_MIN_LOG_LEVEL"] = "0"
  if "xla_tpu_spmd_rng_bit_generator_unsafe" not in os.environ.get("LIBTPU_INIT_ARGS", ""):
    os.environ["LIBTPU_INIT_ARGS"] = (
        os.environ.get("LIBTPU_INIT_ARGS", "") + " --xla_tpu_spmd_rng_bit_generator_unsafe=true"
    )
  # TODO: mazumdera@ : ensure missing mandatory fields in base.yml are filled in in argv,
  # or fill in here
  config = pyconfig.initialize(argv)
  jax.config.update("jax_use_shardy_partitioner", config.shardy)
  max_utils.print_system_information()
  validate_train_config(config)
  os.environ["TFDS_DATA_DIR"] = config.dataset_path or ""
  vertex_tensorboard_manager = VertexTensorboardManager()
  if config.use_vertex_tensorboard or os.environ.get("UPLOAD_DATA_TO_TENSORBOARD"):
    vertex_tensorboard_manager.configure_vertex_tensorboard(config)

  # Goodput configurations
  maybe_monitor_goodput(config)
  recorder = create_goodput_recorder(config)

  # Stack traces configurations
  debug_config = debug_configuration.DebugConfig(
      stack_trace_config=stack_trace_configuration.StackTraceConfig(
          collect_stack_trace=config.collect_stack_trace,
          stack_trace_to_cloud=config.stack_trace_to_cloud,
          stack_trace_interval_seconds=config.stack_trace_interval_seconds,
      )
  )
  diagnostic_config = diagnostic_configuration.DiagnosticConfig(debug_config)
  return config, recorder, diagnostic_config


def run(config, recorder, diagnostic_config):
  """Run the job given hyperparameters and utilities"""
  with diagnostic.diagnose(diagnostic_config):
    with maybe_record_goodput(recorder, GoodputEvent.JOB):
      train_loop(config, recorder)


def main(argv: Sequence[str]) -> None:
  config, recorder, diagnostic_config = initialize(argv)
  run(config, recorder, diagnostic_config)


if __name__ == "__main__":
  app.run(main)<|MERGE_RESOLUTION|>--- conflicted
+++ resolved
@@ -255,16 +255,8 @@
         extra_dpo_args = [reference_params]
     grad_func = jax.value_and_grad(_loss_fn, argnums=4, has_aux=True)
     (loss, aux), raw_grads = grad_func(model, config, data, dropout_rng, state.params, *extra_dpo_args, is_train=True)
-<<<<<<< HEAD
-  
-  raw_grads =jax.tree_util.tree_map(
-    lambda x: x.astype(config.grad_dtype),
-    raw_grads
-  )
-=======
 
   raw_grads = jax.tree_util.tree_map(lambda x: x.astype(config.grad_dtype) if x.dtype == jnp.float32 else x, raw_grads)
->>>>>>> 29d9d5a0
   intermediate_outputs = aux["intermediate_outputs"]
   total_weights = aux["total_weights"]
   moe_lb_loss = aux["moe_lb_loss"]
