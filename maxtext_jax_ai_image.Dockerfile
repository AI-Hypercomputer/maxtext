ARG JAX_AI_IMAGE_BASEIMAGE

# JAX AI Base Image
FROM $JAX_AI_IMAGE_BASEIMAGE
ARG JAX_AI_IMAGE_BASEIMAGE

ARG COMMIT_HASH
ENV COMMIT_HASH=$COMMIT_HASH

ENV MAXTEXT_ASSETS_ROOT=/deps/src/MaxText/assets
ENV MAXTEXT_TEST_ASSETS_ROOT=/deps/src/MaxText/test_assets
ENV MAXTEXT_PKG_DIR=/deps/src/MaxText
ENV MAXTEXT_REPO_ROOT=/deps

# Set the working directory in the container
WORKDIR /deps

# Copy setup files and dependency files separately for better caching
COPY setup.sh ./
COPY requirements.txt requirements_with_jax_ai_image.txt requirements_with_jax_stable_stack_0_6_1_pipreqs.txt ./


# For JAX AI tpu training images 0.4.37 AND 0.4.35
# Orbax checkpoint installs the latest version of JAX,
# but the libtpu version in the base image is older.
# This version mismatch can cause compatibility issues
# and break MaxText.
# Upgrade libtpu version if using either of the old stable images

ARG DEVICE
ENV DEVICE=$DEVICE

RUN if [ "$DEVICE" = "tpu" ] && ([ "$JAX_AI_IMAGE_BASEIMAGE" = "us-docker.pkg.dev/cloud-tpu-images/jax-stable-stack/tpu:jax0.4.37-rev1" ] || [ "$JAX_AI_IMAGE_BASEIMAGE" = "us-docker.pkg.dev/cloud-tpu-images/jax-stable-stack/tpu:jax0.4.35-rev1" ]); then \
        python3 -m pip install --no-cache-dir --upgrade jax[tpu]; fi

# Install Maxtext requirements with Jax AI Image
RUN apt-get update && apt-get install --yes && apt-get install --yes dnsutils
# TODO(bvandermoon, parambole): Remove this when it's added to JAX AI Image
RUN pip install google-cloud-monitoring

# Install requirements file that was generated with pipreqs for JSS 0.6.1 using:
# pipreqs --savepath requirements_with_jax_stable_stack_0_6_1_pipreqs.txt
# Otherwise use general requirements_with_jax_ai_image.txt
RUN if [ "$DEVICE" = "tpu" ] && [ "$JAX_STABLE_STACK_BASEIMAGE" = "us-docker.pkg.dev/cloud-tpu-images/jax-ai-image/tpu:jax0.6.1-rev1" ]; then \
        python3 -m pip install -r /deps/requirements_with_jax_stable_stack_0_6_1_pipreqs.txt; \
  else \
        python3 -m pip install -r /deps/requirements_with_jax_ai_image.txt; \
  fi

<<<<<<< HEAD
=======
# Install tunix at a pinned commit for TPU devices, skip for GPU
RUN if [ "$DEVICE" = "tpu" ]; then \
        python3 -m pip install 'google-tunix @ https://github.com/google/tunix/archive/6c2a613217ed6bb1c9d60088d6e3c67184821c69.zip'; \
  fi

>>>>>>> 92e59fdf
# Now copy the remaining code (source files that may change frequently)
COPY . .

RUN ls .

ARG TEST_TYPE
# Copy over test assets if building image for end-to-end tests or unit tests
RUN if [ "$TEST_TYPE" = "xlml" ] || [ "$TEST_TYPE" = "unit_test" ]; then \
      if ! gcloud storage cp -r gs://maxtext-test-assets/* "${MAXTEXT_TEST_ASSETS_ROOT}"; then \
        echo "WARNING: Failed to download test assets from GCS. These files are only used for end-to-end tests; you may not have access to the bucket."; \
      fi; \
    fi

# Run the script available in JAX AI base image to generate the manifest file
RUN bash /jax-stable-stack/generate_manifest.sh PREFIX=maxtext COMMIT_HASH=$COMMIT_HASH

# Install (editable) MaxText
RUN test -f '/tmp/venv_created' && "$(tail -n1 /tmp/venv_created)"/bin/activate ; pip install --no-dependencies -e .<|MERGE_RESOLUTION|>--- conflicted
+++ resolved
@@ -47,14 +47,11 @@
         python3 -m pip install -r /deps/requirements_with_jax_ai_image.txt; \
   fi
 
-<<<<<<< HEAD
-=======
 # Install tunix at a pinned commit for TPU devices, skip for GPU
 RUN if [ "$DEVICE" = "tpu" ]; then \
         python3 -m pip install 'google-tunix @ https://github.com/google/tunix/archive/6c2a613217ed6bb1c9d60088d6e3c67184821c69.zip'; \
   fi
 
->>>>>>> 92e59fdf
 # Now copy the remaining code (source files that may change frequently)
 COPY . .
 
