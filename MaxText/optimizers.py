--- conflicted
+++ resolved
@@ -134,12 +134,7 @@
     mu = jax.tree_util.tree_map(lambda x: x.mu, updated_moments)
     nu = jax.tree_util.tree_map(lambda x: x.nu, updated_moments)
 
-<<<<<<< HEAD
-    updates = jax.tree_util.tree_map(
-        lambda mu, nu: mu / (jnp.sqrt(nu + epsilon_root) + epsilon), mu, nu)
-=======
     updates = jax.tree_util.tree_map(lambda mu, nu: mu / (jnp.sqrt(nu + epsilon_root) + epsilon), mu, nu)
->>>>>>> 18ba1a7d
 
     if weight_decay > 0:
       updates = jax.tree_util.tree_map(lambda x, v: x + weight_decay * v, updates, params)
