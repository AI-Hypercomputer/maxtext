--- conflicted
+++ resolved
@@ -192,8 +192,6 @@
     self.assert_pipeline_same_output_and_grad(config)
 
   @pytest.mark.tpu_only
-<<<<<<< HEAD
-=======
   def test_circular_ag_once(self):
     # 2 stages, 8 microbatches, all gather once
     pyconfig.initialize(
@@ -212,7 +210,6 @@
     self.assert_pipeline_same_output_and_grad(config)
 
   @pytest.mark.tpu_only
->>>>>>> 10b24ab5
   def test_non_circular_same_output_and_grad(self):
     # 4 stages, 4 layers (no circular repeats, 1 layer per stage), 4 microbatches
     pyconfig.initialize(
@@ -304,8 +301,6 @@
             "num_pipeline_microbatches=8",
             "tokenizer_path=../assets/tokenizer.llama2",
             "scan_layers=False",  # We see better performance only scanning the pipeline iterations.
-<<<<<<< HEAD
-=======
         ]
     )
 
@@ -336,7 +331,6 @@
             "quantization=fp8",
             "scan_layers=False",
             "attention=dot_product",
->>>>>>> 10b24ab5
         ]
     )
 
