--- conflicted
+++ resolved
@@ -100,13 +100,8 @@
     position = jnp.arange(seq_length, dtype=jnp.float32)[jnp.newaxis, :]
 
     # Calculate RoPE embeddings from MaxText implementation
-<<<<<<< HEAD
-    query_proj = embeddings.LLaMARotaryEmbedding(embedding_dims = dim_per_head)(x_q)
-    key_proj = embeddings.LLaMARotaryEmbedding(embedding_dims = dim_per_head)(x_k)
-=======
     query_proj = embeddings.LLaMARotaryEmbedding(embedding_dims = dim_per_head)(x_q, position = position)
     key_proj = embeddings.LLaMARotaryEmbedding(embedding_dims = dim_per_head)(x_k, position = position)
->>>>>>> fc38de22
 
     # Compare results
     self.assertTrue(jax.numpy.allclose(llama_output[0], query_proj, rtol=1e-02, atol=1e-05, equal_nan=False))
