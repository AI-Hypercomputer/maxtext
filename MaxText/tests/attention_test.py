#  Copyright 2023 Google LLC
#
#  Licensed under the Apache License, Version 2.0 (the "License");
#  you may not use this file except in compliance with the License.
#  You may obtain a copy of the License at
#
#       https://www.apache.org/licenses/LICENSE-2.0
#
#  Unless required by applicable law or agreed to in writing, software
#  distributed under the License is distributed on an "AS IS" BASIS,
#  WITHOUT WARRANTIES OR CONDITIONS OF ANY KIND, either express or implied.
#  See the License for the specific language governing permissions and
#  limitations under the License.

"""Tests for Attentions."""

import sys
import unittest

from flax.core import freeze
import jax
import jax.numpy as jnp
import max_utils
import numpy as np
import pytest

import pyconfig

from layers import attentions
from layers import embeddings

Mesh = jax.sharding.Mesh
FlashMultiHeadDotProductAttention = attentions.FlashMultiHeadDotProductAttention
MultiHeadDotProductAttention = attentions.MultiHeadDotProductAttention
MultiQueryDotProductAttention = attentions.MultiQueryDotProductAttention
GroupedQueryDotProductAttention = attentions.GroupedQueryDotProductAttention
LLaMARotaryEmbedding = embeddings.LLaMARotaryEmbedding


class AttentionTest(unittest.TestCase):
  """Test for the Attention """
  def setUp(self):
    super().setUp()
    pyconfig.initialize([sys.argv[0], 'configs/base.yml'], per_device_batch_size = 1.0, run_name='test', enable_checkpointing=False)
    self.cfg = pyconfig.config
    self.rng = jax.random.PRNGKey(0)

    devices_array = max_utils.create_device_mesh(self.cfg)
    self.mesh = Mesh(devices_array, self.cfg.mesh_axes)

    self.global_batch_size = self.cfg.global_batch_size_to_train_on
    self.num_heads = self.cfg.base_num_heads
    self.max_target_length = self.cfg.max_target_length
    self.head_dim = self.cfg.head_dim
    self.embed_dim = self.cfg.base_emb_dim
    self.dtype = self.cfg.dtype

    self.mha_attention = MultiHeadDotProductAttention(
        num_heads=self.num_heads,
        head_dim=self.head_dim,
        mesh=self.mesh,
        dtype=self.dtype,
        dropout_rate=self.cfg.dropout_rate,
        name='self_attention',
    )
<<<<<<< HEAD
    self.variable = self.mha_attention.init(
=======

    self.mha_variable = self.mha_attention.init(
>>>>>>> fc38de22
        {'params': self.rng, 'aqt': self.rng},
        jnp.ones(
            (self.global_batch_size, self.max_target_length, self.embed_dim)),
        jnp.ones(
            (self.global_batch_size, self.max_target_length, self.embed_dim)),
<<<<<<< HEAD
        'mha',
    )

  def get_decoder_mask(self, dtype):
    a = jnp.stack([
        jnp.tri(self.max_target_length, dtype=dtype)[jnp.newaxis, :]
        for _ in range(self.global_batch_size)
    ])
    return a

  def get_data(self, dtype):
    lnx = jax.random.uniform(
        self.rng,
        shape=(self.global_batch_size, self.max_target_length, self.embed_dim),
        dtype=dtype,
    )
    decoder_segment_ids = jnp.ones(
        shape=(self.global_batch_size, self.max_target_length), dtype=np.int32
    )

=======
        jnp.ones(
            (self.global_batch_size, self.max_target_length)),
    )

    self.flash_attention = FlashMultiHeadDotProductAttention(
        num_heads=self.num_heads,
        head_dim=self.head_dim,
        mesh=self.mesh,
        dtype=self.dtype,
        dropout_rate=self.cfg.dropout_rate,
        name='self_attention',
        max_target_length=self.max_target_length
    )

    self.flash_variable = self.flash_attention.init(
        {'params': self.rng, 'aqt': self.rng},
        jnp.ones(
            (self.global_batch_size, self.max_target_length, self.embed_dim)),
        jnp.ones(
            (self.global_batch_size, self.max_target_length, self.embed_dim)),
        jnp.ones(
            (self.global_batch_size, self.max_target_length)),
    )

  def get_data(self, dtype):
    lnx = jax.random.uniform(
        self.rng,
        shape=(self.global_batch_size, self.max_target_length, self.embed_dim),
        dtype=dtype,
    )
    decoder_segment_ids = jnp.ones(
        shape=(self.global_batch_size, self.max_target_length), dtype=np.int32
    )

>>>>>>> fc38de22
    def batch_positions():
      return [
          jnp.arange(self.max_target_length, dtype=jnp.int32)
          for _ in range(self.global_batch_size)
      ]

    if self.global_batch_size > 1:
      decoder_positions = jnp.stack(batch_positions())
<<<<<<< HEAD

    decoder_mask = self.get_decoder_mask(dtype)
    return lnx, decoder_mask, decoder_segment_ids, decoder_positions

=======

    return lnx , decoder_segment_ids, decoder_positions

>>>>>>> fc38de22
  @pytest.mark.tpu
  def test_attention(self):
    """Test equalvant between MHA and Flash MHA."""

<<<<<<< HEAD
    flash_attention = FlashMultiHeadDotProductAttention(
        num_heads=self.num_heads,
        head_dim=self.head_dim,
        mesh=self.mesh,
        dtype=self.dtype,
        dropout_rate=self.cfg.dropout_rate,
        name='self_attention',
        max_target_length=self.max_target_length
    )

    lnx, decoder_mask, decoder_segment_ids, decoder_positions = self.get_data(
        self.dtype)
    bias = None
    mha_output = self.mha_attention.apply(
        self.variable,
        lnx,
        lnx,
        decoder_segment_ids=decoder_segment_ids,
        inputs_positions=decoder_positions,
        mask=decoder_mask,
        bias=bias,
        deterministic=True,
        decode=False,
        rngs={'aqt': self.rng},
    )
    flash_output = flash_attention.apply(
        self.variable,
=======
    lnx, decoder_segment_ids, decoder_positions = self.get_data(
        self.dtype)

    mha_output = self.mha_attention.apply(
        self.mha_variable,
>>>>>>> fc38de22
        lnx,
        lnx,
        decoder_segment_ids=decoder_segment_ids,
        inputs_positions=decoder_positions,
<<<<<<< HEAD
        mask=decoder_mask,
        bias=bias,
=======
>>>>>>> fc38de22
        deterministic=True,
        decode=False,
        rngs={'aqt': self.rng},
    )
<<<<<<< HEAD

    self.assertTrue(
        jax.numpy.allclose(
            flash_output, mha_output, rtol=1e-01, atol=1e-01, equal_nan=False
        )
    )

  def test_groupedquery_attention(self):
    """Test GQA is equivalent to MHA."""
    gqa_attention = GroupedQueryDotProductAttention(
        num_heads=self.num_heads,
        num_kv_heads=self.num_heads,
        head_dim=self.head_dim,
        mesh=self.mesh,
        dtype=self.dtype,
        dropout_rate=self.cfg.dropout_rate,
        name='gqa'
    )

    lnx, _, decoder_segment_ids, decoder_positions = self.get_data(
        self.dtype)
    bias = None
    mha_output = self.mha_attention.apply(
        self.variable,
        lnx,
        lnx,
        decoder_segment_ids=decoder_segment_ids,
        inputs_positions=decoder_positions,
        mask=None,
        bias=bias,
        deterministic=True,
        decode=False,
        rngs={'aqt': self.rng},
    )
    gqa_output = gqa_attention.apply(
        self.variable,
        lnx,
        lnx,
        decoder_segment_ids=decoder_segment_ids,
        inputs_positions=decoder_positions,
        mask=None,
        bias=bias,
        deterministic=True,
        decode=False,
        rngs={'aqt': self.rng},
    )

    self.assertTrue(
        jax.numpy.allclose(
            gqa_output, mha_output, rtol=1e-01, atol=1e-01, equal_nan=False
=======
    flash_output = self.flash_attention.apply(
        self.flash_variable,
        lnx,
        lnx,
        decoder_segment_ids=decoder_segment_ids,
        inputs_positions=decoder_positions,
        deterministic=True,
        decode=False,
        rngs={'aqt': self.rng},
    )

    self.assertTrue(
        jax.numpy.allclose(
            flash_output, mha_output, rtol=1e-01, atol=1e-01, equal_nan=False
>>>>>>> fc38de22
        )
    )

if __name__ == '__main__':
  unittest.main()<|MERGE_RESOLUTION|>--- conflicted
+++ resolved
@@ -63,39 +63,13 @@
         dropout_rate=self.cfg.dropout_rate,
         name='self_attention',
     )
-<<<<<<< HEAD
-    self.variable = self.mha_attention.init(
-=======
 
     self.mha_variable = self.mha_attention.init(
->>>>>>> fc38de22
         {'params': self.rng, 'aqt': self.rng},
         jnp.ones(
             (self.global_batch_size, self.max_target_length, self.embed_dim)),
         jnp.ones(
             (self.global_batch_size, self.max_target_length, self.embed_dim)),
-<<<<<<< HEAD
-        'mha',
-    )
-
-  def get_decoder_mask(self, dtype):
-    a = jnp.stack([
-        jnp.tri(self.max_target_length, dtype=dtype)[jnp.newaxis, :]
-        for _ in range(self.global_batch_size)
-    ])
-    return a
-
-  def get_data(self, dtype):
-    lnx = jax.random.uniform(
-        self.rng,
-        shape=(self.global_batch_size, self.max_target_length, self.embed_dim),
-        dtype=dtype,
-    )
-    decoder_segment_ids = jnp.ones(
-        shape=(self.global_batch_size, self.max_target_length), dtype=np.int32
-    )
-
-=======
         jnp.ones(
             (self.global_batch_size, self.max_target_length)),
     )
@@ -130,7 +104,6 @@
         shape=(self.global_batch_size, self.max_target_length), dtype=np.int32
     )
 
->>>>>>> fc38de22
     def batch_positions():
       return [
           jnp.arange(self.max_target_length, dtype=jnp.int32)
@@ -139,120 +112,26 @@
 
     if self.global_batch_size > 1:
       decoder_positions = jnp.stack(batch_positions())
-<<<<<<< HEAD
-
-    decoder_mask = self.get_decoder_mask(dtype)
-    return lnx, decoder_mask, decoder_segment_ids, decoder_positions
-
-=======
 
     return lnx , decoder_segment_ids, decoder_positions
 
->>>>>>> fc38de22
   @pytest.mark.tpu
   def test_attention(self):
     """Test equalvant between MHA and Flash MHA."""
 
-<<<<<<< HEAD
-    flash_attention = FlashMultiHeadDotProductAttention(
-        num_heads=self.num_heads,
-        head_dim=self.head_dim,
-        mesh=self.mesh,
-        dtype=self.dtype,
-        dropout_rate=self.cfg.dropout_rate,
-        name='self_attention',
-        max_target_length=self.max_target_length
-    )
-
-    lnx, decoder_mask, decoder_segment_ids, decoder_positions = self.get_data(
-        self.dtype)
-    bias = None
-    mha_output = self.mha_attention.apply(
-        self.variable,
-        lnx,
-        lnx,
-        decoder_segment_ids=decoder_segment_ids,
-        inputs_positions=decoder_positions,
-        mask=decoder_mask,
-        bias=bias,
-        deterministic=True,
-        decode=False,
-        rngs={'aqt': self.rng},
-    )
-    flash_output = flash_attention.apply(
-        self.variable,
-=======
     lnx, decoder_segment_ids, decoder_positions = self.get_data(
         self.dtype)
 
     mha_output = self.mha_attention.apply(
         self.mha_variable,
->>>>>>> fc38de22
         lnx,
         lnx,
         decoder_segment_ids=decoder_segment_ids,
         inputs_positions=decoder_positions,
-<<<<<<< HEAD
-        mask=decoder_mask,
-        bias=bias,
-=======
->>>>>>> fc38de22
         deterministic=True,
         decode=False,
         rngs={'aqt': self.rng},
     )
-<<<<<<< HEAD
-
-    self.assertTrue(
-        jax.numpy.allclose(
-            flash_output, mha_output, rtol=1e-01, atol=1e-01, equal_nan=False
-        )
-    )
-
-  def test_groupedquery_attention(self):
-    """Test GQA is equivalent to MHA."""
-    gqa_attention = GroupedQueryDotProductAttention(
-        num_heads=self.num_heads,
-        num_kv_heads=self.num_heads,
-        head_dim=self.head_dim,
-        mesh=self.mesh,
-        dtype=self.dtype,
-        dropout_rate=self.cfg.dropout_rate,
-        name='gqa'
-    )
-
-    lnx, _, decoder_segment_ids, decoder_positions = self.get_data(
-        self.dtype)
-    bias = None
-    mha_output = self.mha_attention.apply(
-        self.variable,
-        lnx,
-        lnx,
-        decoder_segment_ids=decoder_segment_ids,
-        inputs_positions=decoder_positions,
-        mask=None,
-        bias=bias,
-        deterministic=True,
-        decode=False,
-        rngs={'aqt': self.rng},
-    )
-    gqa_output = gqa_attention.apply(
-        self.variable,
-        lnx,
-        lnx,
-        decoder_segment_ids=decoder_segment_ids,
-        inputs_positions=decoder_positions,
-        mask=None,
-        bias=bias,
-        deterministic=True,
-        decode=False,
-        rngs={'aqt': self.rng},
-    )
-
-    self.assertTrue(
-        jax.numpy.allclose(
-            gqa_output, mha_output, rtol=1e-01, atol=1e-01, equal_nan=False
-=======
     flash_output = self.flash_attention.apply(
         self.flash_variable,
         lnx,
@@ -267,7 +146,6 @@
     self.assertTrue(
         jax.numpy.allclose(
             flash_output, mha_output, rtol=1e-01, atol=1e-01, equal_nan=False
->>>>>>> fc38de22
         )
     )
 
