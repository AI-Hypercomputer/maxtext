--- conflicted
+++ resolved
@@ -589,6 +589,7 @@
         deterministic=True,
         model_mode=MODEL_MODE_TRAIN,
     )
+    generic_state = nnx.state(self._attention_as_mha_generic)
 
     # Test with Context Parallelism
     cfg_cp = pyconfig.initialize(
@@ -607,27 +608,19 @@
         config=cfg_cp,
         num_query_heads=cfg_cp.num_query_heads,
         num_kv_heads=num_kv_heads,
-<<<<<<< HEAD
         head_dim=cfg_cp.head_dim,
         max_target_length=cfg_cp.max_target_length,
         max_prefill_predict_length=cfg_cp.max_prefill_predict_length,
-        inputs_q=dummy_inputs_q,
-        inputs_kv=dummy_inputs_kv,
-        mesh=mesh_cp,
-=======
-        head_dim=self.cfg_cp.head_dim,
-        max_target_length=self.cfg_cp.max_target_length,
-        max_prefill_predict_length=self.cfg_cp.max_prefill_predict_length,
         inputs_q_shape=dummy_inputs_q.shape,
         inputs_kv_shape=dummy_inputs_kv.shape,
-        mesh=self.mesh_cp,
->>>>>>> 3c30585a
+        mesh=mesh_cp,
         attention_kernel="flash",
         dtype=self.dtype,
         dropout_rate=cfg_cp.dropout_rate,
         model_mode=MODEL_MODE_PREFILL,
         rngs=self.nnx_rng,
     )
+    nnx.update(attention_as_mha_flash_cp, generic_state)
 
     mha_generic_flash_cp_output = _forward_with_context_expert_parallelism(
         cfg_cp, mesh_cp, attention_as_mha_flash_cp, lnx, decoder_segment_ids, decoder_positions
@@ -1057,32 +1050,18 @@
     devices_array = maxtext_utils.create_device_mesh(cfg)
     mesh = Mesh(devices_array, cfg.mesh_axes)
 
-    global_batch_size = cfg.global_batch_size_to_train_on
-    max_target_length = cfg.max_target_length
-    embed_dim = cfg.base_emb_dim
-
-    dummy_inputs_q = jnp.ones((global_batch_size, max_target_length, embed_dim))
-    dummy_inputs_kv = jnp.ones((global_batch_size, max_target_length, embed_dim))
+    dummy_inputs_q = jnp.ones((cfg.global_batch_size_to_train_on, cfg.max_target_length, cfg.base_emb_dim))
+    dummy_inputs_kv = jnp.ones((cfg.global_batch_size_to_train_on, cfg.max_target_length, cfg.base_emb_dim))
 
     mla = MLA(
         config=cfg,
-<<<<<<< HEAD
         num_query_heads=cfg.num_query_heads,
         num_kv_heads=cfg.num_kv_heads,
         head_dim=cfg.head_dim,
-        inputs_q=dummy_inputs_q,
-        inputs_kv=dummy_inputs_kv,
+        inputs_q_shape=dummy_inputs_q.shape,
+        inputs_kv_shape=dummy_inputs_kv.shape,
         max_target_length=cfg.max_target_length,
         max_prefill_predict_length=cfg.max_prefill_predict_length,
-=======
-        num_query_heads=num_query_heads,
-        num_kv_heads=num_kv_heads,
-        head_dim=192,
-        inputs_q_shape=dummy_inputs_q.shape,
-        inputs_kv_shape=dummy_inputs_kv.shape,
-        max_target_length=max_target_length,
-        max_prefill_predict_length=max_prefill_predict_length,
->>>>>>> 3c30585a
         mesh=mesh,
         attention_kernel="dot_product",
         dtype=cfg.dtype,
@@ -1271,6 +1250,8 @@
         deterministic=True,
         model_mode=MODEL_MODE_TRAIN,
     )
+    generic_state = nnx.state(mla)
+
     # Test with Context Parallelism
     cfg_cp = pyconfig.initialize(
         [sys.argv[0], os.path.join(PKG_DIR, "configs", "base.yml")],
@@ -1283,11 +1264,15 @@
     )
     devices_array_cp = maxtext_utils.create_device_mesh(cfg_cp)
     mesh_cp = Mesh(devices_array_cp, cfg_cp.mesh_axes)
+    dummy_inputs_q = jnp.ones((cfg_cp.global_batch_size_to_train_on, cfg_cp.max_target_length, cfg_cp.base_emb_dim))
+    dummy_inputs_kv = jnp.ones((cfg_cp.global_batch_size_to_train_on, cfg_cp.max_target_length, cfg_cp.base_emb_dim))
     attention_as_mla_flash_cp = MLA(
         config=cfg_cp,
         num_query_heads=cfg_cp.num_query_heads,
         num_kv_heads=cfg_cp.num_kv_heads,
         head_dim=cfg_cp.head_dim,
+        inputs_q_shape=dummy_inputs_q.shape,
+        inputs_kv_shape=dummy_inputs_kv.shape,
         max_target_length=cfg_cp.max_target_length,
         max_prefill_predict_length=cfg_cp.max_prefill_predict_length,
         mesh=mesh_cp,
@@ -1303,6 +1288,7 @@
         model_mode=MODEL_MODE_PREFILL,
         rngs=self.nnx_rng,
     )
+    nnx.update(attention_as_mla_flash_cp, generic_state)
     mla_generic_flash_cp_output = _forward_with_context_expert_parallelism(
         cfg_cp, mesh_cp, attention_as_mla_flash_cp, lnx, decoder_segment_ids, decoder_positions
     )
