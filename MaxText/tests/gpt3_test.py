"""
Copyright 2023 Google LLC

Licensed under the Apache License, Version 2.0 (the "License");
you may not use this file except in compliance with the License.
You may obtain a copy of the License at

     https://www.apache.org/licenses/LICENSE-2.0

Unless required by applicable law or agreed to in writing, software
distributed under the License is distributed on an "AS IS" BASIS,
WITHOUT WARRANTIES OR CONDITIONS OF ANY KIND, either express or implied.
See the License for the specific language governing permissions and
limitations under the License.
"""

""" Tests for GPT3 """
import sys
import jax
import unittest
import max_utils
from jax.sharding import Mesh
from layers import models
from layers import embeddings
from layers import quantizations

import jax.numpy as jnp

import pyconfig
import pytest


Mesh = jax.sharding.Mesh
Embed = embeddings.Embed


def init_random_model_vars(model, rng, example_batch):
  """initialize random model vars."""
  model_vars = model.init(
      {"params": rng, "aqt": rng},
      example_batch["inputs"],
      example_batch["inputs_position"],
      enable_dropout=False,
  )

  def _replace_initialization(key, value):
    keystr = jax.tree_util.keystr(key)
    # replace zero initializer to ensure strong test cases
    #   including Gpt3LayerNorm scale, Gpt3LayerNorm bias, and DenseGeneral bias
    if "scale" in keystr or "bias" in keystr:
      value = jax.nn.initializers.normal(1.0)(rng, value.shape, dtype=value.dtype)
    return value

  model_vars = jax.tree_util.tree_map_with_path(_replace_initialization, model_vars)
  return model_vars


class GPT3(unittest.TestCase):
  """numerical tests for GPT3."""

  def setUp(self):
    super().setUp()
    pyconfig.initialize(
        [sys.argv[0], "configs/base.yml"],
        run_name="test",
        enable_checkpointing=False,
        model_name="gpt3-52k",
        dtype="float32",
    )

    self.cfg = pyconfig.config
    self.rng = jax.random.PRNGKey(1234)

    devices_array = max_utils.create_device_mesh(self.cfg)
    mesh = Mesh(devices_array, self.cfg.mesh_axes)
    quant = quantizations.configure_quantization(self.cfg)
    self.model = models.Transformer(config=self.cfg, mesh=mesh, quant=quant)
    self.example_batch = {
        "inputs": jnp.array([[11, 12, 13, 14, 15]], dtype=jnp.int32),
        "inputs_position": jnp.array([[0, 1, 2, 3, 4]], dtype=jnp.int32),
        "inputs_segmentation": jnp.array([[1, 1, 1, 1, 1]], dtype=jnp.int32),
        "targets": jnp.array([[12, 13, 14, 15, 1]], dtype=jnp.int32),
        "targets_position": jnp.array([[0, 1, 2, 3, 4]], dtype=jnp.int32),
        "targets_segmentation": jnp.array([[1, 1, 1, 1, 0]], dtype=jnp.int32),
    }
    self.model_vars = init_random_model_vars(self.model, self.rng, self.example_batch)

<<<<<<< HEAD
=======
  @pytest.mark.skip(reason="Numerical differences large on jax>0.5.0")
>>>>>>> 10b24ab5
  @pytest.mark.tpu_only
  def test_logits_numerically(self):
    # ground truth values are calculated from paxml after loading above model_vars
    # note we expect all xents are the same except the padding one since:
    #    paxml applies padding in mlp layer
    #    while maxtext implementation applies padding in attention mask instead
    # the two implementation are equivalent in valid non-padding tokens
    per_example_xent_truth = jnp.array([[31.976467, 25.806253, 17.311134, 45.362663, 0.0]], dtype=jnp.float32)
    logits, _ = self.model.apply(
        self.model_vars,
        self.example_batch["inputs"],
        self.example_batch["inputs_position"],
        decoder_segment_ids=self.example_batch["inputs_segmentation"],
        enable_dropout=self.cfg.enable_dropout,
        rngs={"dropout": self.rng, "aqt": self.rng},
        mutable="intermediates",
    )

    one_hot_targets = jax.nn.one_hot(self.example_batch["targets"], self.cfg.vocab_size)
    per_example_xent = -jnp.sum(jax.nn.log_softmax(logits) * one_hot_targets, axis=-1, dtype=jnp.float32)
    # Mask out paddings at the end of each example.
    per_example_xent = per_example_xent * (self.example_batch["targets_segmentation"] != 0)

    self.assertTrue(
        jax.numpy.allclose(per_example_xent, per_example_xent_truth, rtol=1e-03, atol=1e-03),
        msg=f"per_example_xent:\n{per_example_xent}\n\nper_example_xent_truth:\n{per_example_xent_truth}",
    )<|MERGE_RESOLUTION|>--- conflicted
+++ resolved
@@ -85,10 +85,7 @@
     }
     self.model_vars = init_random_model_vars(self.model, self.rng, self.example_batch)
 
-<<<<<<< HEAD
-=======
   @pytest.mark.skip(reason="Numerical differences large on jax>0.5.0")
->>>>>>> 10b24ab5
   @pytest.mark.tpu_only
   def test_logits_numerically(self):
     # ground truth values are calculated from paxml after loading above model_vars
