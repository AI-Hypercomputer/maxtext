--- conflicted
+++ resolved
@@ -228,10 +228,7 @@
         mesh=mesh,
         kernel_init=initializers.nd_dense_init(1.0, "fan_in", "truncated_normal"),
         kernel_axes=("embed", "mlp"),
-<<<<<<< HEAD
-=======
         intermediate_dim=cfg.mlp_dim,
->>>>>>> 10b24ab5
         dtype=cfg.dtype,
     )
 
@@ -274,10 +271,7 @@
         dtype="bfloat16",
         megablox=True,
         sparse_matmul=True,
-<<<<<<< HEAD
-=======
         per_device_batch_size=4,
->>>>>>> 10b24ab5
     )
 
     cfg = pyconfig.config
@@ -303,10 +297,7 @@
         dtype="bfloat16",
         megablox=False,
         sparse_matmul=False,
-<<<<<<< HEAD
-=======
         per_device_batch_size=4,
->>>>>>> 10b24ab5
     )
 
     cfg = pyconfig.config
