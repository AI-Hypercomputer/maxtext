"""
 Copyright 2023 Google LLC

 Licensed under the Apache License, Version 2.0 (the "License");
 you may not use this file except in compliance with the License.
 You may obtain a copy of the License at

      https://www.apache.org/licenses/LICENSE-2.0

 Unless required by applicable law or agreed to in writing, software
 distributed under the License is distributed on an "AS IS" BASIS,
 WITHOUT WARRANTIES OR CONDITIONS OF ANY KIND, either express or implied.
 See the License for the specific language governing permissions and
 limitations under the License.
 """

# pylint: disable=g-bad-todo, abstract-method, consider-using-with, ungrouped-imports
"""Training loop and Decoding of the model."""

# Calling jax.device_count here prevents a "TPU platform already registered" error.
# See github.com/google/maxtext/issues/20 for more
import jax
import os
import sys

from typing import Sequence
import datetime
from absl import app
from flax.linen import partitioning as nn_partitioning
from flax import linen as nn
import numpy as np
import optax
from tensorboardX import SummaryWriter

from layers import Transformer
import pyconfig
from input_pipeline import create_data_iterator_with_tokenizer
import max_utils
import maxtext_utils
import checkpointing

import jax.numpy as jnp
from jax import random
from jax.sharding import Mesh

from jax.experimental.compilation_cache import compilation_cache as cc

from cloud_tpu_diagnostics import diagnostic
from cloud_tpu_diagnostics.configuration import debug_configuration
from cloud_tpu_diagnostics.configuration import diagnostic_configuration
from cloud_tpu_diagnostics.configuration import stack_trace_configuration

import max_logging

def validate_train_config(config):
  """ Validates the configuration is set correctly for train.py"""

  assert config.run_name, "Erroring out, need a real run_name"
  if not config.dataset_path.startswith('gs://'):
    max_logging.log("WARNING: 'dataset_path' might be pointing your local file system")
  if not config.base_output_directory.startswith('gs://'):
    max_logging.log("WARNING: 'base_output_directory' might be pointing your local file system")

  assert ((config.load_parameters_path=="" and config.load_from_other_directory=="") or
    config.enable_checkpointing), "You must set enable_checkpointing to load a checkpoint"
  assert config.load_parameters_path=="" or config.load_from_other_directory=="",\
  "At most one of load_parameters_path or load_from_other_directory should be set"
  assert config.load_from_other_directory_step==-1 or config.load_from_other_directory!="",\
  "You must specify the loading directory if you specify the loading step"
  assert config.steps > 0, "You must set steps or learning_rate_schedule_steps to a positive interger."

# https://arxiv.org/pdf/2204.02311.pdf Appendix B
def calculate_training_tflops(num_model_parameters, config):
  """ Calculate training TFLOP"""
  learnable_weight_tflops = 6 * num_model_parameters * config.max_target_length * config.per_device_batch_size \
                                   / 10**12
  noncasual_attention_flops = 12 * config.num_heads * config.num_decoder_layers * config.head_dim \
                      * config.max_target_length**2 * config.per_device_batch_size / 10**12
  causal_attention_tflops = noncasual_attention_flops / 2 # due to causality in attention
  total_tflops = learnable_weight_tflops + causal_attention_tflops
  print(f'Per train step, total TFLOPs will be {total_tflops:.2f},',
        f'split as {100 * learnable_weight_tflops/total_tflops:.2f}% learnable weight flops',
        f'and {100 * causal_attention_tflops/total_tflops:.2f}% attention flops')
  return total_tflops

def get_first_step(state):
  with jax.spmd_mode('allow_all'):
    return int(state.step)


def load_next_batch(train_iter, example_batch, config):
  """Loads the next batch. Can keep reusing the same batch for performance reasons """

  if config.reuse_example_batch and example_batch is not None:
    return example_batch
  else:
    return train_iter()

def record_scalar_metrics(metrics, step_time_delta, per_device_tflops, lr):
  """Records scalar metrics to be written to tensorboard"""
  metrics['scalar'].update({
      'perf/step_time_seconds': step_time_delta.total_seconds()
  })
  metrics['scalar'].update({
      'perf/per_device_tflops' : per_device_tflops
  })
  metrics['scalar'].update({
      'perf/per_device_tflops_per_sec':
          per_device_tflops /
          step_time_delta.total_seconds()
  })
  metrics['scalar'].update({'learning/current_learning_rate': lr })


def write_metrics(writer, metrics, step, config):
  """Writes metrics to tensorboard"""
  with jax.spmd_mode('allow_all'):
    if jax.process_index() == 0:
      for metric_name in metrics.get("scalar",[]):
        writer.add_scalar(metric_name, np.array(metrics["scalar"][metric_name]), step)
      for metric_name in metrics.get("scalars",[]):
        writer.add_scalars(metric_name, metrics["scalars"][metric_name], step)

    full_log = step % config.log_period == 0

    max_logging.log(f"completed step: {step}, seconds: {metrics['scalar']['perf/step_time_seconds']:.3f}, "
          f"TFLOP/s/device: {metrics['scalar']['perf/per_device_tflops_per_sec']:.3f}, "
          f"loss: {metrics['scalar']['learning/loss']:.3f}")

    if full_log and jax.process_index() == 0:
      max_logging.log(
          f"To see full metrics 'tensorboard --logdir={config.tensorboard_dir}'"
      )
      writer.flush()

def calculate_num_params_from_pytree(params):
  params_sizes = jax.tree_util.tree_map(jax.numpy.size, params)
  total_parameters = jax.tree_util.tree_reduce(lambda x, y: x + y, params_sizes)
  return total_parameters

# -----------------------------------------------------------------------------
# Top-level Functions
# -----------------------------------------------------------------------------

def record_activation_metrics(output_metrics, intermediate_outputs, config):
  """ Adds the activation metrics to the metrics dict"""

  if config.scan_layers:
    metrics_dict = intermediate_outputs['intermediates']['decoder']['decoder']

    for layer_num in range(config.num_decoder_layers):
      output_metrics['scalar'][f'activ_fraction_zero/layer_{layer_num:03d}'] = \
        metrics_dict["activation_fraction_zero"][0][layer_num]
      output_metrics['scalar'][f'activ_mean/layer_{layer_num:03d}'] = metrics_dict["activation_mean"][0][layer_num]
      output_metrics['scalar'][f'activ_stdev/layer_{layer_num:03d}'] = metrics_dict["activation_stdev"][0][layer_num]
  else:
    for layer_num in range(config.num_decoder_layers):
      layer = intermediate_outputs['intermediates']['decoder'][f'layers_{layer_num}']
      output_metrics['scalar'][f'activ_fraction_zero/layer_{layer_num:03d}'] = layer["activation_fraction_zero"][0]
      output_metrics['scalar'][f'activ_mean/layer_{layer_num:03d}'] = layer["activation_mean"][0]
      output_metrics['scalar'][f'activ_stdev/layer_{layer_num:03d}'] = layer["activation_stdev"][0]

def train_step(model, config, state, data, dropout_rng):
  """

  Args:
    model: A nn.Module
    state: A pytree of the current state of the model
    data: Batch of data to apply to the model
    dropout_rng: A key to use to generate rng for dropout

  Returns:
    new_state: Same format as state.
    metrics: Dictionary of model metrics such as loss, training rate, etc.
    rng2: A new rng key that can be used in future calls.

  """
  # inputs, targets, segments, positions = apply_args
  rng1, gen_aqt_rng = jax.random.split(dropout_rng)
  aqt_rng, rng2 = jax.random.split(gen_aqt_rng)

  # decimate proportion of data when per_device_batch_size<1
  for k, v in data.items():
    data[k] = v[:config.global_batch_size_to_train_on,:]

  def loss_fn(params):
    logits, intermediate_outputs = model.apply({'params': params},
                         data['inputs'],
                         data['targets'],
                         data['inputs_segmentation'],
                         data['inputs_position'],
                         enable_dropout=config.enable_dropout,
                         rngs={'dropout': rng1, 'aqt': aqt_rng}, mutable='intermediates')
    one_hot_targets = jax.nn.one_hot(data['targets'], config.vocab_size)
    xent, _ = max_utils.cross_entropy_with_logits(logits, one_hot_targets, 0.0)
    xent = nn.with_logical_constraint(xent, ('activation_batch', 'activation_length'))
    # Mask out paddings at the end of each example.
    xent = xent * (data['inputs_segmentation'] != 0)
    return jnp.sum(xent)/jnp.size(xent), intermediate_outputs

  grad_fn = jax.value_and_grad(loss_fn, has_aux=True)
  (loss, intermediate_outputs), raw_grads = grad_fn(state.params)
  if config.gradient_clipping_threshold > 0:
    grads, _ = optax.clip_by_global_norm(config.gradient_clipping_threshold).update(raw_grads, state, None)
  else:
    grads = raw_grads
  new_state = state.apply_gradients(grads=grads)
  metrics = {'scalar': {'learning/loss': loss, 'learning/grad_norm': max_utils.l2norm_pytree(grads),
             'learning/raw_grad_norm': max_utils.l2norm_pytree(raw_grads),
             'learning/param_norm': max_utils.l2norm_pytree(new_state.params)}, 'scalars': {}}
  if config.record_internal_nn_metrics:
    record_activation_metrics(metrics, intermediate_outputs, config)

  return new_state, metrics, rng2

def train_loop(config, state=None):
  """Main Training loop.

  Args:
    config:
    state:
    ckpt_path:

  Returns:

  """
  writer = SummaryWriter(config.tensorboard_dir)
  checkpoint_manager = checkpointing.create_orbax_checkpoint_manager(
      config.checkpoint_dir,
      config.enable_checkpointing,
      config.async_checkpointing,
      config.save_period,
  )
  # Initial PRNG Keys
  init_rng, nextrng = random.split(random.PRNGKey(config.init_weights_seed), 2)

  # Mesh definition
  devices_array = max_utils.create_device_mesh(config)
  mesh = Mesh(devices_array, config.mesh_axes)

  # Model and Optimizer definition
  model = Transformer(config, mesh)
  learning_rate_schedule = max_utils.create_learning_rate_schedule(config)
  tx = maxtext_utils.get_optimizer(config, learning_rate_schedule)

  data_iterator, _ = create_data_iterator_with_tokenizer(config, mesh)
  
  print("train.py:preprocessing_pipeline ROSHANI data loaded ")
  state, state_mesh_annotations = max_utils.setup_initial_state(model, tx, config, init_rng, mesh, checkpoint_manager)
  functional_train, in_shard, out_shard, static_argnums, donate_argnums = maxtext_utils.get_functional_train_with_signature(
    train_step,
    mesh,
    state_mesh_annotations,
    model,
    config
  )

  num_model_parameters = calculate_num_params_from_pytree(state.params)
  max_logging.log(f"number parameters: {num_model_parameters/10**9:.3f} billion")
  per_device_tflops = calculate_training_tflops(num_model_parameters, config)

  # Define the compilation of functional_train, either by loading the compiled version or wrapping a new one in a jit
  if config.compiled_trainstep_file != '':
    print("Loading the compiled function...", flush=True)
    # Need to pass train signature and state to determine i/o shapes of train_state for now.
    p_train_step = maxtext_utils.load_compiled(config, functional_train, state)
    print("Loaded compiled function!", flush=True)
  else:
    p_train_step = jax.jit(
      functional_train,
      in_shardings=in_shard,
      out_shardings=out_shard,
      static_argnums=static_argnums,
      donate_argnums=donate_argnums)

  example_batch = None
  last_step_completion = datetime.datetime.now()
  print("last_step_completion is ", last_step_completion)
  
  local_metrics_file = open(config.metrics_file, 'a', encoding="utf8") if config.metrics_file else None
  running_gcs_metrics = [] if config.gcs_metrics else None

<<<<<<< HEAD
  # Actual training steps
  for step in np.arange(get_first_step(state), config.steps):
=======
  start_step = get_first_step(state)
  for step in np.arange(start_step, config.steps):
>>>>>>> 896eb43f
    example_batch = load_next_batch(data_iterator, example_batch, config)
    # with mesh, nn_partitioning.axis_rules(config.logical_axis_rules):
    #   state, metrics, nextrng = p_train_step(
    #       state, example_batch, nextrng
    #   )

    new_time = datetime.datetime.now()
    # record_scalar_metrics(metrics, new_time - last_step_completion,  per_device_tflops, learning_rate_schedule(step))
    # write_metrics(writer, metrics, step, config)
    last_step_completion = new_time
    print("last_step_completion is ", last_step_completion)

    if checkpoint_manager is not None:
      if checkpoint_manager.save(step, state):
        max_logging.log(f"saved a checkpoint at step {step}")
      # Upon preemption, exit when and only when all ongoing saves are complete.
      if checkpoint_manager.reached_preemption(step):
        checkpoint_manager.wait_until_finished()
        sys.exit()

    # if config.metrics_file:
    #   max_utils.write_metrics_locally(metrics, step, config, local_metrics_file)

    # if config.gcs_metrics and jax.process_index() == 0:
    #   running_gcs_metrics = max_utils.write_metrics_for_gcs(metrics, step, config, running_gcs_metrics)

    # Start profiling at end of first step to avoid compilation.
    # Move before for loop to include.
    if step == start_step:
      max_utils.activate_profiler(config)

  max_utils.deactivate_profiler(config)
  writer.close()
  return state

def main(argv: Sequence[str]) -> None:
  jax.config.update('jax_default_prng_impl', 'unsafe_rbg')
  os.environ["TF_CPP_MIN_LOG_LEVEL"] = "0"
  os.environ["LIBTPU_INIT_ARGS"] = os.environ.get("LIBTPU_INIT_ARGS","") + " --xla_tpu_spmd_rng_bit_generator_unsafe=true"
  cc.initialize_cache(os.path.expanduser("~/jax_cache"))
  pyconfig.initialize(argv)
  print(f"Found {jax.device_count()} devices.")
  config = pyconfig.config
  validate_train_config(config)
  os.environ["TFDS_DATA_DIR"] = config.dataset_path
  debug_config = debug_configuration.DebugConfig(
    stack_trace_config = stack_trace_configuration.StackTraceConfig(
      collect_stack_trace = config.collect_stack_trace,
      stack_trace_to_cloud = config.stack_trace_to_cloud,
      stack_trace_interval_seconds = config.stack_trace_interval_seconds))
  diagnostic_config = diagnostic_configuration.DiagnosticConfig(debug_config)
  with diagnostic.diagnose(diagnostic_config):
    train_loop(config)


if __name__ == "__main__":
  app.run(main)<|MERGE_RESOLUTION|>--- conflicted
+++ resolved
@@ -280,13 +280,8 @@
   local_metrics_file = open(config.metrics_file, 'a', encoding="utf8") if config.metrics_file else None
   running_gcs_metrics = [] if config.gcs_metrics else None
 
-<<<<<<< HEAD
-  # Actual training steps
-  for step in np.arange(get_first_step(state), config.steps):
-=======
   start_step = get_first_step(state)
   for step in np.arange(start_step, config.steps):
->>>>>>> 896eb43f
     example_batch = load_next_batch(data_iterator, example_batch, config)
     # with mesh, nn_partitioning.axis_rules(config.logical_axis_rules):
     #   state, metrics, nextrng = p_train_step(
