"""
Copyright 2023 Google LLC

Licensed under the Apache License, Version 2.0 (the "License");
you may not use this file except in compliance with the License.
You may obtain a copy of the License at

     https://www.apache.org/licenses/LICENSE-2.0

Unless required by applicable law or agreed to in writing, software
distributed under the License is distributed on an "AS IS" BASIS,
WITHOUT WARRANTIES OR CONDITIONS OF ANY KIND, either express or implied.
See the License for the specific language governing permissions and
limitations under the License.
"""

# pylint: disable=g-bad-todo, abstract-method, consider-using-with
"""Training loop and Decoding of the model."""

# Calling jax.device_count here prevents a "TPU platform already registered" error.
# See github.com/google/maxtext/issues/20 for more

from typing import Sequence
import datetime
import functools
import os
import queue
import sys
import time

from absl import app

import numpy as np

import pathwaysutils  # pylint: disable=unused-import

import tensorflow as tf

from jax import random
from jax.experimental import checkify
from jax.sharding import Mesh
import jax
import jax.numpy as jnp

from flax import linen as nn
from flax.linen import partitioning as nn_partitioning

import orbax.checkpoint
import orbax.checkpoint.experimental.emergency.checkpoint_manager as emergency_checkpoint_manager
import orbax.checkpoint.experimental.emergency.replicator_checkpoint_manager as emergency_replicator_checkpoint_manager

import grain.python as grain

from cloud_tpu_diagnostics import diagnostic
from cloud_tpu_diagnostics.configuration import debug_configuration
from cloud_tpu_diagnostics.configuration import diagnostic_configuration
from cloud_tpu_diagnostics.configuration import stack_trace_configuration

from MaxText import checkpointing
from MaxText import max_logging
from MaxText import max_utils
from MaxText import maxtext_utils
from MaxText import optimizers
from MaxText import profiler
from MaxText import pyconfig
from MaxText.gcp_workload_monitor import GCPWorkloadMonitor
from MaxText.input_pipeline.input_pipeline_interface import create_data_iterator
from MaxText.layers import quantizations
from MaxText.layers.models import Transformer
from MaxText.metric_logger import MetricLogger
from MaxText.utils import gcs_utils
from MaxText.utils.goodput_utils import (
    GoodputEvent,
    create_goodput_recorder,
    maybe_monitor_goodput,
    maybe_record_goodput,
)
from MaxText.vertex_tensorboard import VertexTensorboardManager
# Placeholder: internal

# pylint: disable=too-many-positional-arguments

EPS = 1e-8
_DEFAULT_OCDBT_TARGET_DATA_FILE_SIZE = 2 * 1024**3


def validate_train_config(config):
  """Validates the configuration is set correctly for 'train.py'."""

  assert config.run_name, "Erroring out, need a real run_name"
  if config.dataset_path and not config.dataset_path.startswith("gs://"):
    max_logging.log("WARNING: 'dataset_path' might be pointing your local file system")
  if not config.base_output_directory.startswith("gs://"):
    max_logging.log("WARNING: 'base_output_directory' might be pointing your local file system")
  assert config.steps > 0, "You must set steps or learning_rate_schedule_steps to a positive integer."

  if config.quantization in ("fp8", "nanoo_fp8"):
    # pylint: disable=line-too-long
    assert config.gradient_accumulation_steps == 1, (
        "fp8 can't be used with gradient_accumulation_steps right now. Please use other quantization or set "
        "gradient_accumulation_steps to 1"
    )

  # Check if GPU Flash Attention is being used with sequence packing
  if config.attention == "cudnn_flash_te" and config.packing and config.dataset_type != "synthetic":
    raise ValueError(
        "cudnn_flash_te only supports BSHD format. The THD (seq packing) support is going to be available in "
        "Transformer Engine 2.0 release. "
        "Please disable sequence packing (set packing=False) or use a different attention mechanism. "
        "With synthetic data, the format is not important as packing is not applied."
    )


def get_first_step(state):
  return int(state.step)


def load_next_batch(train_iter, example_batch, config):
  """Loads the next batch. Can keep reusing the same batch for performance reasons"""

  if config.reuse_example_batch and example_batch is not None:
    return example_batch
  else:
    return next(train_iter)


def record_scalar_metrics(metrics, step_time_delta, per_device_tflops, lr, per_device_tokens):
  """Records scalar metrics to be written to tensorboard"""
  metrics["scalar"].update({"perf/step_time_seconds": step_time_delta.total_seconds()})
  metrics["scalar"].update({"perf/per_device_tflops": per_device_tflops})
  metrics["scalar"].update({"perf/per_device_tflops_per_sec": per_device_tflops / step_time_delta.total_seconds()})
  metrics["scalar"].update({"perf/per_device_tokens": per_device_tokens})
  metrics["scalar"].update({"perf/per_device_tokens_per_sec": per_device_tokens / step_time_delta.total_seconds()})
  metrics["scalar"].update({"learning/current_learning_rate": lr})


def save_checkpoint(
    checkpoint_manager,
    step,
    state,
    dataset_type="tfds",
    data_iterator=None,
    config=None,
    force=False,
) -> bool:
  """Wrapper for saving checkpoint."""
  if config and config.enable_checkpointing:
    if (
        force
        or (step % config.checkpoint_period == 0)
        or (config.enable_emergency_checkpoint and step % config.local_checkpoint_period == 0)
    ):
      blocking_until_ready_start = time.time()
      max_logging.log(f"Waiting for step {step} to finish before checkpoint...")
      # We block here on the step finishing so that our checkpointing metrics
      # measure only checkpointing time, not training time.
      jax.block_until_ready(state)
      max_logging.log(
          f"Waited {time.time() - blocking_until_ready_start} seconds for step "
          f"{step} to finish before starting checkpointing."
      )

  # specify chunk_byte_size to force orbax to control maximum file size in checkpoint
  chunk_byte_size = _DEFAULT_OCDBT_TARGET_DATA_FILE_SIZE
  if config:
    chunk_byte_size = config.checkpoint_storage_target_data_file_size_bytes
  save_args = jax.tree.map(lambda _: orbax.checkpoint.SaveArgs(chunk_byte_size=chunk_byte_size), state)

  if isinstance(
      checkpoint_manager,
      (
          emergency_checkpoint_manager.CheckpointManager,
          emergency_replicator_checkpoint_manager.ReplicatorCheckpointManager,
      ),
  ):
    checkpointing.replicator_error_handler(config)
    return checkpoint_manager.save(
        step,
        args=orbax.checkpoint.args.Composite(
            state=orbax.checkpoint.args.PyTreeSave(
                item=state,
                save_args=save_args,
                ocdbt_target_data_file_size=chunk_byte_size,
            )
        ),
        force=force,
    )

  if dataset_type == "grain":
    return checkpoint_manager.save(
        step,
        args=orbax.checkpoint.args.Composite(
            items=orbax.checkpoint.args.PyTreeSave(
                item=state, save_args=save_args, ocdbt_target_data_file_size=chunk_byte_size
            ),
            iter=grain.PyGrainCheckpointSave(data_iterator.local_iterator),
        ),
        force=force,
    )
  else:
    return checkpoint_manager.save(
        step,
        args=orbax.checkpoint.args.Composite(
            items=orbax.checkpoint.args.PyTreeSave(
                item=state, save_args=save_args, ocdbt_target_data_file_size=chunk_byte_size
            )
        ),
        force=force,
    )


# -----------------------------------------------------------------------------
# Top-level Functions
# -----------------------------------------------------------------------------


def record_activation_metrics(output_metrics, intermediate_outputs, config):
  """Adds the activation metrics to the metrics dict"""

  if config.scan_layers:
    metrics_dict = intermediate_outputs["intermediates"]["decoder"]["decoder"]

    for layer_num in range(config.num_decoder_layers):
      output_metrics["scalar"][f"activ_fraction_zero/layer_{layer_num:03d}"] = metrics_dict["activation_fraction_zero"][0][
          layer_num
      ]
      output_metrics["scalar"][f"activ_mean/layer_{layer_num:03d}"] = metrics_dict["activation_mean"][0][layer_num]
      output_metrics["scalar"][f"activ_stdev/layer_{layer_num:03d}"] = metrics_dict["activation_stdev"][0][layer_num]
  else:
    for layer_num in range(config.num_decoder_layers):
      layer = intermediate_outputs["intermediates"]["decoder"][f"layers_{layer_num}"]
      output_metrics["scalar"][f"activ_fraction_zero/layer_{layer_num:03d}"] = layer["activation_fraction_zero"][0]
      output_metrics["scalar"][f"activ_mean/layer_{layer_num:03d}"] = layer["activation_mean"][0]
      output_metrics["scalar"][f"activ_stdev/layer_{layer_num:03d}"] = layer["activation_stdev"][0]


def _split_dpo_state(state):
  reference_params = state.params["reference_params"]
  new_state = state.replace(params={k: v for k, v in state.params.items() if k != "reference_params"})
  return new_state, reference_params


def _merge_dpo_state(state, reference_params):
  return state.replace(params=dict(state.params, reference_params=reference_params))


def dpo_loss_fn(model, config, data, dropout_rng, params, reference_params, is_train=True):
  """loss_fn for both train and eval.

  Args:
    model: A nn.Module
    config: Config of parameters
    data: Batch of data to apply to the model
    dropout_rng: A key to use to generate rng for dropout
    params: Model params
    is_train: True for train_step and False for eval_step

  Returns:
    loss: average loss
    aux: a dictionary including intermediate_outputs, total_loss, and total_weights
  """
  # inputs, targets, segments, positions = apply_args
  rng1, aqt_rng = jax.random.split(dropout_rng)

  # decimate proportion of data when per_device_batch_size<1
  if is_train:
    for k, v in data.items():
      data[k] = v[: config.micro_batch_size_to_train_on, :]

  # for DPO we don't support packed sequence (they shouldn't be present in the first place)
  data["chosen_segmentation"] = (data["chosen_segmentation"] == 1).astype(jnp.int32)
  data["rejected_segmentation"] = (data["rejected_segmentation"] == 1).astype(jnp.int32)
  data["chosen_position"] = data["chosen_position"] * (data["chosen_segmentation"] == 1)
  data["rejected_position"] = data["rejected_position"] * (data["rejected_segmentation"] == 1)

  # concatenated model and reference model forward pass
  inputs = jnp.concatenate([data["chosen"], data["rejected"]], 0)
  inputs_position = jnp.concatenate([data["chosen_position"], data["rejected_position"]], 0)
  inputs_segmentation = jnp.concatenate([data["chosen_segmentation"], data["rejected_segmentation"]], 0)

  logits, intermediate_outputs = model.apply(
      params,
      inputs,
      inputs_position,
      decoder_segment_ids=inputs_segmentation,
      enable_dropout=config.enable_dropout if is_train else False,
      rngs={"dropout": rng1, "params": aqt_rng},
      mutable="intermediates",
  )
  ref_logits = model.apply(
      {"params": reference_params},
      inputs,
      inputs_position,
      decoder_segment_ids=inputs_segmentation,
      enable_dropout=False,
      rngs={"dropout": rng1, "params": aqt_rng},
  )
  ref_logits = jax.lax.stop_gradient(ref_logits)

  # extract token ids, segmentation and logits for chosen and rejected sequences
  chosen_ids = data["chosen"][..., 1:]
  rejected_ids = data["rejected"][..., 1:]
  chosen_segmentation = data["chosen_segmentation"][..., 1:]
  rejected_segmentation = data["rejected_segmentation"][..., 1:]
  n_logits = logits.shape[-3] // 2  # [B, S, E] - [batch, sequence, embedding/vocab]
  chosen_logits, rejected_logits = logits[:n_logits, :, :], logits[n_logits:, :, :]  # [B, S, E], [B, S, E]
  # ^ [B, S, E], [B, S, E]
  chosen_ref_logits, rejected_ref_logits = ref_logits[:n_logits, :, :], ref_logits[n_logits:, :, :]

  # common subsequence and padding mask
  common_prefix_mask = jnp.cumsum(chosen_ids != rejected_ids, axis=-1) == 0  # [B, S]
  valid_seq_mask = (chosen_segmentation != 0) & (rejected_segmentation != 0) & ~common_prefix_mask  # [B, S]

  # compute logratios from the sequence-reduced observed token log-probability
  chosen_logps_seq = jnp.take_along_axis(  # [B, S]
      jax.nn.log_softmax(chosen_logits[..., :-1, :], axis=-1), chosen_ids[..., None], axis=-1
  )[..., 0]
  chosen_logps = jnp.sum(chosen_logps_seq * valid_seq_mask, axis=-1)  # [B]
  chosen_ref_logps_seq = jnp.take_along_axis(  # [B, S]
      jax.nn.log_softmax(chosen_ref_logits[..., :-1, :], axis=-1), chosen_ids[..., None], axis=-1
  )[..., 0]
  chosen_ref_logps = jnp.sum(chosen_ref_logps_seq * valid_seq_mask, axis=-1)  # [B]
  chosen_logratios = chosen_logps - chosen_ref_logps  # [B]

  rejected_logps_seq = jnp.take_along_axis(  # [B, S]
      jax.nn.log_softmax(rejected_logits[..., :-1, :], axis=-1), rejected_ids[..., None], axis=-1
  )[..., 0]
  rejected_logps = jnp.sum(rejected_logps_seq * valid_seq_mask, axis=-1)  # [B]
  rejected_ref_logps_seq = jnp.take_along_axis(  # [B, S]
      jax.nn.log_softmax(rejected_ref_logits[..., :-1, :], axis=-1), rejected_ids[..., None], axis=-1
  )[..., 0]
  rejected_ref_logps = jnp.sum(rejected_ref_logps_seq * valid_seq_mask, axis=-1)  # [B]
  rejected_logratios = rejected_logps - rejected_ref_logps  # [B]

  # DPO loss from chosen and rejected logratios
  LABEL_SMOOTHING, BETA = config.dpo_label_smoothing, config.dpo_beta
  logratios_delta = BETA * (chosen_logratios - rejected_logratios)  # [B]
  losses = (  # [B]
      -jax.nn.log_sigmoid(BETA * logratios_delta) * (1 - LABEL_SMOOTHING)
      - jax.nn.log_sigmoid(-BETA * logratios_delta) * LABEL_SMOOTHING
  )
  total_loss, total_weights = jnp.mean(losses), losses.shape[0]
  loss = total_loss

  moe_lb_loss = 0.0
  if config.num_experts > 1:
    nested_key = ("intermediates", "decoder", "layers", "moe_lb_loss")
    total_moe_lb_loss = maxtext_utils.get_nested_value(intermediate_outputs, nested_key, 0.0)
    moe_lb_loss = jnp.mean(jnp.array(total_moe_lb_loss))
    loss += moe_lb_loss
  reward_accuracy = jnp.mean(chosen_logratios > rejected_logratios)
  aux = {
      "intermediate_outputs": intermediate_outputs,
      "total_loss": total_loss,
      "total_weights": total_weights,
      "moe_lb_loss": moe_lb_loss,
      "reward_accuracy": reward_accuracy,
  }
  return loss, aux


def loss_fn(model, config, data, dropout_rng, params, is_train=True):
  """loss_fn for both train and eval.

  Args:
    model: A nn.Module
    config: Config of parameters
    data: Batch of data to apply to the model
    dropout_rng: A key to use to generate rng for dropout
    params: Model params
    is_train: True for train_step and False for eval_step

  Returns:
    loss: average loss
    aux: a dictionary including intermediate_outputs, total_loss, and total_weights
  """
  # inputs, targets, segments, positions = apply_args
  rng1, aqt_rng = jax.random.split(dropout_rng)

  # decimate proportion of data when per_device_batch_size<1
  if is_train:
    for k, v in data.items():
      data[k] = v[: config.micro_batch_size_to_train_on, :]
  else:
    for k, v in data.items():
      data[k] = v[: config.micro_batch_size_to_eval_on, :]

  logits, intermediate_outputs = model.apply(
      params,
      data["inputs"],
      data["inputs_position"],
      decoder_segment_ids=data["inputs_segmentation"],
      encoder_images=data["images"] if config.use_multimodal else None,
      enable_dropout=config.enable_dropout if is_train else False,
      rngs={"dropout": rng1, "params": aqt_rng},
      mutable="intermediates",
  )
  one_hot_targets = jax.nn.one_hot(data["targets"], config.vocab_size)
  xent, _ = max_utils.cross_entropy_with_logits(logits, one_hot_targets, 0.0)
  xent = nn.with_logical_constraint(xent, ("activation_embed_and_logits_batch", "activation_length"))
  # Mask out paddings at the end of each example.
  xent = xent * (data["targets_segmentation"] != 0)
  total_loss = jnp.sum(xent)
  total_weights = jnp.sum(data["targets_segmentation"] != 0)
  loss = total_loss / (total_weights + EPS)
  # get moe load balance loss
  moe_lb_loss = 0.0
  if config.num_experts > 1:
    nested_key = ("intermediates", "decoder", "layers", "moe_lb_loss")
    total_moe_lb_loss = maxtext_utils.get_nested_value(intermediate_outputs, nested_key, 0.0)
    moe_lb_loss = jnp.mean(jnp.array(total_moe_lb_loss))
    loss += moe_lb_loss
  aux = {
      "intermediate_outputs": intermediate_outputs,
      "total_loss": total_loss,
      "total_weights": total_weights,
      "moe_lb_loss": moe_lb_loss,
  }
  return loss, aux


def train_step(model, config, state_mesh_shardings, state, data, dropout_rng):
  """

  Args:
    model: A nn.Module
    state: A pytree of the current state of the model
    data: Batch of data to apply to the model
    dropout_rng: A key to use to generate rng for dropout

  Returns:
    new_state: Same format as state.
    metrics: Dictionary of model metrics such as loss, training rate, etc.
    rng2: A new rng key that can be used in future calls.

  """
  reference_params, reference_params_sharding, extra_dpo_args, _loss_fn = [], [], [], loss_fn
  if config.use_dpo:
    state, reference_params = _split_dpo_state(state)
    state_mesh_shardings, reference_params_sharding = _split_dpo_state(state_mesh_shardings)
    extra_dpo_args = [reference_params]
    _loss_fn = dpo_loss_fn

  if config.gradient_accumulation_steps > 1:

    def accumulate_gradient(acc_grad_and_loss, data):
      grad_func = jax.value_and_grad(_loss_fn, argnums=4, has_aux=True)
      (_, aux), cur_batch_gradient = grad_func(
          model, config, data, dropout_rng, state.params, *extra_dpo_args, is_train=True
      )
      acc_grad_and_loss["loss"] += aux["total_loss"]
      acc_grad_and_loss["moe_lb_loss"] += aux["moe_lb_loss"]
      acc_grad_and_loss["grad"] = jax.tree_util.tree_map(
          lambda x, y: x * aux["total_weights"] + y, cur_batch_gradient, acc_grad_and_loss["grad"]
      )
      acc_grad_and_loss["total_weights"] += aux["total_weights"]
      return acc_grad_and_loss, aux

    def reshape_to_microbatch_accumulations(batch_arr):
      """Reshape global batch to microbatches, assuming batch axis is leading."""
      microbatches = config.gradient_accumulation_steps
      microbatch_shape = (microbatches, batch_arr.shape[0] // microbatches) + batch_arr.shape[1:]
      return jnp.reshape(batch_arr, microbatch_shape)

    data = jax.tree_util.tree_map(reshape_to_microbatch_accumulations, data)
    init_grad = jax.tree_util.tree_map(jnp.zeros_like, state.params)
    init_grad_and_loss = {"loss": 0.0, "grad": init_grad, "total_weights": 0, "moe_lb_loss": 0.0}

    grad_and_loss, aux = jax.lax.scan(
        accumulate_gradient, init_grad_and_loss, data, length=config.gradient_accumulation_steps
    )
    loss = (
        grad_and_loss["loss"] / grad_and_loss["total_weights"]
        + grad_and_loss["moe_lb_loss"] / config.gradient_accumulation_steps
    )
    raw_grads = jax.tree_util.tree_map(lambda arr: arr / grad_and_loss["total_weights"], grad_and_loss["grad"])
    aux = jax.tree.map(lambda x: jnp.sum(x, axis=0), aux)  # pytype: disable=module-attr
  else:
    if config.optimizer_memory_host_offload:
      if config.use_dpo:
        reference_params = jax.device_put(reference_params, max_utils.with_memory_kind(reference_params_sharding, "device"))
        extra_dpo_args = [reference_params]
    grad_func = jax.value_and_grad(_loss_fn, argnums=4, has_aux=True)
    (loss, aux), raw_grads = grad_func(model, config, data, dropout_rng, state.params, *extra_dpo_args, is_train=True)
  intermediate_outputs = aux["intermediate_outputs"]
  total_weights = aux["total_weights"]
  moe_lb_loss = aux["moe_lb_loss"]

  if config.gradient_clipping_threshold > 0:
    grads = maxtext_utils.apply_gradient_clipping(raw_grads, state, config.gradient_clipping_threshold)
  else:
    grads = raw_grads
  if config.optimizer_memory_host_offload:
    state = state.replace(
        opt_state=jax.device_put(
            state.opt_state,
            jax.tree_util.tree_map(lambda x: x.with_memory_kind(kind="device"), state_mesh_shardings.opt_state),
        )
    )
  # Move all parameters to device before optimizer update
  if config.parameter_memory_host_offload:
    max_logging.log("\nMoving all parameters to device before optimizer update")

    def move(path, value):
      max_logging.log(f"train.py: Moving f{path} to device")
      return value.with_memory_kind(kind="device")

    state = state.replace(
        params=jax.device_put(
            state.params,
            jax.tree_util.tree_map_with_path(move, state_mesh_shardings.params),
        )
    )
  new_state = state.apply_gradients(grads=grads)

  scalar_metrics = {
      "learning/loss": loss,
      "learning/moe_lb_loss": moe_lb_loss,
      "learning/total_weights": total_weights,
  }
  if not config.optimizer_memory_host_offload:
    scalar_metrics["learning/grad_norm"] = max_utils.l2norm_pytree(grads)
    scalar_metrics["learning/raw_grad_norm"] = max_utils.l2norm_pytree(raw_grads)
    scalar_metrics["learning/param_norm"] = max_utils.l2norm_pytree(new_state.params)
  if config.use_dpo:
    scalar_metrics["learning/dpo_reward_accuracy"] = aux["reward_accuracy"]
  metrics = {
      "scalar": scalar_metrics,
      "scalars": {},
  }

  if config.record_internal_nn_metrics:
    record_activation_metrics(metrics, intermediate_outputs, config)

  if config.use_dpo:
    new_state = _merge_dpo_state(new_state, reference_params)

  return new_state, metrics


def eval_step(model, config, state, data, dropout_rng):
  """eval_step no backprop and new state compared with train_step."""

  reference_params, extra_dpo_args, _loss_fn = [], [], loss_fn
  if config.use_dpo:
    state, reference_params = _split_dpo_state(state)
    extra_dpo_args = [reference_params]
    _loss_fn = dpo_loss_fn

  eval_loss_fn = functools.partial(_loss_fn, model, config, data, dropout_rng, is_train=False)
  loss, aux = eval_loss_fn(state.params, *extra_dpo_args)
  total_loss = aux["total_loss"]
  total_weights = aux["total_weights"]
  moe_lb_loss = aux["moe_lb_loss"]
  metrics = {
      "scalar": {
          "evaluation/loss": loss,
          "evaluation/total_loss": total_loss,
          "evaluation/total_weights": total_weights,
          "evaluation/moe_lb_loss": moe_lb_loss,
      },
  }
  if config.use_dpo:
    metrics["scalar"]["evaluation/dpo_reward_accuracy"] = aux["reward_accuracy"]

  return metrics


def check_example_batch(config, example_batch):
  if config.max_checkify:
    jittable_f = checkify.checkify(lambda x: checkify.check(jnp.any(x > -1), "Batch contains bad synthetic data!"))
    # Check if inputs in batch contains bad synthetic data.
    # pylint: disable=not-callable
    err, _ = jax.jit(jittable_f)(example_batch["inputs"][: config.global_batch_size_to_train_on, :])
    err.throw()


def setup_mesh_and_model(config, devices=None):
  """Set up the mesh and the model for training

  Args:
    config
    devices

  Returns:
    init_rng: RNG key
    writer: Summary writer for tensorboard
    checkpoint_manager: Orbax checkpointer
    state_mesh_annotations: the mesh annotations for the train state
    model:
    mesh:
    learning_rate_schedule:
    tx:
  """

  init_rng = random.PRNGKey(config.init_weights_seed)
  writer = max_utils.initialize_summary_writer(config.tensorboard_dir, config.run_name)

  # Mesh definition
  devices_array = maxtext_utils.create_device_mesh(config, devices)
  mesh = Mesh(devices_array, config.mesh_axes)

  # Model and Optimizer definition
  quant = quantizations.configure_quantization(config)
  model = Transformer(config, mesh, quant=quant)
  learning_rate_schedule = maxtext_utils.create_learning_rate_schedule(config)
  tx = optimizers.get_optimizer(config, learning_rate_schedule)
  logger = checkpointing.setup_checkpoint_logger(config)
  if config.enable_emergency_checkpoint:
    if config.use_replicator_service:
      checkpoint_manager = checkpointing.create_orbax_emergency_replicator_checkpoint_manager(
          config.local_checkpoint_directory,
          config.local_checkpoint_period,
          mesh,
      )
    else:
      abstract_state, _, _ = maxtext_utils.get_abstract_state(model, tx, config, init_rng, mesh, is_training=True)
      checkpoint_manager = checkpointing.create_orbax_emergency_checkpoint_manager(
          config.local_checkpoint_directory,
          config.checkpoint_dir,
          mesh,
          abstract_state,
          config.local_checkpoint_period,
          config.checkpoint_period,
          logger,
      )
  else:
    # TODO(b/368121306): Remove this once zarr3 support is plumbed on the backend
    use_ocdbt = config.checkpoint_storage_use_ocdbt
    use_zarr3 = config.checkpoint_storage_use_zarr3
    if config.enable_single_controller:
      use_ocdbt, use_zarr3 = False, False
    checkpoint_manager = checkpointing.create_orbax_checkpoint_manager(
        config.checkpoint_dir,
        config.enable_checkpointing,
        config.async_checkpointing,
        config.checkpoint_period,
        config.num_checkpoints_to_keep,
        config.dataset_type,
        logger,
        use_ocdbt,
        use_zarr3,
    )

  return init_rng, writer, checkpoint_manager, mesh, model, learning_rate_schedule, tx


def setup_train_loop(config, recorder):
  """Set up prerequisites for the training loop -
      checkpoint_manager, PRNG keys, Mesh, Model and optimizer.
      Set up data iterator and tokenizer, initialize the model.

  Args:
    config
    recorder

  Returns:
    init_rng:
    writer: Summary writer for tensorboard
    checkpoint_manager: Orbax checkpointer
    state_mesh_annotations: the mesh annotations for the train state
    model:
    mesh:
    learning_rate_schedule:
    data_iterator:
    state: the initialized train state
  """

  with maybe_record_goodput(recorder, GoodputEvent.TPU_INIT):
    init_rng, writer, checkpoint_manager, mesh, model, learning_rate_schedule, tx = setup_mesh_and_model(config)

  with maybe_record_goodput(recorder, GoodputEvent.TRAINING_PREPARATION):
    data_iterator, eval_data_iterator = create_data_iterator(config, mesh)
    context_parallel_size = mesh.shape["context"]
    # Check if context parallelism is being used with sequence packing
    if context_parallel_size > 1 and config.packing and config.dataset_type != "synthetic":
      raise ValueError(
          "Context parallelism cannot be used with sequence packing except for synthetic data where packing is not applied. "
          "Either disable sequence packing (set packing=False) or disable context parallelism. "
          "Context parallelism with packing support will be added soon."
      )

    # Apply reordering wrapper to data iterators if context parallelism is enabled
    with mesh:
      if context_parallel_size > 1 and config.context_parallel_load_balance:
        data_iterator = map(max_utils.get_reorder_callable(context_parallel_size), data_iterator)
        if eval_data_iterator:
          eval_data_iterator = map(max_utils.get_reorder_callable(context_parallel_size), eval_data_iterator)

    state, _, state_mesh_shardings, data_iterator = maxtext_utils.setup_training_state(
        model, data_iterator, tx, config, init_rng, mesh, checkpoint_manager
    )

    if not config.using_pipeline_parallelism:
      # The vocab tensor(s) of shape [vocab, embed] (and transpose) are not sharded by stage
      maxtext_utils.assert_params_sufficiently_sharded(state.params, mesh, config.sharding_tolerance)

    if config.use_dpo:
      abstract_state, _, _ = maxtext_utils.get_abstract_state(model, tx, config, init_rng, mesh, is_training=True)
      max_logging.log(f"Restoring reference parameters for DPO from '{os.path.join(str(config.checkpoint_dir), str(0))}'")
      try:
        step0_restored, _ = checkpointing.load_state_if_possible(
            checkpoint_manager,
            data_iterator,
            load_parameters_from_path="",
            load_full_state_from_path="",
            checkpoint_storage_concurrent_gb=config.checkpoint_storage_concurrent_gb,
            abstract_unboxed_pre_state=abstract_state,
            enable_single_replica_ckpt_restoring=False,
            dataset_type=config.dataset_type,
            step=0,
            use_ocdbt=config.checkpoint_storage_use_ocdbt,
            use_zarr3=config.checkpoint_storage_use_zarr3,
        )
      except FileNotFoundError:
        step0_restored = None
      if step0_restored is not None:
        reference_params = step0_restored["items"].params["params"]
        state = _merge_dpo_state(state, reference_params)
      else:
        max_logging.log(
            f"Could not restore reference parameters for DPO from '{os.path.join(str(config.checkpoint_dir), str(0))}'"
        )

  return (
      init_rng,
      writer,
      checkpoint_manager,
      state_mesh_shardings,
      model,
      mesh,
      learning_rate_schedule,
      data_iterator,
      eval_data_iterator,
      state,
  )


<<<<<<< HEAD
def train_loop(config, state=None, hearbeat_fn=None, failure_fn=None):
  """Main Training loop.
  Args:
    config:
    state:
    ckpt_path:
  Returns:
  """
  # Create a GoodputRecorder to log information
  recorder = create_goodput_recorder(config)
  record_goodput(recorder, config, recorder.record_job_start_time if recorder else None)

=======
def train_loop(config, recorder, state=None):
  """Main Training loop."""
>>>>>>> fa931f21
  (
      init_rng,
      writer,
      checkpoint_manager,
      state_mesh_shardings,
      model,
      mesh,
      learning_rate_schedule,
      data_iterator,
      eval_data_iterator,
      state,
  ) = setup_train_loop(config, recorder)

  if config.use_dpo:
    if "reference_params" not in state.params:
      reference_params = jax.tree.map(jnp.copy, state.params["params"])
      state = _merge_dpo_state(state, reference_params)
    state_mesh_shardings = _merge_dpo_state(state_mesh_shardings, state_mesh_shardings.params["params"])

  # pylint: disable=line-too-long
  (
      functional_train,
      in_shard_train,
      out_shard_train,
      static_argnums_train,
      donate_argnums_train,
  ) = maxtext_utils.get_functional_train_with_signature(train_step, mesh, state_mesh_shardings, model, config)

  if eval_data_iterator:
    # pylint: disable=line-too-long
    (
        functional_eval,
        in_shard_eval,
        out_shard_eval,
        static_argnums_eval,
        donate_argnums_eval,
    ) = maxtext_utils.get_functional_eval_with_signature(eval_step, mesh, state_mesh_shardings, model, config)

  num_model_parameters = max_utils.calculate_num_params_from_pytree(state.params)
  max_logging.log(f"number parameters: {num_model_parameters/1e9:.3f} billion")
  per_device_tflops, _, _ = maxtext_utils.calculate_tflops_training_per_device(config)
  per_device_tokens = maxtext_utils.calculate_tokens_training_per_device(config)

  # Write train config params, num model params, and XLA flags to tensorboard
  max_utils.add_text_to_summary_writer("num_model_parameters", str(num_model_parameters), writer)
  max_utils.add_text_to_summary_writer("libtpu_init_args", os.environ["LIBTPU_INIT_ARGS"], writer)
  maxtext_utils.add_config_to_summary_writer(config, writer)

  # Define the compilation of functional_train, either by loading the compiled version or wrapping a new one in a jit
  if config.compiled_trainstep_file != "":
    print("Loading the compiled function...", flush=True)
    # Need to pass train signature and state to determine i/o shapes of train_state for now.
    p_train_step = maxtext_utils.load_compiled(config, functional_train, state)
    # TODO: p_eval_step is not yet supported in load_compiled
    p_eval_step = None
    print("Loaded compiled function!", flush=True)
  else:
    p_train_step = jax.jit(
        functional_train,
        in_shardings=in_shard_train,
        out_shardings=out_shard_train,
        static_argnums=static_argnums_train,
        donate_argnums=donate_argnums_train,
    )

    if eval_data_iterator:
      p_eval_step = jax.jit(
          functional_eval,
          in_shardings=in_shard_eval,
          out_shardings=out_shard_eval,
          static_argnums=static_argnums_eval,
          donate_argnums=donate_argnums_eval,
      )
    else:
      p_eval_step = None

  running_gcs_metrics = [] if config.gcs_metrics else None
  metrics = None

  start_step = get_first_step(state)  # this is the start_step for training
  prof = profiler.Profiler(config, offset_step=start_step)
  first_profiling_step = prof.start_initial_profile_step
  if config.profiler != "" and first_profiling_step >= config.steps:
    raise ValueError("Profiling requested but initial profiling step set past training final step")
  last_profiling_step = prof.finished_initial_profile_step

  example_batch = None
  last_step_completion = datetime.datetime.now()

  performance_metric_queue = None
  if config.report_heartbeat_metric_for_gcp_monitoring or config.report_performance_metric_for_gcp_monitoring:
    gcp_workload_monitor = GCPWorkloadMonitor(config.run_name)
    if config.report_heartbeat_metric_for_gcp_monitoring:
      gcp_workload_monitor.start_heartbeat_reporting_thread(config.heartbeat_reporting_interval_in_seconds)
    if config.report_performance_metric_for_gcp_monitoring:
      performance_metric_queue = queue.Queue()
      gcp_workload_monitor.start_performance_reporting_thread(performance_metric_queue)

  metric_logger = MetricLogger(writer, config)
  input_data_shardings = maxtext_utils.get_input_data_sharding(config, mesh)
  for step in np.arange(start_step, config.steps):
    if step == first_profiling_step or prof.should_activate_periodic_profile(step):
      optional_postfix = f"step_{step}" if config.profile_periodically_period > 0 else ""
      prof.activate(blocking_object=state, optional_postfix=optional_postfix)

    with jax.profiler.StepTraceAnnotation("train", step_num=step):
      with maybe_record_goodput(recorder, GoodputEvent.DATA_LOADING):
        try:
          example_batch = load_next_batch(data_iterator, example_batch, config)
          # Reshard data from loaded sharding to performant activation sharding
          example_batch = jax.lax.with_sharding_constraint(example_batch, input_data_shardings)
        except Exception as e:  # pylint: disable=broad-except
          max_logging.log(f"load_next_batch failed, you may have run out of data. Error message: {e}")
          break

      check_example_batch(config, example_batch=example_batch)
      # pylint: disable=not-callable
      nextrng = jax.jit(jax.random.fold_in)(init_rng, step)
      with maybe_record_goodput(recorder, GoodputEvent.STEP, step):
        with mesh, nn_partitioning.axis_rules(config.logical_axis_rules):
          state, metrics = p_train_step(state, example_batch, nextrng)

    step_time_delta = datetime.datetime.now() - last_step_completion
    last_step_completion = datetime.datetime.now()
    record_scalar_metrics(metrics, step_time_delta, per_device_tflops, learning_rate_schedule(step), per_device_tokens)
    if performance_metric_queue:
      performance_metric_queue.put(step_time_delta.total_seconds())

    if checkpoint_manager is not None:
      state_to_save = state if not config.use_dpo else _split_dpo_state(state)[0]
      if save_checkpoint(checkpoint_manager, int(step), state_to_save, config.dataset_type, data_iterator, config):
        checkpointing.print_save_message(step, config.async_checkpointing)

      # Upon preemption, exit when and only when all ongoing saves are complete.
      if checkpoint_manager.reached_preemption(step):
        checkpoint_manager.wait_until_finished()
        sys.exit()

    metric_logger.write_metrics(running_gcs_metrics, metrics, step)
    if hearbeat_fn is not None:
      hearbeat_fn()

    if config.dump_hlo and step == (config.dump_step if config.dump_step >= 0 else start_step):
      jax.block_until_ready(state)  # Ensure compilation has finished.
      gcs_utils.upload_dump(
          config.dump_hlo_local_dir,
          config.dump_hlo_gcs_dir,
          module_name=config.dump_hlo_module_name,
          delete_local_after=config.dump_hlo_delete_local_after,
          all_host_upload=config.dump_hlo_upload_all,
      )

    if config.eval_interval > 0 and step > start_step and (step + 1) % config.eval_interval == 0:
      assert eval_data_iterator
      cumulative_eval_metrics = {
          "scalar": {
              "eval/total_loss": 0.0,
              "eval/total_weights": 0.0,
              "eval/avg_loss": 0.0,
              "eval/moe_lb_loss": 0.0,
          }
      }
      eval_dpo_reward_accuracy = 0.0
      eval_step_count = 0
      # pylint: disable=not-callable
      for eval_batch in eval_data_iterator:
        if config.eval_steps > 0 and eval_step_count >= config.eval_steps:
          break
        with mesh, nn_partitioning.axis_rules(config.logical_axis_rules):
          eval_metrics = p_eval_step(state, eval_batch, nextrng)
        cumulative_eval_metrics["scalar"]["eval/total_loss"] += float(eval_metrics["scalar"]["evaluation/total_loss"])
        cumulative_eval_metrics["scalar"]["eval/total_weights"] += float(eval_metrics["scalar"]["evaluation/total_weights"])
        cumulative_eval_metrics["scalar"]["eval/moe_lb_loss"] += float(eval_metrics["scalar"]["evaluation/moe_lb_loss"])
        eval_dpo_reward_accuracy += float(eval_metrics["scalar"].get("evaluation/dpo_reward_accuracy", 0.0))  # for dpo only
        max_logging.log(f"Completed eval step {eval_step_count}")
        eval_step_count += 1
      eval_loss = cumulative_eval_metrics["scalar"]["eval/total_loss"] / (
          cumulative_eval_metrics["scalar"]["eval/total_weights"] + EPS
      )
      cumulative_eval_metrics["scalar"]["eval/avg_loss"] = eval_loss
      cumulative_eval_metrics["scalar"]["eval/avg_moe_lb_loss"] = (
          cumulative_eval_metrics["scalar"]["eval/moe_lb_loss"] / eval_step_count
      )
      if config.use_dpo:
        cumulative_eval_metrics["scalar"]["eval/dpo_reward_accuracy"] = eval_dpo_reward_accuracy / eval_step_count
      metric_logger.write_metrics(running_gcs_metrics, cumulative_eval_metrics, step, is_training=False)
      max_logging.log(
          f"average loss after {step=}: {eval_step_count=}, {eval_loss=},"
          f" total_weights={cumulative_eval_metrics['scalar']['eval/total_weights']}"
      )
      if eval_loss <= config.target_eval_loss:
        max_logging.log(f"Early stop and exit loop after reaching {config.target_eval_loss=}")
        prof.deactivate()
        break

    if step == last_profiling_step or prof.should_deactivate_periodic_profile(step):
      prof.deactivate(blocking_object=state)

    if step == start_step:
      max_utils.print_mem_stats("After params initialized")
    
    if failure_fn is not None:
      failure_fn()

  if checkpoint_manager is not None:
    if ((int(state.step) - 1) % config.checkpoint_period != 0) and (int(state.step) != 0):
      try:
        state_to_save = state if not config.use_dpo else _split_dpo_state(state)[0]
        if save_checkpoint(
            checkpoint_manager,
            int(state.step) - 1,
            state_to_save,
            config.dataset_type,
            data_iterator,
            config,
            force=True,
        ):
          checkpointing.print_save_message(int(state.step) - 1, config.async_checkpointing)
      except Exception:  # pylint: disable=broad-except
        max_logging.log(f"Checkpoint is already saved for step {int(state.step)-1}.")

    checkpoint_manager.wait_until_finished()
  metric_logger.write_metrics(running_gcs_metrics, metrics, config.steps - 1)  # final step metrics
  max_utils.close_summary_writer(writer)

  if example_batch:
    with mesh, nn_partitioning.axis_rules(config.logical_axis_rules):
      # pytype: disable=attribute-error
      compiled = p_train_step.lower(state, example_batch, nextrng).compile()
      compiled_stats = compiled.memory_analysis()
      if compiled_stats is not None:
        max_logging.log(
            f"Output size: {compiled_stats.output_size_in_bytes}, "
            f"temp size: {compiled_stats.temp_size_in_bytes}, "
            f"argument size: {compiled_stats.argument_size_in_bytes}, "
            f"host temp size: {compiled_stats.host_temp_size_in_bytes}, in bytes."
        )
  return state


def main(argv: Sequence[str]) -> None:
  pathwaysutils.initialize()
  jax.config.update("jax_default_prng_impl", "unsafe_rbg")
  # TF allocates extraneous GPU memory when using TFDS data
  # this leads to CUDA OOMs. WAR for now is to hide GPUs from TF
  tf.config.set_visible_devices([], "GPU")
  os.environ["TF_CPP_MIN_LOG_LEVEL"] = "0"
  if "xla_tpu_spmd_rng_bit_generator_unsafe" not in os.environ.get("LIBTPU_INIT_ARGS", ""):
    os.environ["LIBTPU_INIT_ARGS"] = os.environ.get("LIBTPU_INIT_ARGS", "") + " --xla_tpu_spmd_rng_bit_generator_unsafe=true"
  config = pyconfig.initialize(argv)
  max_utils.print_system_information()
  validate_train_config(config)
  os.environ["TFDS_DATA_DIR"] = config.dataset_path or ""
  vertex_tensorboard_manager = VertexTensorboardManager()
  if config.use_vertex_tensorboard or os.environ.get("UPLOAD_DATA_TO_TENSORBOARD"):
    vertex_tensorboard_manager.configure_vertex_tensorboard(config)

  # Goodput configurations
  maybe_monitor_goodput(config)
  recorder = create_goodput_recorder(config)

  # Stack traces configurations
  debug_config = debug_configuration.DebugConfig(
      stack_trace_config=stack_trace_configuration.StackTraceConfig(
          collect_stack_trace=config.collect_stack_trace,
          stack_trace_to_cloud=config.stack_trace_to_cloud,
          stack_trace_interval_seconds=config.stack_trace_interval_seconds,
      )
  )
  diagnostic_config = diagnostic_configuration.DiagnosticConfig(debug_config)

  with diagnostic.diagnose(diagnostic_config):
    with maybe_record_goodput(recorder, GoodputEvent.JOB):
      train_loop(config, recorder)


if __name__ == "__main__":
  app.run(main)<|MERGE_RESOLUTION|>--- conflicted
+++ resolved
@@ -736,23 +736,8 @@
   )
 
 
-<<<<<<< HEAD
-def train_loop(config, state=None, hearbeat_fn=None, failure_fn=None):
-  """Main Training loop.
-  Args:
-    config:
-    state:
-    ckpt_path:
-  Returns:
-  """
-  # Create a GoodputRecorder to log information
-  recorder = create_goodput_recorder(config)
-  record_goodput(recorder, config, recorder.record_job_start_time if recorder else None)
-
-=======
-def train_loop(config, recorder, state=None):
+def train_loop(config, recorder, state=None, hearbeat_fn=None, failure_fn=None):
   """Main Training loop."""
->>>>>>> fa931f21
   (
       init_rng,
       writer,
