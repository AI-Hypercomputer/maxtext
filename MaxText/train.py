"""
Copyright 2023 Google LLC

Licensed under the Apache License, Version 2.0 (the "License");
you may not use this file except in compliance with the License.
You may obtain a copy of the License at

     https://www.apache.org/licenses/LICENSE-2.0

Unless required by applicable law or agreed to in writing, software
distributed under the License is distributed on an "AS IS" BASIS,
WITHOUT WARRANTIES OR CONDITIONS OF ANY KIND, either express or implied.
See the License for the specific language governing permissions and
limitations under the License.
"""

# pylint: disable=g-bad-todo, abstract-method, consider-using-with
"""Training loop and Decoding of the model."""

# Calling jax.device_count here prevents a "TPU platform already registered" error.
# See github.com/google/maxtext/issues/20 for more

from typing import Sequence
import datetime
import functools
import os

from absl import app

import numpy as np

import pathwaysutils  # pylint: disable=unused-import

import tensorflow as tf

import jax
import jax.numpy as jnp

from flax import linen as nn
from flax.linen import partitioning as nn_partitioning

from cloud_tpu_diagnostics import diagnostic
from cloud_tpu_diagnostics.configuration import debug_configuration
from cloud_tpu_diagnostics.configuration import diagnostic_configuration
from cloud_tpu_diagnostics.configuration import stack_trace_configuration

from MaxText import checkpointing
from MaxText import exceptions
from MaxText import max_logging
from MaxText import max_utils
from MaxText import maxtext_utils
from MaxText import train_utils
from MaxText import profiler
from MaxText import pyconfig
from MaxText.data_loader import DataLoader
from MaxText.input_pipeline.input_pipeline_interface import create_data_iterator
from MaxText.globals import EPS
from MaxText.metric_logger import MetricLogger
from MaxText.utils import gcs_utils
from MaxText.utils.goodput_utils import (
    GoodputEvent,
    create_goodput_recorder,
    maybe_monitor_goodput,
    maybe_record_goodput,
)
from MaxText.vertex_tensorboard import VertexTensorboardManager
# Placeholder: internal

import MaxText as mt
# pylint: disable=too-many-positional-arguments


def validate_train_config(config):
  """Validates the configuration is set correctly for 'train.py'."""

  assert config.run_name, "Erroring out, need a real run_name"
  if config.dataset_path and not config.dataset_path.startswith("gs://"):
    max_logging.log("WARNING: 'dataset_path' might be pointing your local file system")
  if not config.base_output_directory.startswith("gs://"):
    max_logging.log("WARNING: 'base_output_directory' might be pointing your local file system")
  assert config.steps > 0, "You must set steps or learning_rate_schedule_steps to a positive integer."

  if config.quantization in ("fp8", "nanoo_fp8"):
    # pylint: disable=line-too-long
    assert config.gradient_accumulation_steps == 1, (
        "fp8 can't be used with gradient_accumulation_steps right now. Please use other quantization or set "
        "gradient_accumulation_steps to 1"
    )

  # Check if GPU Flash Attention is being used with sequence packing
  if config.attention == "cudnn_flash_te" and config.packing and config.dataset_type != "synthetic":
    raise ValueError(
        "cudnn_flash_te only supports BSHD format. The THD (seq packing) support is going to be available in "
        "Transformer Engine 2.0 release. "
        "Please disable sequence packing (set packing=False) or use a different attention mechanism. "
        "With synthetic data, the format is not important as packing is not applied."
    )


def get_first_step(state):
  return int(state.step)


# -----------------------------------------------------------------------------
# Top-level Functions
# -----------------------------------------------------------------------------


def record_activation_metrics(output_metrics, intermediate_outputs, config):
  """Adds the activation metrics to the metrics dict"""

  if config.scan_layers:
    metrics_dict = intermediate_outputs["intermediates"]["decoder"]["decoder"]

    for layer_num in range(config.num_decoder_layers):
      output_metrics["scalar"][f"activ_fraction_zero/layer_{layer_num:03d}"] = metrics_dict["activation_fraction_zero"][0][
          layer_num
      ]
      output_metrics["scalar"][f"activ_mean/layer_{layer_num:03d}"] = metrics_dict["activation_mean"][0][layer_num]
      output_metrics["scalar"][f"activ_stdev/layer_{layer_num:03d}"] = metrics_dict["activation_stdev"][0][layer_num]
  else:
    for layer_num in range(config.num_decoder_layers):
      layer = intermediate_outputs["intermediates"]["decoder"][f"layers_{layer_num}"]
      output_metrics["scalar"][f"activ_fraction_zero/layer_{layer_num:03d}"] = layer["activation_fraction_zero"][0]
      output_metrics["scalar"][f"activ_mean/layer_{layer_num:03d}"] = layer["activation_mean"][0]
      output_metrics["scalar"][f"activ_stdev/layer_{layer_num:03d}"] = layer["activation_stdev"][0]


def _split_dpo_state(state):
  reference_params = state.params["reference_params"]
  new_state = state.replace(params={k: v for k, v in state.params.items() if k != "reference_params"})
  return new_state, reference_params


def _merge_dpo_state(state, reference_params):
  return state.replace(params=dict(state.params, reference_params=reference_params))


def dpo_loss_fn(model, config, data, dropout_rng, params, reference_params, is_train=True):
  """loss_fn for both train and eval.

  Args:
    model: A nn.Module
    config: Config of parameters
    data: Batch of data to apply to the model
    dropout_rng: A key to use to generate rng for dropout
    params: Model params
    is_train: True for train_step and False for eval_step

  Returns:
    loss: average loss
    aux: a dictionary including intermediate_outputs, total_loss, and total_weights
  """
  # inputs, targets, segments, positions = apply_args
  rng1, aqt_rng = jax.random.split(dropout_rng)

  # decimate proportion of data when per_device_batch_size<1
  if is_train:
    for k, v in data.items():
      data[k] = v[: config.micro_batch_size_to_train_on, :]

  # for DPO we don't support packed sequence (they shouldn't be present in the first place)
  data["chosen_segmentation"] = (data["chosen_segmentation"] == 1).astype(jnp.int32)
  data["rejected_segmentation"] = (data["rejected_segmentation"] == 1).astype(jnp.int32)
  data["chosen_position"] = data["chosen_position"] * (data["chosen_segmentation"] == 1)
  data["rejected_position"] = data["rejected_position"] * (data["rejected_segmentation"] == 1)

  # concatenated model and reference model forward pass
  inputs = jnp.concatenate([data["chosen"], data["rejected"]], 0)
  inputs_position = jnp.concatenate([data["chosen_position"], data["rejected_position"]], 0)
  inputs_segmentation = jnp.concatenate([data["chosen_segmentation"], data["rejected_segmentation"]], 0)

  logits, intermediate_outputs = model.apply(
      params,
      inputs,
      inputs_position,
      decoder_segment_ids=inputs_segmentation,
      enable_dropout=config.enable_dropout if is_train else False,
      rngs={"dropout": rng1, "params": aqt_rng},
      mutable="intermediates",
  )
  ref_logits = model.apply(
      {"params": reference_params},
      inputs,
      inputs_position,
      decoder_segment_ids=inputs_segmentation,
      enable_dropout=False,
      rngs={"dropout": rng1, "params": aqt_rng},
  )
  ref_logits = jax.lax.stop_gradient(ref_logits)

  # extract token ids, segmentation and logits for chosen and rejected sequences
  chosen_ids = data["chosen"][..., 1:]
  rejected_ids = data["rejected"][..., 1:]
  chosen_segmentation = data["chosen_segmentation"][..., 1:]
  rejected_segmentation = data["rejected_segmentation"][..., 1:]
  n_logits = logits.shape[-3] // 2  # [B, S, E] - [batch, sequence, embedding/vocab]
  chosen_logits, rejected_logits = logits[:n_logits, :, :], logits[n_logits:, :, :]  # [B, S, E], [B, S, E]
  # ^ [B, S, E], [B, S, E]
  chosen_ref_logits, rejected_ref_logits = ref_logits[:n_logits, :, :], ref_logits[n_logits:, :, :]

  # common subsequence and padding mask
  common_prefix_mask = jnp.cumsum(chosen_ids != rejected_ids, axis=-1) == 0  # [B, S]
  valid_seq_mask = (chosen_segmentation != 0) & (rejected_segmentation != 0) & ~common_prefix_mask  # [B, S]

  # compute logratios from the sequence-reduced observed token log-probability
  chosen_logps_seq = jnp.take_along_axis(  # [B, S]
      jax.nn.log_softmax(chosen_logits[..., :-1, :], axis=-1), chosen_ids[..., None], axis=-1
  )[..., 0]
  chosen_logps = jnp.sum(chosen_logps_seq * valid_seq_mask, axis=-1)  # [B]
  chosen_ref_logps_seq = jnp.take_along_axis(  # [B, S]
      jax.nn.log_softmax(chosen_ref_logits[..., :-1, :], axis=-1), chosen_ids[..., None], axis=-1
  )[..., 0]
  chosen_ref_logps = jnp.sum(chosen_ref_logps_seq * valid_seq_mask, axis=-1)  # [B]
  chosen_logratios = chosen_logps - chosen_ref_logps  # [B]

  rejected_logps_seq = jnp.take_along_axis(  # [B, S]
      jax.nn.log_softmax(rejected_logits[..., :-1, :], axis=-1), rejected_ids[..., None], axis=-1
  )[..., 0]
  rejected_logps = jnp.sum(rejected_logps_seq * valid_seq_mask, axis=-1)  # [B]
  rejected_ref_logps_seq = jnp.take_along_axis(  # [B, S]
      jax.nn.log_softmax(rejected_ref_logits[..., :-1, :], axis=-1), rejected_ids[..., None], axis=-1
  )[..., 0]
  rejected_ref_logps = jnp.sum(rejected_ref_logps_seq * valid_seq_mask, axis=-1)  # [B]
  rejected_logratios = rejected_logps - rejected_ref_logps  # [B]

  # DPO loss from chosen and rejected logratios
  LABEL_SMOOTHING, BETA = config.dpo_label_smoothing, config.dpo_beta
  logratios_delta = BETA * (chosen_logratios - rejected_logratios)  # [B]
  losses = (  # [B]
      -jax.nn.log_sigmoid(BETA * logratios_delta) * (1 - LABEL_SMOOTHING)
      - jax.nn.log_sigmoid(-BETA * logratios_delta) * LABEL_SMOOTHING
  )
  total_loss, total_weights = jnp.mean(losses), losses.shape[0]
  loss = total_loss

  moe_lb_loss = 0.0
  if config.num_experts > 1:
    nested_key = ("intermediates", "decoder", "layers", "moe_lb_loss")
    total_moe_lb_loss = maxtext_utils.get_nested_value(intermediate_outputs, nested_key, 0.0)
    moe_lb_loss = jnp.mean(jnp.array(total_moe_lb_loss))
    loss += moe_lb_loss
  reward_accuracy = jnp.mean(chosen_logratios > rejected_logratios)
  aux = {
      "intermediate_outputs": intermediate_outputs,
      "total_loss": total_loss,
      "total_weights": total_weights,
      "moe_lb_loss": moe_lb_loss,
      "reward_accuracy": reward_accuracy,
  }
  return loss, aux


def loss_fn(model, config, data, dropout_rng, params, is_train=True):
  """loss_fn for both train and eval.

  Args:
    model: A nn.Module
    config: Config of parameters
    data: Batch of data to apply to the model
    dropout_rng: A key to use to generate rng for dropout
    params: Model params
    is_train: True for train_step and False for eval_step

  Returns:
    loss: average loss
    aux: a dictionary including intermediate_outputs, total_loss, and total_weights
  """
  # inputs, targets, segments, positions = apply_args
  rng1, aqt_rng = jax.random.split(dropout_rng)

  # decimate proportion of data when per_device_batch_size<1
  if is_train:
    for k, v in data.items():
      data[k] = v[: config.micro_batch_size_to_train_on, :]
  else:
    for k, v in data.items():
      data[k] = v[: config.micro_batch_size_to_eval_on, :]

  logits, intermediate_outputs = model.apply(
      params,
      data["inputs"],
      data["inputs_position"],
      decoder_segment_ids=data["inputs_segmentation"],
      encoder_images=data["images"] if config.use_multimodal else None,
      enable_dropout=config.enable_dropout if is_train else False,
      rngs={"dropout": rng1, "params": aqt_rng},
      mutable="intermediates",
  )
  one_hot_targets = jax.nn.one_hot(data["targets"], config.vocab_size)
  xent, _ = max_utils.cross_entropy_with_logits(logits, one_hot_targets, 0.0)
  xent = nn.with_logical_constraint(xent, ("activation_embed_and_logits_batch", "activation_length"))
  # Mask out paddings at the end of each example.
  xent = xent * (data["targets_segmentation"] != 0)
  total_loss = jnp.sum(xent)
  total_weights = jnp.sum(data["targets_segmentation"] != 0)
  loss = total_loss / (total_weights + EPS)
  # get moe load balance loss
  moe_lb_loss = 0.0
  if config.num_experts > 1:
    nested_key = ("intermediates", "decoder", "layers", "moe_lb_loss")
    total_moe_lb_loss = maxtext_utils.get_nested_value(intermediate_outputs, nested_key, 0.0)
    moe_lb_loss = jnp.mean(jnp.array(total_moe_lb_loss))
    loss += moe_lb_loss
  aux = {
      "intermediate_outputs": intermediate_outputs,
      "total_loss": total_loss,
      "total_weights": total_weights,
      "moe_lb_loss": moe_lb_loss,
  }
  return loss, aux


def train_step(model, config, state_mesh_shardings, state, data, dropout_rng):
  """

  Args:
    model: A nn.Module
    state: A pytree of the current state of the model
    data: Batch of data to apply to the model
    dropout_rng: A key to use to generate rng for dropout

  Returns:
    new_state: Same format as state.
    metrics: Dictionary of model metrics such as loss, training rate, etc.
    rng2: A new rng key that can be used in future calls.

  """
  reference_params, reference_params_sharding, extra_dpo_args, _loss_fn = [], [], [], loss_fn
  if config.use_dpo:
    state, reference_params = _split_dpo_state(state)
    state_mesh_shardings, reference_params_sharding = _split_dpo_state(state_mesh_shardings)
    extra_dpo_args = [reference_params]
    _loss_fn = dpo_loss_fn

  if config.gradient_accumulation_steps > 1:

    def accumulate_gradient(acc_grad_and_loss, data):
      grad_func = jax.value_and_grad(_loss_fn, argnums=4, has_aux=True)
      (_, aux), cur_batch_gradient = grad_func(
          model, config, data, dropout_rng, state.params, *extra_dpo_args, is_train=True
      )
      acc_grad_and_loss["loss"] += aux["total_loss"]
      acc_grad_and_loss["moe_lb_loss"] += aux["moe_lb_loss"]
      acc_grad_and_loss["grad"] = jax.tree_util.tree_map(
          lambda x, y: x * aux["total_weights"] + y, cur_batch_gradient, acc_grad_and_loss["grad"]
      )
      acc_grad_and_loss["total_weights"] += aux["total_weights"]
      return acc_grad_and_loss, aux

    def reshape_to_microbatch_accumulations(batch_arr):
      """Reshape global batch to microbatches, assuming batch axis is leading."""
      microbatches = config.gradient_accumulation_steps
      microbatch_shape = (microbatches, batch_arr.shape[0] // microbatches) + batch_arr.shape[1:]
      return jnp.reshape(batch_arr, microbatch_shape)

    data = jax.tree_util.tree_map(reshape_to_microbatch_accumulations, data)
    init_grad = jax.tree_util.tree_map(jnp.zeros_like, state.params)
    init_grad_and_loss = {"loss": 0.0, "grad": init_grad, "total_weights": 0, "moe_lb_loss": 0.0}

    grad_and_loss, aux = jax.lax.scan(
        accumulate_gradient, init_grad_and_loss, data, length=config.gradient_accumulation_steps
    )
    loss = (
        grad_and_loss["loss"] / grad_and_loss["total_weights"]
        + grad_and_loss["moe_lb_loss"] / config.gradient_accumulation_steps
    )
    raw_grads = jax.tree_util.tree_map(lambda arr: arr / grad_and_loss["total_weights"], grad_and_loss["grad"])
    aux = jax.tree.map(lambda x: jnp.sum(x, axis=0), aux)  # pytype: disable=module-attr
  else:
    if config.optimizer_memory_host_offload:
      if config.use_dpo:
        reference_params = jax.device_put(reference_params, max_utils.with_memory_kind(reference_params_sharding, "device"))
        extra_dpo_args = [reference_params]
    grad_func = jax.value_and_grad(_loss_fn, argnums=4, has_aux=True)
    (loss, aux), raw_grads = grad_func(model, config, data, dropout_rng, state.params, *extra_dpo_args, is_train=True)
  intermediate_outputs = aux["intermediate_outputs"]
  total_weights = aux["total_weights"]
  moe_lb_loss = aux["moe_lb_loss"]

  if config.gradient_clipping_threshold > 0:
    grads = maxtext_utils.apply_gradient_clipping(raw_grads, state, config.gradient_clipping_threshold)
  else:
    grads = raw_grads
  if config.optimizer_memory_host_offload:
    state = state.replace(
        opt_state=jax.device_put(
            state.opt_state,
            jax.tree_util.tree_map(lambda x: x.with_memory_kind(kind="device"), state_mesh_shardings.opt_state),
        )
    )
  # Move all parameters to device before optimizer update
  if config.parameter_memory_host_offload:
    max_logging.log("\nMoving all parameters to device before optimizer update")

    def move(path, value):
      max_logging.log(f"train.py: Moving f{path} to device")
      return value.with_memory_kind(kind="device")

    state = state.replace(
        params=jax.device_put(
            state.params,
            jax.tree_util.tree_map_with_path(move, state_mesh_shardings.params),
        )
    )
  new_state = state.apply_gradients(grads=grads)

  scalar_metrics = {
      "learning/loss": loss,
      "learning/moe_lb_loss": moe_lb_loss,
      "learning/total_weights": total_weights,
  }
  if not config.optimizer_memory_host_offload:
    scalar_metrics["learning/grad_norm"] = max_utils.l2norm_pytree(grads)
    scalar_metrics["learning/raw_grad_norm"] = max_utils.l2norm_pytree(raw_grads)
    scalar_metrics["learning/param_norm"] = max_utils.l2norm_pytree(new_state.params)
  if config.use_dpo:
    scalar_metrics["learning/dpo_reward_accuracy"] = aux["reward_accuracy"]
  metrics = {
      "scalar": scalar_metrics,
      "scalars": {},
  }

  if config.record_internal_nn_metrics:
    record_activation_metrics(metrics, intermediate_outputs, config)

  if config.use_dpo:
    new_state = _merge_dpo_state(new_state, reference_params)

  return new_state, metrics


def eval_step(model, config, state, data, dropout_rng):
  """eval_step no backprop and new state compared with train_step."""

  reference_params, extra_dpo_args, _loss_fn = [], [], loss_fn
  if config.use_dpo:
    state, reference_params = _split_dpo_state(state)
    extra_dpo_args = [reference_params]
    _loss_fn = dpo_loss_fn

  eval_loss_fn = functools.partial(_loss_fn, model, config, data, dropout_rng, is_train=False)
  loss, aux = eval_loss_fn(state.params, *extra_dpo_args)
  total_loss = aux["total_loss"]
  total_weights = aux["total_weights"]
  moe_lb_loss = aux["moe_lb_loss"]
  metrics = {
      "scalar": {
          "evaluation/loss": loss,
          "evaluation/total_loss": total_loss,
          "evaluation/total_weights": total_weights,
          "evaluation/moe_lb_loss": moe_lb_loss,
      },
  }
  if config.use_dpo:
    metrics["scalar"]["evaluation/dpo_reward_accuracy"] = aux["reward_accuracy"]

  return metrics


def setup_train_loop(config, recorder):
  """Set up prerequisites for the training loop -
      checkpoint_manager, PRNG keys, Mesh, Model and optimizer.
      Set up data iterator and tokenizer, initialize the model.

  Args:
    config
    recorder

  Returns:
    init_rng:
    checkpoint_manager: Orbax checkpointer
    state_mesh_annotations: the mesh annotations for the train state
    model:
    mesh:
    learning_rate_schedule:
    data_iterator:
    state: the initialized train state
  """

  with maybe_record_goodput(recorder, GoodputEvent.TPU_INIT):
    model = mt.from_pretrained(config)
    mesh = model.mesh
    init_rng, checkpoint_manager, learning_rate_schedule, tx = train_utils.create_training_tools(config, model, mesh)

  with maybe_record_goodput(recorder, GoodputEvent.TRAINING_PREPARATION):
    data_iterator, eval_data_iterator = create_data_iterator(config, mesh)
    context_parallel_size = mesh.shape["context"]
    # Check if context parallelism is being used with sequence packing
    if context_parallel_size > 1 and config.packing and config.dataset_type != "synthetic":
      raise ValueError(
          "Context parallelism cannot be used with sequence packing except for synthetic data where packing is not applied. "
          "Either disable sequence packing (set packing=False) or disable context parallelism. "
          "Context parallelism with packing support will be added soon."
      )

    # Apply reordering wrapper to data iterators if context parallelism is enabled
    with mesh:
      if context_parallel_size > 1 and config.context_parallel_load_balance:
        data_iterator = map(max_utils.get_reorder_callable(context_parallel_size), data_iterator)
        if eval_data_iterator:
          eval_data_iterator = map(max_utils.get_reorder_callable(context_parallel_size), eval_data_iterator)

    state, _, state_mesh_shardings, data_iterator = maxtext_utils.setup_training_state(
        model, data_iterator, tx, config, init_rng, mesh, checkpoint_manager
    )

    if not config.using_pipeline_parallelism:
      # The vocab tensor(s) of shape [vocab, embed] (and transpose) are not sharded by stage
      maxtext_utils.assert_params_sufficiently_sharded(state.params, mesh, config.sharding_tolerance)

    if config.use_dpo:
      abstract_state, _, _ = maxtext_utils.get_abstract_state(model, tx, config, init_rng, mesh, is_training=True)
      max_logging.log(f"Restoring reference parameters for DPO from '{os.path.join(str(config.checkpoint_dir), str(0))}'")
      try:
        step0_restored, _ = checkpointing.load_state_if_possible(
            checkpoint_manager,
            data_iterator,
            load_parameters_from_path="",
            load_full_state_from_path="",
            checkpoint_storage_concurrent_gb=config.checkpoint_storage_concurrent_gb,
            abstract_unboxed_pre_state=abstract_state,
            enable_single_replica_ckpt_restoring=False,
            dataset_type=config.dataset_type,
            step=0,
            use_ocdbt=config.checkpoint_storage_use_ocdbt,
            use_zarr3=config.checkpoint_storage_use_zarr3,
        )
      except FileNotFoundError:
        step0_restored = None
      if step0_restored is not None:
        reference_params = step0_restored["items"].params["params"]
        state = _merge_dpo_state(state, reference_params)
      else:
        max_logging.log(
            f"Could not restore reference parameters for DPO from '{os.path.join(str(config.checkpoint_dir), str(0))}'"
        )

  return (
      init_rng,
      checkpoint_manager,
      state_mesh_shardings,
      model,
      mesh,
      learning_rate_schedule,
      data_iterator,
      eval_data_iterator,
      state,
  )


def train_loop(config, recorder, state=None, heartbeat_fn=None, failure_fn=None):
  """Main Training loop."""
  (
      init_rng,
      checkpoint_manager,
      state_mesh_shardings,
      model,
      mesh,
      learning_rate_schedule,
      data_iterator,
      eval_data_iterator,
      state,
  ) = setup_train_loop(config, recorder)

  if config.use_dpo:
    if "reference_params" not in state.params:
      reference_params = jax.tree.map(jnp.copy, state.params["params"])
      state = _merge_dpo_state(state, reference_params)
    state_mesh_shardings = _merge_dpo_state(state_mesh_shardings, state_mesh_shardings.params["params"])

  p_train_step, p_eval_step = train_utils.jit_train_and_eval_step(
      config, model, mesh, state, state_mesh_shardings, train_step, eval_step, eval_data_iterator
  )

  with mesh, nn_partitioning.axis_rules(config.logical_axis_rules):
    shaped_batch = maxtext_utils.get_shaped_batch(config)
    compiled = p_train_step.lower(state, shaped_batch, init_rng).compile()
    compiled_stats = compiled.memory_analysis()
    max_utils.print_compiled_memory_stats(compiled_stats)

  start_step = get_first_step(state)  # this is the start_step for training
  prof = profiler.Profiler(config, offset_step=start_step)
  data_loader = DataLoader(config, mesh, data_iterator, recorder)
  metric_logger = MetricLogger(config=config, learning_rate_schedule=learning_rate_schedule)

  # Write train config params, num model params, and XLA flags to tensorboard
  metric_logger.write_setup_info_to_tensorboard(state.params)

  try:
    for step in np.arange(start_step, config.steps):
      step_start_time = datetime.datetime.now()
      prof.maybe_activate_profiler(step, state)

      with jax.profiler.StepTraceAnnotation("train", step_num=step):
        example_batch = data_loader.load_next_batch()
        # pylint: disable=not-callable
        nextrng = jax.jit(jax.random.fold_in)(init_rng, step)
        with maybe_record_goodput(recorder, GoodputEvent.STEP, step):
          with mesh, nn_partitioning.axis_rules(config.logical_axis_rules):
            state, metrics = p_train_step(state, example_batch, nextrng)

      state_to_save = state if not config.use_dpo else _split_dpo_state(state)[0]
      checkpointing.maybe_save_checkpoint(checkpoint_manager, state_to_save, config, data_iterator, step)

      if heartbeat_fn is not None:
        heartbeat_fn()
        
      if config.dump_hlo and step == (config.dump_step if config.dump_step >= 0 else start_step):
        jax.block_until_ready(state)  # Ensure compilation has finished.
        gcs_utils.upload_dump(
            config.dump_hlo_local_dir,
            config.dump_hlo_gcs_dir,
            module_name=config.dump_hlo_module_name,
            delete_local_after=config.dump_hlo_delete_local_after,
            all_host_upload=config.dump_hlo_upload_all,
        )

      if config.eval_interval > 0 and step > start_step and (step + 1) % config.eval_interval == 0:
        assert eval_data_iterator
        eval_step_count = 0
        # pylint: disable=not-callable
        for eval_batch in eval_data_iterator:
          if config.eval_steps > 0 and eval_step_count >= config.eval_steps:
            break
          with mesh, nn_partitioning.axis_rules(config.logical_axis_rules):
            eval_metrics = p_eval_step(state, eval_batch, nextrng)
          metric_logger.record_eval_metrics(step, metrics=eval_metrics)
          max_logging.log(f"Completed eval step {eval_step_count}")
          eval_step_count += 1
        metric_logger.record_eval_metrics(step, eval_step_count=eval_step_count)
        if metric_logger.cumulative_eval_metrics["scalar"]["eval/avg_loss"] <= config.target_eval_loss:
          prof.deactivate()
          raise exceptions.StopTraining(f"Target loss {config.target_eval_loss=} is achieved.")

      prof.maybe_deactivate_profiler(step, state)

      if step == start_step:
        max_utils.print_mem_stats("After params initialized")

      jax.block_until_ready(state)  # ensure training step is completed

      step_time_delta = datetime.datetime.now() - step_start_time
      metric_logger.record_train_metrics(metrics, step, step_time_delta)
<<<<<<< HEAD
      if failure_fn is not None:
        failure_fn()
=======

    state_to_save = state if not config.use_dpo else _split_dpo_state(state)[0]
    checkpointing.maybe_save_checkpoint(checkpoint_manager, state_to_save, config, data_iterator)
>>>>>>> 57ee3e6c
  except exceptions.StopTraining as e:
    max_logging.log(f"Training stopped: {str(e)}")
  finally:
    metric_logger.cleanup()

  return state


def main(argv: Sequence[str]) -> None:
  pathwaysutils.initialize()
  jax.config.update("jax_default_prng_impl", "unsafe_rbg")
  # TF allocates extraneous GPU memory when using TFDS data
  # this leads to CUDA OOMs. WAR for now is to hide GPUs from TF
  tf.config.set_visible_devices([], "GPU")
  os.environ["TF_CPP_MIN_LOG_LEVEL"] = "0"
  if "xla_tpu_spmd_rng_bit_generator_unsafe" not in os.environ.get("LIBTPU_INIT_ARGS", ""):
    os.environ["LIBTPU_INIT_ARGS"] = os.environ.get("LIBTPU_INIT_ARGS", "") + " --xla_tpu_spmd_rng_bit_generator_unsafe=true"
  # TODO: mazumdera@ : ensure missing mandatory fields in base.yml are filled in in argv,
  # or fill in here
  config = pyconfig.initialize(argv)
  max_utils.print_system_information()
  validate_train_config(config)
  os.environ["TFDS_DATA_DIR"] = config.dataset_path or ""
  vertex_tensorboard_manager = VertexTensorboardManager()
  if config.use_vertex_tensorboard or os.environ.get("UPLOAD_DATA_TO_TENSORBOARD"):
    vertex_tensorboard_manager.configure_vertex_tensorboard(config)

  # Goodput configurations
  maybe_monitor_goodput(config)
  recorder = create_goodput_recorder(config)

  # Stack traces configurations
  debug_config = debug_configuration.DebugConfig(
      stack_trace_config=stack_trace_configuration.StackTraceConfig(
          collect_stack_trace=config.collect_stack_trace,
          stack_trace_to_cloud=config.stack_trace_to_cloud,
          stack_trace_interval_seconds=config.stack_trace_interval_seconds,
      )
  )
  diagnostic_config = diagnostic_configuration.DiagnosticConfig(debug_config)

  with diagnostic.diagnose(diagnostic_config):
    with maybe_record_goodput(recorder, GoodputEvent.JOB):
      train_loop(config, recorder)


if __name__ == "__main__":
  app.run(main)<|MERGE_RESOLUTION|>--- conflicted
+++ resolved
@@ -642,14 +642,11 @@
 
       step_time_delta = datetime.datetime.now() - step_start_time
       metric_logger.record_train_metrics(metrics, step, step_time_delta)
-<<<<<<< HEAD
       if failure_fn is not None:
         failure_fn()
-=======
 
     state_to_save = state if not config.use_dpo else _split_dpo_state(state)[0]
     checkpointing.maybe_save_checkpoint(checkpoint_manager, state_to_save, config, data_iterator)
->>>>>>> 57ee3e6c
   except exceptions.StopTraining as e:
     max_logging.log(f"Training stopped: {str(e)}")
   finally:
