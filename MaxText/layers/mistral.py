"""
Copyright 2024 Google LLC

Licensed under the Apache License, Version 2.0 (the "License");
you may not use this file except in compliance with the License.
You may obtain a copy of the License at

     https://www.apache.org/licenses/LICENSE-2.0

Unless required by applicable law or agreed to in writing, software
distributed under the License is distributed on an "AS IS" BASIS,
WITHOUT WARRANTIES OR CONDITIONS OF ANY KIND, either express or implied.
See the License for the specific language governing permissions and
limitations under the License.
"""

"""Transformer model definition."""
# pylint: disable=arguments-differ
# pylint: disable=no-name-in-module


from typing import Optional
from layers import quantizations
from layers import linears
from layers import initializers
import jax
from jax.ad_checkpoint import checkpoint_name
from jax.sharding import Mesh
from flax import linen as nn
import jax.numpy as jnp
from layers import attentions
from layers import embeddings
from layers import normalizations
from layers import models
import common_types
import max_logging

Array = common_types.Array
Config = common_types.Config
DType = common_types.DType
Mesh = common_types.Mesh
ScanIn = common_types.ScanIn

Embed = embeddings.Embed
Attention = attentions.Attention
RMSNorm = normalizations.RMSNorm
Quant = quantizations.AqtQuantization

# -----------------------------------------
# The Decoder Layer for Mistral or Mixtral
# -----------------------------------------


class MistralDecoderLayer(nn.Module):
  """Transformer decoder layer that attends to the encoder."""

  config: models.Config
  mesh: Mesh
  quant: Optional[Quant] = None

  @nn.compact
  def __call__(
      self,
      inputs,
      decoder_segment_ids,
      decoder_positions,
      deterministic,
      model_mode,
  ):
    cfg = self.config
    mesh = self.mesh

    inputs = nn.with_logical_constraint(inputs, ("activation_batch", "activation_norm_length", "activation_embed"))
    inputs = checkpoint_name(inputs, "decoder_layer_input")
    lnx_rms = models.RMSNorm(
        dtype=cfg.dtype,
        weight_dtype=cfg.weight_dtype,
        name="pre_self_attention_layer_norm",
        kernel_axes=("norm",),
        epsilon=cfg.normalization_layer_epsilon,
    )
    lnx = lnx_rms(inputs)

    lnx = nn.with_logical_constraint(lnx, ("activation_batch", "activation_norm_length", "activation_embed"))

    # Self-attention block
    attention_layer = Attention(
        config=cfg,
        num_query_heads=cfg.num_query_heads,
        num_kv_heads=cfg.num_kv_heads,
        head_dim=cfg.head_dim,
        max_target_length=cfg.max_target_length,
        max_prefill_predict_length=cfg.max_prefill_predict_length,
        attention_kernel=cfg.attention,
        mesh=mesh,
        dtype=cfg.dtype,
        weight_dtype=cfg.weight_dtype,
        dropout_rate=cfg.dropout_rate,
        name="self_attention",
        float32_qk_product=cfg.float32_qk_product,
        float32_logits=cfg.float32_logits,
        quant=self.quant,
        kv_quant=quantizations.configure_kv_quant(cfg),
    )

    attention_lnx = attention_layer(
        lnx,
        lnx,
        decoder_positions,
        decoder_segment_ids=decoder_segment_ids,
        deterministic=deterministic,
        model_mode=model_mode,
    )

    attention_lnx = nn.with_logical_constraint(
        attention_lnx, ("activation_batch", "activation_norm_length", "activation_embed")
    )
    intermediate_inputs = inputs + attention_lnx

    # Fully Connected
    hidden_states = models.RMSNorm(
        dtype=cfg.dtype,
        weight_dtype=cfg.weight_dtype,
        name="post_self_attention_layer_norm",
        kernel_axes=("norm",),
        epsilon=cfg.normalization_layer_epsilon,
    )(intermediate_inputs)
    hidden_states = nn.with_logical_constraint(
        hidden_states, ("activation_batch", "activation_norm_length", "activation_embed")
    )

    load_balance_loss = None
    if cfg.num_experts > 1:
      mlp_lnx, load_balance_loss = linears.MoeBlock(
          config=cfg,
          num_experts=cfg.num_experts,
          num_experts_per_tok=cfg.num_experts_per_tok,
          mesh=mesh,
          kernel_init=initializers.nd_dense_init(1.0, "fan_in", "truncated_normal"),
          kernel_axes=("embed", None),
<<<<<<< HEAD
=======
          intermediate_dim=cfg.mlp_dim,
>>>>>>> 10b24ab5
          dtype=cfg.dtype,
          weight_dtype=cfg.weight_dtype,
          quant=self.quant,
      )(hidden_states)
      mlp_lnx = nn.with_logical_constraint(mlp_lnx, ("activation_batch", "activation_norm_length", "activation_embed"))
    else:
      mlp_lnx = linears.MlpBlock(
          intermediate_dim=cfg.mlp_dim,
          activations=cfg.mlp_activations,
          intermediate_dropout_rate=cfg.dropout_rate,
          dtype=cfg.dtype,
          weight_dtype=cfg.weight_dtype,
          name="mlp",
          config=cfg,
          quant=self.quant,
      )(hidden_states, deterministic=deterministic)
      mlp_lnx = nn.with_logical_constraint(mlp_lnx, ("activation_batch", "activation_norm_length", "activation_embed"))

    layer_output = mlp_lnx + intermediate_inputs
    layer_output = nn.Dropout(rate=cfg.dropout_rate, broadcast_dims=(-2,))(layer_output, deterministic=deterministic)

    layer_output = nn.with_logical_constraint(
        layer_output,
        ("activation_batch", "activation_norm_length", "activation_embed"),
    )

    if cfg.num_experts > 1 and load_balance_loss is not None:
      self.sow("intermediates", "moe_lb_loss", load_balance_loss)

    if cfg.record_internal_nn_metrics:
      self.sow("intermediates", "activation_mean", jnp.mean(layer_output))
      self.sow("intermediates", "activation_stdev", jnp.std(layer_output))
      self.sow(
          "intermediates",
          "activation_fraction_zero",
          jnp.sum(layer_output == 0) / jnp.size(layer_output),
      )

    if cfg.scan_layers:
      return layer_output, None
    else:
      return layer_output<|MERGE_RESOLUTION|>--- conflicted
+++ resolved
@@ -138,10 +138,7 @@
           mesh=mesh,
           kernel_init=initializers.nd_dense_init(1.0, "fan_in", "truncated_normal"),
           kernel_axes=("embed", None),
-<<<<<<< HEAD
-=======
           intermediate_dim=cfg.mlp_dim,
->>>>>>> 10b24ab5
           dtype=cfg.dtype,
           weight_dtype=cfg.weight_dtype,
           quant=self.quant,
