--- conflicted
+++ resolved
@@ -371,21 +371,6 @@
       )
     return stage_module
 
-  def get_pipeline_stage_module(self, base_stage, cfg, mesh):
-    if cfg.num_layers_per_pipeline_stage == 1:
-      stage_module = base_stage(config=cfg, mesh=mesh, quant=self.quant)
-    elif cfg.scan_layers:
-      stage_module = self.scan_decoder_layers(cfg, base_stage, cfg.num_layers_per_pipeline_stage, "layers_per_stage", mesh)
-    else:
-      stage_module = SequentialBlockDecoderLayers(
-          decoder_layer=base_stage,
-          num_decoder_layers=cfg.num_layers_per_pipeline_stage,
-          config=cfg,
-          mesh=mesh,
-          quant=self.quant,
-      )
-    return stage_module
-
   @nn.compact
   def __call__(
       self,
@@ -420,90 +405,6 @@
     policy = self.get_remat_policy()
     RemattedBlockLayers = self.set_remat_policy(self.decoder_layer, policy)
 
-<<<<<<< HEAD
-    if cfg.remat_policy != "none":
-      if cfg.remat_policy == "minimal":
-        policy = jax.checkpoint_policies.checkpoint_dots_with_no_batch_dims
-      elif cfg.remat_policy == "save_dot_with_context_except_mlp":
-        policy = jax.checkpoint_policies.save_only_these_names(
-            "query_proj",
-            "value_proj",
-            "key_proj",
-            "qkv_proj",
-            "context",
-            "out_proj",
-        )
-      elif cfg.remat_policy == "save_dot_except_mlpwi":
-        policy = jax.checkpoint_policies.save_only_these_names(
-            "query_proj",
-            "value_proj",
-            "key_proj",
-            "qkv_proj",
-            "out_proj",
-            "mlpwo",
-        )
-      elif cfg.remat_policy == "save_dot_except_mlp":
-        policy = jax.checkpoint_policies.save_only_these_names(
-            "query_proj",
-            "value_proj",
-            "key_proj",
-            "qkv_proj",
-            "out_proj",
-        )
-      elif cfg.remat_policy == "save_qkv_proj":
-        policy = jax.checkpoint_policies.save_only_these_names(
-            "query_proj",
-            "value_proj",
-            "key_proj",
-            "qkv_proj",
-        )
-      elif cfg.remat_policy == "qkv_proj_offloaded":
-        policy = jax.checkpoint_policies.save_and_offload_only_these_names(
-            names_which_can_be_saved=[],
-            names_which_can_be_offloaded=["query_proj", "value_proj", "key_proj"],
-            offload_src="device",
-            offload_dst="pinned_host",
-        )
-      elif cfg.remat_policy == "minimal_offloaded":
-        policy = jax.checkpoint_policies.offload_dot_with_no_batch_dims(offload_src="device", offload_dst="pinned_host")
-      elif cfg.remat_policy == "custom":
-        policy = jax.checkpoint_policies.save_and_offload_only_these_names(
-            names_which_can_be_saved=cfg.tensors_on_device,
-            names_which_can_be_offloaded=cfg.tensors_to_offload,
-            offload_src="device",
-            offload_dst="pinned_host",
-        )
-      elif cfg.remat_policy == "minimal_flash":
-        policy = jax.checkpoint_policies.save_from_both_policies(
-            jax.checkpoint_policies.checkpoint_dots_with_no_batch_dims,
-            jax.checkpoint_policies.save_only_these_names(
-                "context",
-            ),
-        )
-      elif cfg.remat_policy == "save_out_proj":
-        policy = jax.checkpoint_policies.save_only_these_names(
-            "out_proj",
-        )
-      else:
-        assert cfg.remat_policy == "full", "Remat policy needs to be on list of remat policies"
-        policy = None
-
-    RemattedBlockLayer = nn.remat(  # pylint: disable=invalid-name
-        BlockLayer,
-        prevent_cse=not cfg.scan_layers,
-        policy=policy,
-        static_argnums=(4, 5),  # Deterministic and model mode are static arguments.
-    )
-    if cfg.using_pipeline_parallelism:
-      base_stage = RemattedBlockLayer if cfg.set_remat_policy_on_layers_per_stage else BlockLayer
-      stage_module = self.get_pipeline_stage_module(base_stage, cfg, mesh)
-      y = pipeline.Pipeline(config=cfg, mesh=mesh, layers=stage_module, remat_policy=policy)(
-          y,
-          decoder_segment_ids,
-          decoder_positions,
-          deterministic,
-          model_mode,
-=======
     if cfg.using_pipeline_parallelism:
       if cfg.pipeline_fsdp_ag_once:
         partition_spec = self.pipeline_module.get_weight_sharding(
@@ -513,7 +414,6 @@
         partition_spec = None  # This partition spec is only used for the fsdp_ag_once feature.
       y = self.pipeline_module(
           y, decoder_segment_ids, decoder_positions, deterministic, model_mode, partition_spec=partition_spec
->>>>>>> 10b24ab5
       )
     else:
       if cfg.scan_layers:
