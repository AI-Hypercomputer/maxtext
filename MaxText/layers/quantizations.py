#  Copyright 2024 Google LLC
#
#  Licensed under the Apache License, Version 2.0 (the "License");
#  you may not use this file except in compliance with the License.
#  You may obtain a copy of the License at
#
#       https://www.apache.org/licenses/LICENSE-2.0
#
#  Unless required by applicable law or agreed to in writing, software
#  distributed under the License is distributed on an "AS IS" BASIS,
#  WITHOUT WARRANTIES OR CONDITIONS OF ANY KIND, either express or implied.
#  See the License for the specific language governing permissions and
#  limitations under the License.

"""Quantization library."""

import functools
import json
import re
from typing import Optional
from aqt.jax.v2 import config as aqt_config
from aqt.jax.v2 import aqt_tensor
from aqt.jax.v2.flax import aqt_flax
from aqt.jax.v2 import tiled_dot_general
from aqt.jax.v2 import calibration
import common_types
from dataclasses import dataclass
import flax.linen as nn
import jax
import jax.numpy as jnp
from jax.tree_util import tree_flatten_with_path, tree_unflatten
from typing import Tuple, Sequence

MAX_INT8 = 127.5
MAX_INT4 = 7.5

Array = common_types.Array
Config = common_types.Config
AxisIdxes = common_types.AxisIdxes
AxisNames = common_types.AxisNames
CACHE_HEADS = common_types.CACHE_HEADS
CACHE_KV = common_types.CACHE_KV
KVTensor = aqt_tensor.QTensor


@dataclass
class Quantization:
  """Base class for quantization configurations"""

  def dot_general_cls(self, mesh_axes: Tuple[str, ...] = ()):
    """Placeholder for dot_general implementation in subclasses."""
    pass


def _tiling_fn(lhs, rhs, dimension_numbers, tile_size):
  del lhs, rhs

  (lhs_ca, rhs_ca), _ = dimension_numbers
  ret = tiled_dot_general.Cfg(
      lhs=tiled_dot_general.TensorTiling(contraction_axes=[], remaining_axes=[]),
      rhs=tiled_dot_general.TensorTiling(contraction_axes=[], remaining_axes=[]),
  )

  for lhs_idx, rhs_idx in zip(lhs_ca, rhs_ca):
    ret.lhs.contraction_axes.append(tiled_dot_general.AxisTiling(axis=lhs_idx, tile_size=tile_size, tile_count=None))
    ret.rhs.contraction_axes.append(tiled_dot_general.AxisTiling(axis=rhs_idx, tile_size=tile_size, tile_count=None))

  return ret


def _rhs_axis_metadata_wrapper(
    x: jnp.ndarray, tile_map, no_sharding_axis: Sequence[int], mesh_axes: Tuple[str, ...], is_tiled: bool
):
  mesh_axes = list(mesh_axes)
  if is_tiled:
    # tile_map is a mapping between original rank and a list of new, tiled rank.
    if len(mesh_axes) < len(tile_map):
      mesh_axes = [None] * (len(tile_map) - len(mesh_axes)) + mesh_axes
    new_mesh_axes = [None] * len(x.shape)
    for orig_rank, new_rank in tile_map.items():
      assert new_rank
      assert len(new_rank) <= 2
      new_mesh_axes[new_rank[-1]] = mesh_axes[orig_rank]
    mesh_axes = new_mesh_axes

  if mesh_axes is not None and len(mesh_axes) > 0:
    for no_shard_idx in no_sharding_axis:
      mesh_axes[no_shard_idx] = None

  return nn.with_logical_partitioning((lambda: x), mesh_axes)()


@dataclass
class AqtQuantization:
  """Configures AQT quantization github.com/google/aqt."""

  quant_dg: aqt_config.DotGeneral
  quant_mode: aqt_flax.QuantMode = aqt_flax.QuantMode.TRAIN

  def _get_mixed_precision_cfg(self):
    quant_dg = None
    is_tiled = False
    tiling_fn = None
    module_path = "/".join(nn.module._context.module_stack[-1].path)
    for layer_name_re, layer_quant_dg in self.quant_dg.items():
      if re.fullmatch(layer_name_re, module_path):
        quant_dg, tile_size = layer_quant_dg
    if quant_dg is None:
      quant_dg, tile_size = self.quant_dg["default"]
    if tile_size != -1:
      is_tiled = True
      tiling_fn = functools.partial(_tiling_fn, tile_size=tile_size)
    return quant_dg, is_tiled, tiling_fn

  def _get_rhs_axis_metadata_wrapper(self, mesh_axes: Tuple[str, ...] = (), is_tiled: bool = False):
    if self.quant_mode == aqt_flax.QuantMode.CONVERT:
      return None
    return functools.partial(_rhs_axis_metadata_wrapper, mesh_axes=mesh_axes, is_tiled=is_tiled)

  def dot_general_cls(self, mesh_axes: Tuple[str, ...] = ()):
    """Returns dot_general configured with aqt params."""
    if isinstance(self.quant_dg, dict):
      quant_dg, is_tiled, tiling_fn = self._get_mixed_precision_cfg()
    else:
      quant_dg, is_tiled, tiling_fn = self.quant_dg, False, None
    rhs_axis_metadata_wrapper = self._get_rhs_axis_metadata_wrapper(mesh_axes, is_tiled)
    aqt_dg_cls = functools.partial(
        aqt_flax.AqtDotGeneral,
        quant_dg,
        rhs_quant_mode=self.quant_mode,
        lhs_freeze_mode=aqt_flax.FreezerMode.NONE,
        rhs_freeze_mode=aqt_flax.FreezerMode.CALIBRATION_AND_VALUE,
        rhs_axis_metadata_wrapper=rhs_axis_metadata_wrapper,
        use_legacy_freezer=False,
        tiling_fn=tiling_fn,
    )
    return aqt_dg_cls

  def einsum(self, mesh_axes: Tuple[str, ...] = ()):
    """Returns einsum configured with aqt params."""
    rhs_axis_metadata_wrapper = self._get_rhs_axis_metadata_wrapper(mesh_axes)
    aqt_einsum = functools.partial(
        aqt_flax.AqtEinsum(
            cfg=self.quant_dg,
            lhs_quant_mode=self.quant_mode,
            lhs_freeze_mode=aqt_flax.FreezerMode.NONE,
            rhs_freeze_mode=aqt_flax.FreezerMode.CALIBRATION_AND_VALUE,
            rhs_axis_metadata_wrapper=rhs_axis_metadata_wrapper,
            use_legacy_freezer=False,
        )
    )
    return aqt_einsum


@dataclass
class Fp8Quantization(Quantization):
  """Configures Fp8 quantization for NVIDIA GPUs"""

  quant_mode = "train"

  def dot_general_cls(self, mesh_axes: Tuple[str, ...] = ()):
    """Returns dot_general configured with aqt params."""
    return nn.Fp8DotGeneralOp


def _get_int8_quant_config(config):
  drhs_bits = None
  drhs_accumulator_dtype = None
  drhs_local_aqt = None
  if config.quantization_local_shard_count != 0:
    drhs_bits = 8
    drhs_accumulator_dtype = jnp.int32
    drhs_local_aqt = aqt_config.LocalAqt(contraction_axis_shard_count=config.quantization_local_shard_count)
  return aqt_config.config_v3(
      fwd_bits=8,
      dlhs_bits=8,
      drhs_bits=drhs_bits,
      rng_type="jax.uniform",
      dlhs_local_aqt=None,
      drhs_local_aqt=drhs_local_aqt,
      fwd_accumulator_dtype=jnp.int32,
      dlhs_accumulator_dtype=jnp.int32,
      drhs_accumulator_dtype=drhs_accumulator_dtype,
  )


def _get_weight_only_quant_config(lhs_bits=None, rhs_bits=None):
  return aqt_config.dot_general_make(lhs_bits=lhs_bits, rhs_bits=rhs_bits)


def _get_mixed_precision_quant_config(config, config_file):
  """Set quantization params based on user configuration."""
  with open(config_file, "r") as infile:
    mixed_precision_config = json.load(infile)
  ret_config = {}
  ret_config["default"] = [aqt_config.dot_general_make(lhs_bits=None, rhs_bits=8), -1]
  for layer_name_re, layer_quantization_config in mixed_precision_config.items():
    rhs_num_bits = layer_quantization_config.get("bits", 8)
    tile_size = layer_quantization_config.get("tile_size", -1)
    scale = layer_quantization_config.get("scale", 1.0)
    aqt_dg = aqt_config.dot_general_make(lhs_bits=None, rhs_bits=rhs_num_bits)
    if scale < 1.0:
      aqt_dg.fwd.dg_quantizer.rhs.calibration = functools.partial(calibration.AbsMaxCalibration, scale=scale)
    ret_config[layer_name_re] = [aqt_dg, tile_size]
  return ret_config


def _get_quant_config(config):
  """Set quantization params based on user configuration."""
  if not config.quantization or config.quantization == "":
    return None
  if config.quantization == "int8":
    return _get_int8_quant_config(config)
  if config.quantization == "int8w":
    return _get_weight_only_quant_config(lhs_bits=None, rhs_bits=8)
  if config.quantization == "int4w":
    return _get_weight_only_quant_config(lhs_bits=None, rhs_bits=4)
  if config.quantization == "intmp":
    assert config.quant_cfg_path, "Must specify quant_cfg for mixed precision quantization"
    return _get_mixed_precision_quant_config(config, config.quant_cfg_path)
  if config.quantization == "fp8":
    return "fp8"
  raise ValueError(f"Invalid value configured for quantization {config.quantization}.")


def in_convert_mode(quant):
  return quant and (quant.quant_mode == aqt_flax.QuantMode.CONVERT)


def in_serve_mode(quant):
  return quant and (quant.quant_mode == aqt_flax.QuantMode.SERVE)


def get_quant_mode(quant_mode_str: str = "train"):
  """Set quant mode."""
  if quant_mode_str == "train":
    return aqt_flax.QuantMode.TRAIN
  elif quant_mode_str == "serve":
    return aqt_flax.QuantMode.SERVE
  elif quant_mode_str == "convert":
    return aqt_flax.QuantMode.CONVERT
  else:
    raise ValueError(f"Invalid quantization mode {quant_mode_str}.")
  return None


def configure_quantization(config: Config, quant_mode_str: str = "train"):
  """Configure quantization based on user config and quant mode."""
  quant_cfg = _get_quant_config(config)
  if quant_cfg:
    if quant_cfg == "fp8":
      return Fp8Quantization()
    quant_mode = get_quant_mode(quant_mode_str)
    return AqtQuantization(quant_dg=quant_cfg, quant_mode=quant_mode)
  return None


def _get_aqt_key_paths(aqt_vars):
  """Generate a list of paths which have aqt state"""
  aqt_tree_flat, _ = jax.tree_util.tree_flatten_with_path(aqt_vars)
  aqt_key_paths = []
  for k, _ in aqt_tree_flat:
    pruned_keys = []
    for d in list(k):
      if "AqtDotGeneral" in d.key:
        pruned_keys.append(jax.tree_util.DictKey(key="kernel"))
        break
      else:
        assert "Aqt" not in d.key, f"Unexpected Aqt op {d.key} in {k}."
        pruned_keys.append(d)
    aqt_key_paths.append(tuple(pruned_keys))
  return aqt_key_paths


def remove_quantized_params(params, aqt_vars):
  """Remove param values with aqt tensors to Null to optimize memory."""
  aqt_paths = _get_aqt_key_paths(aqt_vars)
  tree_flat, tree_struct = tree_flatten_with_path(params)
  for i, (k, v) in enumerate(tree_flat):
    if k in aqt_paths:
      v = {}
    tree_flat[i] = v
  return tree_unflatten(tree_struct, tree_flat)


def configure_kv_quant(config):
  return None if not config.quantize_kvcache else KVQuant(config)


class KVQuant:
  axis_cfg = ""
  dtype = None

  def __init__(self, config: Config):
    assert config.quantize_kvcache
    self.axis_cfg = config.kv_quant_axis
    self.dtype = self._get_dtype(config.kv_quant_dtype)

  def _get_dtype(self, dtype_cfg: str):
    if dtype_cfg == "int4":
      return jnp.int4
    if dtype_cfg == "int8":
      return jnp.int8
    raise ValueError(f"Invalid kv_quant_dtype: {dtype_cfg}")

  def _get_max_axis(self, axis_names: AxisNames):
    if self.axis_cfg == "dkv":
      return axis_names.index(CACHE_KV)
    if self.axis_cfg == "heads_and_dkv":
      return (axis_names.index(CACHE_HEADS), axis_names.index(CACHE_KV))
    raise ValueError(f"Invalid KV quant axis cfg: {self.axis_cfg}")

  def quantize(self, kv: Array, axis_names: AxisNames):
    """Quantize key/values stored in kvcache."""
    assert self.axis_cfg, "KV quant axis cannot be None"
    max_axis = self._get_max_axis(axis_names)
    scale = jnp.max(jnp.abs(kv), axis=max_axis, keepdims=True)
    if self.dtype == jnp.int8:
      value = jnp.int8(jnp.rint(kv * (MAX_INT8 / scale)))
      return value, scale
    if self.dtype == jnp.int4:
      value = jnp.int4(jnp.rint(kv * (MAX_INT4 / scale)))
      return value, scale
    raise ValueError(f"Invalid KV quant dtype:{self.dtype}.")

<<<<<<< HEAD
  def einsum_fn_with_rhs_qtensor(
    self,
    kv: Array| aqt_tensor.QTensor,
    rhs_dequant_mode=None,
    rhs_calibration_mode=None
    ):
=======
  def einsum_fn_with_rhs_qtensor(self, kv: Array | aqt_tensor.QTensor, rhs_dequant_mode=None, rhs_calibration_mode=None):
>>>>>>> 5d1e7a37
    # Assumes kv is already quantized.
    einsum = jnp.einsum
    if isinstance(kv, aqt_tensor.QTensor):
      num_bits = 4 if kv.qvalue.dtype == jnp.int4 else 8
      kv_cfg = aqt_config.dot_general_make(
<<<<<<< HEAD
        lhs_bits=None,
        rhs_bits=num_bits,
        bwd_bits=None,
        use_fwd_quant=False,
        )
      if rhs_dequant_mode:
        aqt_config.set_fwd_dequant_mode(
          kv_cfg, rhs_dequant_mode=rhs_dequant_mode
        )
      if rhs_calibration_mode:
        aqt_config.set_fwd_calibration_mode(
          kv_cfg,
          rhs_calibration_mode=rhs_calibration_mode,
      )
      einsum = aqt_flax.AqtEinsum(
        rhs_quant_mode=aqt_flax.QuantMode.TRAIN,
        lhs_freeze_mode=aqt_flax.FreezerMode.NONE,
        rhs_freeze_mode=aqt_flax.FreezerMode.NONE,
        cfg=kv_cfg
        )
=======
          lhs_bits=None,
          rhs_bits=num_bits,
          bwd_bits=None,
          use_fwd_quant=False,
      )
      if rhs_dequant_mode:
        aqt_config.set_fwd_dequant_mode(kv_cfg, rhs_dequant_mode=rhs_dequant_mode)
      if rhs_calibration_mode:
        aqt_config.set_fwd_calibration_mode(
            kv_cfg,
            rhs_calibration_mode=rhs_calibration_mode,
        )
      einsum = aqt_flax.AqtEinsum(
          rhs_quant_mode=aqt_flax.QuantMode.TRAIN,
          lhs_freeze_mode=aqt_flax.FreezerMode.NONE,
          rhs_freeze_mode=aqt_flax.FreezerMode.NONE,
          cfg=kv_cfg,
      )
>>>>>>> 5d1e7a37
    return einsum

  def einsum_fn_with_rhs_qtensor_and_dequant(self, value):
    return self.einsum_fn_with_rhs_qtensor(
<<<<<<< HEAD
      value,
      rhs_dequant_mode=aqt_config.DequantMode.OTHER_INPUT,
      rhs_calibration_mode=aqt_config.CalibrationMode.REMAINING_AXIS
      )
=======
        value,
        rhs_dequant_mode=aqt_config.DequantMode.OTHER_INPUT,
        rhs_calibration_mode=aqt_config.CalibrationMode.REMAINING_AXIS,
    )
>>>>>>> 5d1e7a37
<|MERGE_RESOLUTION|>--- conflicted
+++ resolved
@@ -323,43 +323,12 @@
       return value, scale
     raise ValueError(f"Invalid KV quant dtype:{self.dtype}.")
 
-<<<<<<< HEAD
-  def einsum_fn_with_rhs_qtensor(
-    self,
-    kv: Array| aqt_tensor.QTensor,
-    rhs_dequant_mode=None,
-    rhs_calibration_mode=None
-    ):
-=======
   def einsum_fn_with_rhs_qtensor(self, kv: Array | aqt_tensor.QTensor, rhs_dequant_mode=None, rhs_calibration_mode=None):
->>>>>>> 5d1e7a37
     # Assumes kv is already quantized.
     einsum = jnp.einsum
     if isinstance(kv, aqt_tensor.QTensor):
       num_bits = 4 if kv.qvalue.dtype == jnp.int4 else 8
       kv_cfg = aqt_config.dot_general_make(
-<<<<<<< HEAD
-        lhs_bits=None,
-        rhs_bits=num_bits,
-        bwd_bits=None,
-        use_fwd_quant=False,
-        )
-      if rhs_dequant_mode:
-        aqt_config.set_fwd_dequant_mode(
-          kv_cfg, rhs_dequant_mode=rhs_dequant_mode
-        )
-      if rhs_calibration_mode:
-        aqt_config.set_fwd_calibration_mode(
-          kv_cfg,
-          rhs_calibration_mode=rhs_calibration_mode,
-      )
-      einsum = aqt_flax.AqtEinsum(
-        rhs_quant_mode=aqt_flax.QuantMode.TRAIN,
-        lhs_freeze_mode=aqt_flax.FreezerMode.NONE,
-        rhs_freeze_mode=aqt_flax.FreezerMode.NONE,
-        cfg=kv_cfg
-        )
-=======
           lhs_bits=None,
           rhs_bits=num_bits,
           bwd_bits=None,
@@ -378,19 +347,11 @@
           rhs_freeze_mode=aqt_flax.FreezerMode.NONE,
           cfg=kv_cfg,
       )
->>>>>>> 5d1e7a37
     return einsum
 
   def einsum_fn_with_rhs_qtensor_and_dequant(self, value):
     return self.einsum_fn_with_rhs_qtensor(
-<<<<<<< HEAD
-      value,
-      rhs_dequant_mode=aqt_config.DequantMode.OTHER_INPUT,
-      rhs_calibration_mode=aqt_config.CalibrationMode.REMAINING_AXIS
-      )
-=======
         value,
         rhs_dequant_mode=aqt_config.DequantMode.OTHER_INPUT,
         rhs_calibration_mode=aqt_config.CalibrationMode.REMAINING_AXIS,
-    )
->>>>>>> 5d1e7a37
+    )