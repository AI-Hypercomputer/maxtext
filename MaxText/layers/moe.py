--- conflicted
+++ resolved
@@ -701,17 +701,12 @@
     else:
       batch_logical_axis = "activation_batch_no_exp"
 
-<<<<<<< HEAD
-    input_partition_pspec = nn.logical_to_mesh_axes((batch_logical_axis, "activation_norm_length", None))
+    if self.get_tensor_transpose_parallelism_size() > 1:
+      input_partition_pspec = nn.logical_to_mesh_axes((batch_logical_axis, "activation_norm_length", "activation_embed"))
+    else:
+      input_partition_pspec = nn.logical_to_mesh_axes((batch_logical_axis, "activation_norm_length", None))
+
     gate_logits_pspec = nn.logical_to_mesh_axes((batch_logical_axis, "activation_norm_length", None))
-=======
-    if self.get_tensor_transpose_parallelism_size() > 1:
-      input_partition_pspec = nn.logical_to_mesh_axes((batch_logical_axis, "activation_length", "activation_embed"))
-    else:
-      input_partition_pspec = nn.logical_to_mesh_axes((batch_logical_axis, "activation_length", None))
-
-    gate_logits_pspec = nn.logical_to_mesh_axes((batch_logical_axis, "activation_length", None))
->>>>>>> f9d55998
     if self.config.model_name.startswith("deepseek3"):
       pre_bias_logits_pspec = nn.logical_to_mesh_axes((batch_logical_axis, "activation_norm_length", None))
     else:
@@ -1496,7 +1491,7 @@
         config=cfg,
         quant=self.quant,
     )(inputs)
-    logical_axis_names = ("activation_batch", "activation_length", "activation_embed")
+    logical_axis_names = ("activation_batch", "activation_norm_length", "activation_embed")
     shared_experts = nn.with_logical_constraint(shared_experts, logical_axis_names)
 
     return routed_experts + shared_experts