--- conflicted
+++ resolved
@@ -835,21 +835,15 @@
       batch_logical_axis = "activation_batch_no_exp"
 
     if self.get_tensor_transpose_parallelism_size() > 1:
-<<<<<<< HEAD
       input_partition_pspec = nn.logical_to_mesh_axes((batch_logical_axis, "activation_length_no_exp", "activation_embed"))
-    else:
-      input_partition_pspec = nn.logical_to_mesh_axes((batch_logical_axis, "activation_length_no_exp", None))
-=======
-      input_partition_pspec = nn.logical_to_mesh_axes((batch_logical_axis, "activation_norm_length", "activation_embed"))
       w0_bias_pspec = nn.logical_to_mesh_axes(("exp", None))
       w1_bias_pspec = nn.logical_to_mesh_axes(("exp", None))
       wo_bias_pspec = nn.logical_to_mesh_axes(("exp", "activation_embed"))
     else:
-      input_partition_pspec = nn.logical_to_mesh_axes((batch_logical_axis, "activation_norm_length", None))
+      input_partition_pspec = nn.logical_to_mesh_axes((batch_logical_axis, "activation_length_no_exp", None))
       w0_bias_pspec = nn.logical_to_mesh_axes(("exp", "activation_mlp"))
       w1_bias_pspec = nn.logical_to_mesh_axes(("exp", "activation_mlp"))
       wo_bias_pspec = nn.logical_to_mesh_axes(("exp", "activation_embed"))
->>>>>>> a4301994
 
     gate_logits_pspec = nn.logical_to_mesh_axes((batch_logical_axis, "activation_length_no_exp", None))
     if self.config.model_name.startswith("deepseek3"):
