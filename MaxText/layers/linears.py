#  Copyright 2023 Google LLC
#
#  Licensed under the Apache License, Version 2.0 (the "License");
#  you may not use this file except in compliance with the License.
#  You may obtain a copy of the License at
#
#       https://www.apache.org/licenses/LICENSE-2.0
#
#  Unless required by applicable law or agreed to in writing, software
#  distributed under the License is distributed on an "AS IS" BASIS,
#  WITHOUT WARRANTIES OR CONDITIONS OF ANY KIND, either express or implied.
#  See the License for the specific language governing permissions and
#  limitations under the License.

"""Linear Layers."""

import functools
import operator
from typing import Any, Callable, Iterable, Sequence, Tuple, Union, Optional

import flax.linen as nn
import jax
from jax import lax
import jax.numpy as jnp
import common_types
from layers import initializers
from layers import normalizations
from layers import quantizations
import numpy as np
from jax.ad_checkpoint import checkpoint_name
from jax.experimental import shard_map
import max_logging

try:
  from jax.experimental.pallas.ops.tpu import megablox as mblx
except ImportError:
  max_logging.log("JAX megablox is available for TPU only.")
  pass

Array = common_types.Array
Config = common_types.Config
DType = common_types.DType
Mesh = common_types.Mesh
NdInitializer = initializers.NdInitializer

nd_dense_init = initializers.nd_dense_init
bias_init = initializers.default_bias_init

RMSNorm = normalizations.RMSNorm
Quant = quantizations.AqtQuantization


def _convert_to_activation_function(fn_or_string: Union[str, Callable[..., Any]]) -> Callable[..., Any]:
  """Convert a string to an activation function."""
  if fn_or_string == "linear":
    return lambda x: x
  elif isinstance(fn_or_string, str):
    return getattr(nn, fn_or_string)
  elif callable(fn_or_string):
    return fn_or_string
  else:
    raise ValueError(
        f"""Don't know how to convert {fn_or_string}
                         to an activation function"""
    )


def _normalize_axes(axes: Iterable[int], ndim: int) -> Tuple[int]:
  # A tuple by convention. len(axes_tuple) then also gives the rank efficiently.
  return tuple(ax if ax >= 0 else ndim + ax for ax in axes)


def _canonicalize_tuple(x):
  if isinstance(x, Iterable):
    return tuple(x)
  else:
    return (x,)


class DenseGeneral(nn.Module):
  """A linear transformation with flexible axes.

  Attributes:
    features: tuple with numbers of output features.
    axis: tuple with axes to apply the transformation on.
    weight_dtype: the dtype of the weights (default: float32).
    dtype: the dtype of the computation (default: float32).
    kernel_init: initializer function for the weight matrix.
    use_bias: whether to add bias in linear transformation
    quant: quantization config, defaults to None implying no quantization.
  """

  features: Union[Iterable[int], int]
  axis: Union[Iterable[int], int] = -1
  weight_dtype: DType = jnp.float32
  dtype: DType = jnp.float32
  kernel_init: NdInitializer = nd_dense_init(1.0, "fan_in", "truncated_normal")
  kernel_axes: Tuple[str, ...] = ()
  quant: Optional[Quant] = None
  use_bias: bool = False
  matmul_precision: str = "default"

  @nn.compact
  def __call__(self, inputs: Array) -> Array:
    """Applies a linear transformation to the inputs along multiple dimensions.

    Args:
      inputs: The nd-array to be transformed.

    Returns:
      The transformed input.
    """

    def compute_dot_general(inputs, kernel, axis, contract_ind):
      """Computes a dot_general operation that may be quantized."""
      dot_general = lax.dot_general
      matmul_precision = lax.Precision(self.matmul_precision)
      if self.quant:
        dot_general_cls = self.quant.dot_general_cls(mesh_axes=self.kernel_axes)
        dot_general = dot_general_cls()
        return dot_general(inputs, kernel, ((axis, contract_ind), ((), ())), precision=None)
      return dot_general(inputs, kernel, ((axis, contract_ind), ((), ())), precision=matmul_precision)

    features = _canonicalize_tuple(self.features)
    axis = _canonicalize_tuple(self.axis)

    inputs = jnp.asarray(inputs, self.dtype)
    axis = _normalize_axes(axis, inputs.ndim)

    kernel_shape = tuple(inputs.shape[ax] for ax in axis) + features
    kernel_in_axis = np.arange(len(axis))
    kernel_out_axis = np.arange(len(axis), len(axis) + len(features))
    if quantizations.in_serve_mode(self.quant):
      # During aqt convert state we delete kernel weight from params to save memory.
      # Instead they are retrieved from the tensors stored in the 'aqt' collection.
      kernel = jnp.zeros(kernel_shape)
    else:
      kernel = self.param(
          "kernel",
          nn.with_logical_partitioning(self.kernel_init, self.kernel_axes),
          kernel_shape,
          self.weight_dtype,
          kernel_in_axis,
          kernel_out_axis,
      )
    kernel = jnp.asarray(kernel, self.dtype)

    contract_ind = tuple(range(0, len(axis)))
    output = compute_dot_general(inputs, kernel, axis, contract_ind)

    if self.use_bias:
      bias_axes, bias_shape = self.kernel_axes[-len(features) :], kernel_shape[-len(features) :]
      bias = self.param(
          "bias",
          nn.with_logical_partitioning(bias_init, bias_axes),
          bias_shape,
          self.weight_dtype,
      )
      bias = jnp.asarray(bias, self.dtype)
      output += bias
    return output


class MlpBlock(nn.Module):
  """Transformer MLP / feed-forward block.

  Attributes:
    intermediate_dim: Shared dimension of hidden layers.
    activations: Type of activations for each layer.  Each element is either
      'linear', a string function name in flax.linen, or a function.
    kernel_init: Kernel function, passed to the dense layers.
    deterministic: Whether the dropout layers should be deterministic.
    intermediate_dropout_rate: Dropout rate used after the intermediate layers.
    dtype: computation data type for the dense layer.
    weight_dtype: weight data type for the dense layer.
    use_bias: whether to add bias in all feedforward layers.
    use_pre_norm: whether to add pre layer norm in mlp layers.
    quant: Optional quantization config, no quantization if None.
  """

  config: Config
  intermediate_dim: int = 2048
  activations: Sequence[Union[str, Callable[..., Any]]] = ("relu",)
  kernel_init: NdInitializer = nd_dense_init(1.0, "fan_in", "truncated_normal")
  intermediate_dropout_rate: float = 0.1
  dtype: Any = jnp.float32
  weight_dtype: Any = jnp.float32
  use_bias: bool = False
  use_pre_norm: bool = False
  quant: Optional[Quant] = None

  def get_norm_layer(self):
    if self.config.decoder_block in ("default", "llama2", "mistral", "gemma"):
      return RMSNorm
    elif self.config.decoder_block == "gpt3":
      from layers import gpt3

      return functools.partial(gpt3.Gpt3LayerNorm, reductions_in_fp32=False, use_bias=self.use_bias)
    else:
      raise ValueError(f"Incorrect decoder_block name {self.config.decoder_block=}")

  @nn.compact
  def __call__(self, inputs, decode: bool = False, deterministic: bool = False):
    """Applies Transformer MlpBlock module."""
    cfg = self.config

    if self.use_pre_norm:
      inputs = self.get_norm_layer()(
          name="mlp_layer_norm",
          dtype=cfg.dtype,
          weight_dtype=cfg.weight_dtype,
          kernel_axes=("norm",),
          epsilon=cfg.normalization_layer_epsilon,
      )(inputs)

    # Iterate over specified MLP input activation functions.
    # e.g. ('relu',) or ('gelu', 'linear') for gated-gelu.
    activations = []
    if cfg.fused_mlp:
      x = DenseGeneral(
          (len(self.activations), self.intermediate_dim),
          dtype=self.dtype,
          weight_dtype=self.weight_dtype,
          kernel_init=self.kernel_init,
          kernel_axes=("embed", "num_activations", "mlp"),
          name="wi",
          quant=self.quant,
          use_bias=self.use_bias,
          matmul_precision=self.config.matmul_precision,
      )(inputs)
      x = checkpoint_name(x, "mlpwi")
      for idx, act_fn in enumerate(self.activations):
        y = _convert_to_activation_function(act_fn)(x[:, :, idx, ...])
        activations.append(y)
    else:
      for idx, act_fn in enumerate(self.activations):
        dense_name = "wi" if len(self.activations) == 1 else f"wi_{idx}"
        x = DenseGeneral(
            self.intermediate_dim,
            dtype=self.dtype,
            weight_dtype=self.weight_dtype,
            kernel_init=self.kernel_init,
            kernel_axes=("embed", "mlp"),
            name=dense_name,
            quant=self.quant,
            use_bias=self.use_bias,
            matmul_precision=self.config.matmul_precision,
        )(inputs)
        x = checkpoint_name(x, "mlp" + dense_name)
        if cfg.activations_in_float32:
          x = x.astype(jnp.float32)
        x = _convert_to_activation_function(act_fn)(x)
        activations.append(x)

    # Take elementwise product of above intermediate activations.
    x = functools.reduce(operator.mul, activations).astype(self.dtype)
    # Apply dropout and final dense output projection.
    x = nn.Dropout(rate=self.intermediate_dropout_rate, broadcast_dims=(-2,))(
        x, deterministic=deterministic
    )  # Broadcast along length.
    x = nn.with_logical_constraint(x, ("activation_batch", "activation_length", "activation_mlp"))
    output = DenseGeneral(
        inputs.shape[-1],
        dtype=self.dtype,
        weight_dtype=self.weight_dtype,
        kernel_init=self.kernel_init,
        kernel_axes=("mlp", "embed"),
        name="wo",
        quant=self.quant,
        use_bias=self.use_bias,
        matmul_precision=self.config.matmul_precision,
    )(x)

    output = checkpoint_name(output, "mlpwo")
    return output


class MoeBlock(nn.Module):
  """Mixture of Experts (MoE) block.

  Attributes:
    num_experts: Number of experts.
    num_experts_per_tok: Number of experts for each token.
    mesh: Mesh, device mesh.
    kernel_init: Kernel function, passed to the dense layers.
    kernel_axes: Tuple with axes to apply kernel function.
    weight_dtype: Type for the weights.
    dtype: Type for the dense layer.
    quant: Optional quantization config, no quantization if None.
  """

  config: Config
  num_experts: int
  num_experts_per_tok: int
  mesh: Mesh
  kernel_init: NdInitializer
  kernel_axes: Tuple[str, ...]
  weight_dtype: DType = jnp.float32
  dtype: DType = jnp.float32
  quant: Optional[Quant] = None

  # The first axes is expert
  wi_kernel_axes = ("exp", "embed_no_exp", "mlp")
  wo_kernel_axes = ("exp", "mlp", "embed_no_exp")

  def generate_kernels(self, num_experts, emb_dim, mlp_dim):

    kernel_in_axis = np.arange(1)
    kernel_out_axis = np.arange(1, 2)
    kernel_init = nd_dense_init(1.0, "fan_in", "truncated_normal")

    if quantizations.in_serve_mode(self.quant):
      # During aqt convert state we delete kernel weight from params to save memory.
      # Instead they are retrieved from the tensors stored in the 'aqt' collection.
      w0_kernel = jnp.zeros((num_experts, emb_dim, mlp_dim))
    else:
      w0_kernel = self.param(
          "wi_0",
          nn.with_logical_partitioning(kernel_init, self.wi_kernel_axes),
          (num_experts, emb_dim, mlp_dim),
          self.weight_dtype,
          kernel_in_axis,
          kernel_out_axis,
      )

    w0_kernel = jnp.asarray(w0_kernel, self.dtype)

    if quantizations.in_serve_mode(self.quant):
      # During aqt convert state we delete kernel weight from params to save memory.
      # Instead they are retrieved from the tensors stored in the 'aqt' collection.
      w1_kernel = jnp.zeros((num_experts, emb_dim, mlp_dim))
    else:
      w1_kernel = self.param(
          "wi_1",
          nn.with_logical_partitioning(kernel_init, self.wi_kernel_axes),
          (num_experts, emb_dim, mlp_dim),
          self.weight_dtype,
          kernel_in_axis,
          kernel_out_axis,
      )
    w1_kernel = jnp.asarray(w1_kernel, self.dtype)

    if quantizations.in_serve_mode(self.quant):
      # During aqt convert state we delete kernel weight from params to save memory.
      # Instead they are retrieved from the tensors stored in the 'aqt' collection.
      wo_kernel = jnp.zeros((num_experts, mlp_dim, emb_dim))
    else:
      wo_kernel = self.param(
          "wo",
          nn.with_logical_partitioning(kernel_init, self.wo_kernel_axes),
          (num_experts, mlp_dim, emb_dim),
          self.weight_dtype,
          kernel_in_axis,
          kernel_out_axis,
      )
    wo_kernel = jnp.asarray(wo_kernel, self.dtype)
    return w0_kernel, w1_kernel, wo_kernel

  def permute(self, inputs, gate_logits):
    """Permute tokens to group by expert to fit gmm call."""

    # reshape inputs (batch, sequence, emb) to (batch * sequence, emb)
    inputs_shape = inputs.shape
    inputs_2d = jnp.reshape(inputs, (inputs_shape[0] * inputs_shape[1], inputs_shape[2]))
    weights, selected_experts = jax.lax.top_k(gate_logits, self.num_experts_per_tok)
    weights = jax.nn.softmax(weights.astype(jnp.float32), axis=-1).astype(self.dtype)
    flatten_selected_experts = jnp.ravel(selected_experts)
    sorted_selected_experts = jnp.argsort(flatten_selected_experts)
    sorted_indices = sorted_selected_experts // self.num_experts_per_tok
    # sort inputs for number of selected experts
    sorted_inputs = jnp.take(inputs_2d, indices=sorted_indices, axis=0).astype(self.dtype)
    group_size = jnp.bincount(flatten_selected_experts, length=self.num_experts)
    return sorted_inputs, sorted_selected_experts, weights, group_size

  def unpermute(self, intermediate, sorted_selected_experts, weights):
    """Unpermute tokens to original order and combine weights."""

    unsort_intermediate = jnp.take(intermediate, indices=jnp.argsort(sorted_selected_experts), axis=0)
    reshaped_weights = jnp.reshape(weights, (-1, self.num_experts_per_tok))
    tensor_parallelism = self.config.ici_tensor_parallelism * self.config.dcn_tensor_parallelism
    reshaped_intermediate = jnp.reshape(
        unsort_intermediate, (-1, self.num_experts_per_tok, self.config.emb_dim // tensor_parallelism)
    )
    with jax.named_scope("weight_sum"):
      matmul_precision = lax.Precision(self.config.matmul_precision)
      output = jnp.einsum(
          "BKE,BK -> BE",
          reshaped_intermediate.astype(jnp.float32),
          reshaped_weights.astype(jnp.float32),
          precision=matmul_precision,
      )
    return output.reshape(-1, self.config.max_target_length, self.config.emb_dim // tensor_parallelism).astype(self.dtype)

  def megablox(self, inputs, gate_logits, w0_kernel, w1_kernel, wo_kernel):
    tile_size = (512, 1024, 1024)

    def gmm(inputs, kernel, group_sizes):
      hs_shape = inputs.shape
      # pad length is the 1st dimension of tiling size in gmm call
      pad_length = 512
      if hs_shape[0] % pad_length:
        pad_length = pad_length - hs_shape[0] % pad_length
        inputs = jax.lax.pad(inputs.astype(jnp.float32), 0.0, [(0, pad_length, 0), (0, 0, 0)])

      inputs = inputs.astype(self.dtype)
      kernel = kernel.astype(self.dtype)
      output = mblx.gmm(
          lhs=inputs, rhs=kernel, group_sizes=group_sizes, preferred_element_type=jnp.bfloat16, tiling=tile_size
      )

      if hs_shape[0] % pad_length:
        output = output[: hs_shape[0]]
      return output

    # Currently, we only support data and tensor parallelism with Megablox.
    # We all gather the input activations over tensor parallelism to follow strategy
    # in https://parsa.epfl.ch/course-info/cs723/papers/Megatron.pdf.
    @functools.partial(
        shard_map.shard_map,
        mesh=self.mesh,
        in_specs=(
            (nn.logical_to_mesh_axes(("activation_batch", None, None))),
            (nn.logical_to_mesh_axes(("activation_batch", None, None))),
            (nn.logical_to_mesh_axes((None, None, "mlp"))),
            (nn.logical_to_mesh_axes((None, None, "mlp"))),
            (nn.logical_to_mesh_axes((None, "mlp", None))),
        ),
        out_specs=(nn.logical_to_mesh_axes(("activation_batch", None, "activation_embed"))),
        check_rep=False,
    )
    def wrapper(x, logits, w0, w1, wo):
      x, sorted_selected_experts, weights, group_sizes = self.permute(x, logits)
      layer_w0 = gmm(x, w0, group_sizes)
      layer_w0 = checkpoint_name(layer_w0, "mlpwi_0")
      layer_w1 = gmm(x, w1, group_sizes)
      layer_w1 = checkpoint_name(layer_w0, "mlpwi_1")
      layer_act = _convert_to_activation_function(self.config.mlp_activations[0])(layer_w0)
      intermediate_layer = jnp.multiply(layer_act, layer_w1)
      intermediate_output = gmm(intermediate_layer, wo, group_sizes)
      intermediate_output = checkpoint_name(intermediate_output, "mlpwo")
      tensor_parallelism = self.config.ici_tensor_parallelism * self.config.dcn_tensor_parallelism
      if tensor_parallelism > 1:
        intermediate_output = jax.lax.psum_scatter(intermediate_output, "tensor", scatter_dimension=1, tiled=True)
      output = self.unpermute(intermediate_output, sorted_selected_experts, weights)
      return output, None

    return wrapper(inputs, gate_logits, w0_kernel, w1_kernel, wo_kernel)

  def reshape_and_update_weights(self, weights, indices):
    # input of weights & indices: (batch_size, seq_len, num_experts_per_tok)
    # output of updated weights: (batch_size, seq_len, num_experts)
    update_weights = jnp.zeros((weights.shape[0], weights.shape[1], self.num_experts), dtype=self.dtype)
    index_update = (jnp.arange(weights.shape[0])[:, None, None], jnp.arange(weights.shape[1])[:, None], indices)
    update_weights = update_weights.at[index_update].set(weights)
    return update_weights

  def generate_masks(self, top_k_indices, softmax_probs):
    # calculate expert_capacity = (tokens_per_batch / num_experts) * capacity_factor
    batch_size, seq_len, _ = top_k_indices.shape
    tokens_per_batch = seq_len * self.num_experts_per_tok
    expert_capacity_per_batch = int((tokens_per_batch / self.num_experts) * self.config.capacity_factor)
    max_logging.log(f"Applying potential token dropping with a batch expert_capacity of {expert_capacity_per_batch}")

    # calculate expert mask and drop tokens if needed
    # shape of output expert mask: (batch, sequence, num_experts_per_tok)
    #
    # A small example:
    # give num_experts=4 & num_experts_per_tok=2, and two tokens are routed to expert [0, 1] & [1, 3],
    # then expert_mask becomes [[[[1, 0, 0, 0],[0, 1, 0, 0]], [[0, 1, 0, 0],[0, 0, 0, 1]]]],
    # after cumsum, expert_token_count becomes [[[[1, 0, 0, 0],[1, 1, 0, 0]], [[1, 2, 0, 0],[1, 2, 0, 1]]]],
    # if we set expert_capacity=1,
    # trunc_expert_mask becomes [[[[1, 0, 0, 0],[0, 1, 0, 0]], [[0, 0, 0, 0],[0, 0, 0, 1]]]],
    # so the 2nd token for expert #1 ([0, 1] & [1, 3]) is dropped, output of updated_expert_mask is [[[1, 1],[0, 1]]].
    expert_mask = jax.nn.one_hot(top_k_indices, num_classes=self.num_experts, dtype=jnp.int32)
    expert_mask_fused = jnp.reshape(expert_mask, (batch_size, seq_len * self.num_experts_per_tok, self.num_experts))
    expert_mask_fused = nn.with_logical_constraint(expert_mask_fused, ("activation_batch", None, None))
    expert_token_count_fused = jnp.cumsum(expert_mask_fused, axis=1)
    expert_token_count = jnp.reshape(
        expert_token_count_fused, ((batch_size, seq_len, self.num_experts_per_tok, self.num_experts))
    )
    expert_token_count = nn.with_logical_constraint(
        expert_token_count, ("activation_batch", "activation_length", None, None)
    )
    trunc_expert_mask = expert_mask * jnp.less_equal(expert_token_count, expert_capacity_per_batch)
    combined_expert_mask = jnp.sum(trunc_expert_mask, axis=2)

    # reshape & update weights
    softmax_probs *= combined_expert_mask

    # calculate token position in expert capacity dimension
    expert_token_position_fused = expert_mask_fused * expert_token_count_fused
    expert_token_position = jnp.reshape(
        expert_token_position_fused, (batch_size, seq_len, self.num_experts_per_tok, self.num_experts)
    )
    combined_expert_token_position = jnp.sum(expert_token_position, axis=2) * combined_expert_mask
    expert_token_position_in_capacity = jax.nn.one_hot(
        combined_expert_token_position, num_classes=expert_capacity_per_batch + 1, dtype=jnp.int32
    )

    # shape of combine_mask is (batch_size, seq_len, num_experts, expert_capacity_per_batch + 1),
    # and cut 0-dimension which is always 0
    combine_mask = softmax_probs[..., None] * expert_token_position_in_capacity
    combine_mask = combine_mask[..., 1:]
    dispatch_mask = combine_mask.astype(bool)
    return dispatch_mask, combine_mask

  # See Switch Transformer (https://arxiv.org/abs/2101.03961) for more details.
  def load_balance_loss(self, top_k_indices, logits):
    expert_mask = jax.nn.one_hot(top_k_indices, num_classes=self.num_experts, dtype=jnp.int32)
    summed_expert_mask = jnp.sum(expert_mask, axis=2)
    # Get fraction of tokens dispatched to each expert
    density = jnp.mean(summed_expert_mask, axis=1)
    # get fraction of probability allocated to each expert
    density_prob = jnp.mean(logits, axis=1)
    loss = jnp.mean(density * density_prob) * (self.num_experts**2) * self.config.load_balance_loss_weight
    return loss

  def get_einsum(self, rhs_mesh_axes: Tuple[Optional[str], ...] = ()):
    if self.quant:

      def aqt_einsum(*args, **kwargs):
        # simply skip kwargs, since aqt einsum doesn't support any kwargs like precision
        return self.quant.einsum(rhs_mesh_axes)(*args)

      einsum_op = aqt_einsum
    else:
      einsum_op = jnp.einsum
    return einsum_op

  def is_expert_parallelism_enabled(self):
    return self.config.ici_expert_parallelism > 1 or self.config.dcn_expert_parallelism > 1

  def maybe_all_gather_kernel_weight_in_expert_parallelism(self, kernel, kernel_axes):
    if self.is_expert_parallelism_enabled():
      # This will trigger all-gather using weight_dtype
      # relax it unless really necessary in expert parallelism only
      # Otherwise compiler will handle communication automatically
      # esp. with int8 quantization, kernel will be all-gathered in int8 instead of weight_dtype
      kernel = nn.with_logical_constraint(kernel, kernel_axes)
    return kernel

  def dense_matmul(self, inputs, gate_logits, w0_kernel, w1_kernel, wo_kernel):
    gate_logits = nn.with_logical_constraint(gate_logits, ("activation_batch", "activation_length", "activation_embed"))
    softmax_probs = jax.nn.softmax(gate_logits.astype(jnp.float32), axis=-1).astype(self.dtype)
    # shape of top_k_weights & top_k_indices: (batch, sequence, num_experts_per_tok)
    top_k_weights, top_k_indices = jax.lax.top_k(softmax_probs, self.num_experts_per_tok)
    matmul_precision = lax.Precision(self.config.matmul_precision)

    if self.config.capacity_factor > 0:
      # token dropping if needed
      dispatch_mask, combine_mask = self.generate_masks(top_k_indices, softmax_probs)
      mask_axes = ("activation_batch", "activation_length", None, None)
      dispatch_mask = nn.with_logical_constraint(dispatch_mask, mask_axes)
      combine_mask = nn.with_logical_constraint(combine_mask, mask_axes)
      loss = self.load_balance_loss(top_k_indices, softmax_probs)
      inputs = nn.with_logical_constraint(inputs, ("activation_batch", "activation_length", "activation_embed"))
<<<<<<< HEAD
      with jax.named_scope("dispatch"):
        dispatch = self.get_einsum(rhs_mesh_axes=mask_axes)(
            "BSM,BSEC -> EBCM", inputs, dispatch_mask, precision=matmul_precision
        )
        dispatch = nn.with_logical_constraint(
            dispatch, ("activation_exp", "activation_batch_no_exp", None, "activation_embed")
        )
      with jax.named_scope("wi_0"):
        w0_kernel_axes = ("exp", None, None)
        w0_kernel = self.maybe_all_gather_kernel_weight_in_expert_parallelism(w0_kernel, w0_kernel_axes)
        layer_w0 = self.get_einsum(rhs_mesh_axes=w0_kernel_axes)(
            "EBCM,EMH -> EBCH", dispatch, w0_kernel, precision=matmul_precision
        )
        if self.config.activations_in_float32:
          layer_w0 = layer_w0.astype(jnp.float32)
        layer_w0 = nn.with_logical_constraint(
            layer_w0, ("activation_exp", "activation_batch_no_exp", None, "activation_mlp")
        )
        layer_w0 = checkpoint_name(layer_w0, "mlpwi_0")
      with jax.named_scope("wi_1"):
        w1_kernel_axes = ("exp", None, None)
        w1_kernel = self.maybe_all_gather_kernel_weight_in_expert_parallelism(w1_kernel, w1_kernel_axes)
        layer_w1 = self.get_einsum(rhs_mesh_axes=w1_kernel_axes)(
            "EBCM,EMH -> EBCH", dispatch, w1_kernel, precision=matmul_precision
        )
        if self.config.activations_in_float32:
          layer_w1 = layer_w1.astype(jnp.float32)
        layer_w1 = nn.with_logical_constraint(
            layer_w1, ("activation_exp", "activation_batch_no_exp", None, "activation_mlp")
        )
        layer_w1 = checkpoint_name(layer_w1, "mlpwi_1")
=======

      # TODO(b/363005676) : Currently this hardcodes two activation functions (e.g. swigLU), we should support any number
      def dispatch_a2a_overlapped_with_ff1(dispatch_mask,inputs, w0, w1):
        # We overlap the a2a by chunking up the comms and compute along the embed axis.
        # We rely on XLA with `--xla_tpu_enable_async_all_to_all` to schedule the a2a
        # so only the first chunk is exposed, the rest can be overlapped.

        # We found explicit communication via shard map is necessary to achieve overlap, details in b/366501973
        def input_a2a(input_chunk):
          return jax.lax.all_to_all(input_chunk, 'expert', 0, 1, tiled=True)


        # Desired overlapped implementaion
        # AG weigts over FSDP, keep sharded by exp - this might not be necessary, or perhaps
        # we could include the sharding by weight and rely on XLA to figure out the FSDP AG
        w0_kernel_axes = ("exp", None, None)
        w0 = nn.with_logical_constraint(w0, w0_kernel_axes)
        w1 = nn.with_logical_constraint(w1, w0_kernel_axes)

        def chunked_a2a(inputs, w0, w1):
          # Returns: inputs @ w0 and inputs @ w1

          exp, batch, capacity, embed = jnp.shape(inputs)
          # weights are [exp, model=embed, hidden=mlp]
          mlp = jnp.shape(w0)[2] 

          chunk_size = embed // self.config.num_moe_a2a_chunks
          # We chunk along the contracting dimension (embed), thus each step produces a partial sum
          running_partial_sum_0 = jnp.zeros((exp, batch, capacity, mlp), dtype=inputs.dtype)
          running_partial_sum_1 = jnp.zeros((exp, batch, capacity, mlp), dtype=inputs.dtype)
          running_partial_sum_0 = nn.with_logical_constraint(running_partial_sum_0, ('activation_exp', 'activation_batch_no_exp', None, "activation_mlp"))
          running_partial_sum_1 = nn.with_logical_constraint(running_partial_sum_1, ('activation_exp', 'activation_batch_no_exp', None, "activation_mlp"))

          
          
          for i in range(self.config.num_moe_a2a_chunks):
              chunk_start = chunk_size * i

              print(f"{inputs.shape=}")
              input_chunk = jax.lax.dynamic_slice_in_dim(inputs, chunk_start, chunk_size, 3)
              print(f"{input_chunk.shape=}")
              #input_chunk = nn.with_logical_constraint(input_chunk, ("activation_exp", "activation_batch_no_exp", None, "activation_embed"))

              # Inputs are exp, bach, capacity, embed
              inputs_before_a2a_spec = nn.logical_to_mesh_axes((None, "activation_batch", None, "activation_embed"))
              print(f"{inputs_before_a2a_spec=}") 
              inputs_after_a2a_spec = nn.logical_to_mesh_axes(("activation_exp", "activation_batch_no_exp", None, "activation_embed"))
              print(f"{inputs_after_a2a_spec=}") 
              # Perform a2a on input_chunk Exp, B/X -> Exp/X, B
              input_chunk = shard_map.shard_map(input_a2a, self.mesh, in_specs=inputs_before_a2a_spec, out_specs=inputs_after_a2a_spec)(input_chunk)
              print(f"{input_chunk.shape=}")

              w0_chunk = jax.lax.dynamic_slice_in_dim(w0, chunk_start, chunk_size, 1)
              w1_chunk = jax.lax.dynamic_slice_in_dim(w1, chunk_start, chunk_size, 1)

              w0_chunk = nn.with_logical_constraint(w0_chunk, w0_kernel_axes)
              w1_chunk = nn.with_logical_constraint(w1_chunk, w0_kernel_axes)

              running_partial_sum_0 = running_partial_sum_0 + jnp.einsum("EBCM,EMH -> EBCH", input_chunk, w0_chunk)
              running_partial_sum_1 = running_partial_sum_1 + jnp.einsum("EBCM,EMH -> EBCH", input_chunk, w1_chunk)
          return running_partial_sum_0, running_partial_sum_1

        with jax.named_scope("dispatch"):
          dispatch = self.get_einsum(rhs_mesh_axes=mask_axes)("BSM,BSEC -> EBCM", inputs, dispatch_mask)
          # Keep dispatch sharded like data parallel - we will A2A in chunks
          dispatch = nn.with_logical_constraint(dispatch, (None, "activation_batch", None, "activation_embed"))
        with jax.named_scope("wi_both"):
          return chunked_a2a(dispatch, w0, w1)
      if self.config.num_moe_a2a_chunks > 1:
        layer_w0, layer_w1 =  dispatch_a2a_overlapped_with_ff1(dispatch_mask,inputs, w0_kernel, w1_kernel)
      else:
        with jax.named_scope("dispatch"):
          dispatch = self.get_einsum(rhs_mesh_axes=mask_axes)("BSM,BSEC -> EBCM", inputs, dispatch_mask)
          # When using expert parallelism we expect an A2A from E, B/X -> E/X, B with the below sharding constaint.
          dispatch = nn.with_logical_constraint(dispatch, ("activation_exp", "activation_batch_no_exp", None, "activation_embed"))
        with jax.named_scope("wi_0"):
          w0_kernel_axes = ("exp", None, None)
          w0_kernel = nn.with_logical_constraint(w0_kernel, w0_kernel_axes)
          layer_w0 = self.get_einsum(rhs_mesh_axes=w0_kernel_axes)("EBCM,EMH -> EBCH", dispatch, w0_kernel)
          layer_w0 = nn.with_logical_constraint(layer_w0, ("activation_exp", "activation_batch_no_exp", None, "activation_mlp"))
        with jax.named_scope("wi_1"):
          w1_kernel_axes = ("exp", None, None)
          w1_kernel = nn.with_logical_constraint(w1_kernel, w1_kernel_axes)
          layer_w1 = self.get_einsum(rhs_mesh_axes=w1_kernel_axes)("EBCM,EMH -> EBCH", dispatch, w1_kernel)
          layer_w1 = nn.with_logical_constraint(layer_w1, ("activation_exp", "activation_batch_no_exp",None, "activation_mlp"))
>>>>>>> bc5e7e2d
      layer_w0_act = _convert_to_activation_function(self.config.mlp_activations[0])(layer_w0)
      layer_multiply = jnp.multiply(layer_w0_act, layer_w1).astype(self.dtype)
      with jax.named_scope("wo"):
        wo_kernel_axes = ("exp", None, None)
        wo_kernel = self.maybe_all_gather_kernel_weight_in_expert_parallelism(wo_kernel, wo_kernel_axes)
        intermediate_layer = self.get_einsum(rhs_mesh_axes=wo_kernel_axes)(
            "EBCH,EHM -> EBCM", layer_multiply, wo_kernel, precision=matmul_precision
        )
        intermediate_layer = nn.with_logical_constraint(
            intermediate_layer, ("activation_exp", "activation_batch_no_exp", None, "activation_embed")
        )
        intermediate_layer = checkpoint_name(intermediate_layer, "mlpwo")
      with jax.named_scope("combine"):
        # Matmul & element wise operation
        output = self.get_einsum(rhs_mesh_axes=mask_axes)(
            "EBCM,BSEC -> BSM", intermediate_layer, combine_mask, precision=matmul_precision
        )
      return output, loss
    else:
      weights = self.reshape_and_update_weights(top_k_weights, top_k_indices)
      inputs = nn.with_logical_constraint(inputs, ("activation_batch", "activation_length", "activation_embed"))
      with jax.named_scope("wi_0"):
        layer_w0 = self.get_einsum(rhs_mesh_axes=self.wi_kernel_axes)(
            "BSM,EMH -> BSEH", inputs, w0_kernel, precision=matmul_precision
        ).astype(jnp.float32)
        layer_w0 = checkpoint_name(layer_w0, "mlpwi_0")
      with jax.named_scope("wi_1"):
        layer_w1 = self.get_einsum(rhs_mesh_axes=self.wi_kernel_axes)(
            "BSM,EMH -> BSEH", inputs, w1_kernel, precision=matmul_precision
        ).astype(jnp.float32)
        layer_w1 = checkpoint_name(layer_w1, "mlpwi_1")
      layer_w0_act = _convert_to_activation_function(self.config.mlp_activations[0])(layer_w0)
      layer_multiply = jnp.multiply(layer_w0_act, layer_w1).astype(self.dtype)
      with jax.named_scope("wo"):
        intermediate_layer = self.get_einsum(rhs_mesh_axes=self.wo_kernel_axes)(
            "BSEH,EHM -> BSEM", layer_multiply, wo_kernel, precision=matmul_precision
        )
        intermediate_layer = checkpoint_name(intermediate_layer, "mlpwo")
      with jax.named_scope("w_sum"):
        output = jnp.einsum("BSEM,BSE -> BSM", intermediate_layer.astype(jnp.float32), weights.astype(jnp.float32)).astype(
            self.dtype
        )
      return output, None

  @nn.compact
  def __call__(self, inputs):
    cfg = self.config
    inputs = inputs.astype(cfg.dtype)
    gate_logits = DenseGeneral(
        self.num_experts,
        dtype=self.dtype,
        weight_dtype=self.weight_dtype,
        quant=self.quant,
        kernel_init=self.kernel_init,
        kernel_axes=self.kernel_axes,
        name="gate",
        matmul_precision=self.config.matmul_precision,
    )(inputs)

    w0_kernel, w1_kernel, wo_kernel = self.generate_kernels(cfg.num_experts, cfg.emb_dim, cfg.mlp_dim)

    if cfg.megablox:
      max_logging.log("Running MoE megablox implementation.")
      return self.megablox(inputs, gate_logits, w0_kernel, w1_kernel, wo_kernel)
    else:
      max_logging.log("Running MoE matmul implementation.")
      return self.dense_matmul(inputs, gate_logits, w0_kernel, w1_kernel, wo_kernel)<|MERGE_RESOLUTION|>--- conflicted
+++ resolved
@@ -554,39 +554,39 @@
       combine_mask = nn.with_logical_constraint(combine_mask, mask_axes)
       loss = self.load_balance_loss(top_k_indices, softmax_probs)
       inputs = nn.with_logical_constraint(inputs, ("activation_batch", "activation_length", "activation_embed"))
-<<<<<<< HEAD
-      with jax.named_scope("dispatch"):
-        dispatch = self.get_einsum(rhs_mesh_axes=mask_axes)(
-            "BSM,BSEC -> EBCM", inputs, dispatch_mask, precision=matmul_precision
-        )
-        dispatch = nn.with_logical_constraint(
-            dispatch, ("activation_exp", "activation_batch_no_exp", None, "activation_embed")
-        )
-      with jax.named_scope("wi_0"):
-        w0_kernel_axes = ("exp", None, None)
-        w0_kernel = self.maybe_all_gather_kernel_weight_in_expert_parallelism(w0_kernel, w0_kernel_axes)
-        layer_w0 = self.get_einsum(rhs_mesh_axes=w0_kernel_axes)(
-            "EBCM,EMH -> EBCH", dispatch, w0_kernel, precision=matmul_precision
-        )
-        if self.config.activations_in_float32:
-          layer_w0 = layer_w0.astype(jnp.float32)
-        layer_w0 = nn.with_logical_constraint(
-            layer_w0, ("activation_exp", "activation_batch_no_exp", None, "activation_mlp")
-        )
-        layer_w0 = checkpoint_name(layer_w0, "mlpwi_0")
-      with jax.named_scope("wi_1"):
-        w1_kernel_axes = ("exp", None, None)
-        w1_kernel = self.maybe_all_gather_kernel_weight_in_expert_parallelism(w1_kernel, w1_kernel_axes)
-        layer_w1 = self.get_einsum(rhs_mesh_axes=w1_kernel_axes)(
-            "EBCM,EMH -> EBCH", dispatch, w1_kernel, precision=matmul_precision
-        )
-        if self.config.activations_in_float32:
-          layer_w1 = layer_w1.astype(jnp.float32)
-        layer_w1 = nn.with_logical_constraint(
-            layer_w1, ("activation_exp", "activation_batch_no_exp", None, "activation_mlp")
-        )
-        layer_w1 = checkpoint_name(layer_w1, "mlpwi_1")
-=======
+# <<<<<<< HEAD
+#       with jax.named_scope("dispatch"):
+#         dispatch = self.get_einsum(rhs_mesh_axes=mask_axes)(
+#             "BSM,BSEC -> EBCM", inputs, dispatch_mask, precision=matmul_precision
+#         )
+#         dispatch = nn.with_logical_constraint(
+#             dispatch, ("activation_exp", "activation_batch_no_exp", None, "activation_embed")
+#         )
+#       with jax.named_scope("wi_0"):
+#         w0_kernel_axes = ("exp", None, None)
+#         w0_kernel = self.maybe_all_gather_kernel_weight_in_expert_parallelism(w0_kernel, w0_kernel_axes)
+#         layer_w0 = self.get_einsum(rhs_mesh_axes=w0_kernel_axes)(
+#             "EBCM,EMH -> EBCH", dispatch, w0_kernel, precision=matmul_precision
+#         )
+#         if self.config.activations_in_float32:
+#           layer_w0 = layer_w0.astype(jnp.float32)
+#         layer_w0 = nn.with_logical_constraint(
+#             layer_w0, ("activation_exp", "activation_batch_no_exp", None, "activation_mlp")
+#         )
+#         layer_w0 = checkpoint_name(layer_w0, "mlpwi_0")
+#       with jax.named_scope("wi_1"):
+#         w1_kernel_axes = ("exp", None, None)
+#         w1_kernel = self.maybe_all_gather_kernel_weight_in_expert_parallelism(w1_kernel, w1_kernel_axes)
+#         layer_w1 = self.get_einsum(rhs_mesh_axes=w1_kernel_axes)(
+#             "EBCM,EMH -> EBCH", dispatch, w1_kernel, precision=matmul_precision
+#         )
+#         if self.config.activations_in_float32:
+#           layer_w1 = layer_w1.astype(jnp.float32)
+#         layer_w1 = nn.with_logical_constraint(
+#             layer_w1, ("activation_exp", "activation_batch_no_exp", None, "activation_mlp")
+#         )
+#         layer_w1 = checkpoint_name(layer_w1, "mlpwi_1")
+# =======
 
       # TODO(b/363005676) : Currently this hardcodes two activation functions (e.g. swigLU), we should support any number
       def dispatch_a2a_overlapped_with_ff1(dispatch_mask,inputs, w0, w1):
@@ -672,7 +672,7 @@
           w1_kernel = nn.with_logical_constraint(w1_kernel, w1_kernel_axes)
           layer_w1 = self.get_einsum(rhs_mesh_axes=w1_kernel_axes)("EBCM,EMH -> EBCH", dispatch, w1_kernel)
           layer_w1 = nn.with_logical_constraint(layer_w1, ("activation_exp", "activation_batch_no_exp",None, "activation_mlp"))
->>>>>>> bc5e7e2d
+
       layer_w0_act = _convert_to_activation_function(self.config.mlp_activations[0])(layer_w0)
       layer_multiply = jnp.multiply(layer_w0_act, layer_w1).astype(self.dtype)
       with jax.named_scope("wo"):
