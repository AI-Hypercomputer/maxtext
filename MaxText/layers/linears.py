#  Copyright 2023 Google LLC
#
#  Licensed under the Apache License, Version 2.0 (the "License");
#  you may not use this file except in compliance with the License.
#  You may obtain a copy of the License at
#
#       https://www.apache.org/licenses/LICENSE-2.0
#
#  Unless required by applicable law or agreed to in writing, software
#  distributed under the License is distributed on an "AS IS" BASIS,
#  WITHOUT WARRANTIES OR CONDITIONS OF ANY KIND, either express or implied.
#  See the License for the specific language governing permissions and
#  limitations under the License.

"""Linear Layers."""

import functools
import operator
from typing import Any, Callable, Iterable, Sequence, Tuple, Union, Optional

import flax
import flax.linen as nn
import jax
from jax import lax
import jax.numpy as jnp
import common_types
from layers import initializers
from layers import normalizations
from layers import quantizations
import numpy as np
from jax.ad_checkpoint import checkpoint_name
from jax.experimental import shard_map
import max_logging
<<<<<<< HEAD
import max_utils
from aqt.jax.v2 import aqt_tensor
from kernels import megablox as mblx
=======
import math

try:
  from jax.experimental.pallas.ops.tpu import megablox as mblx
except ImportError:
  max_logging.log("JAX megablox is available for TPU only.")
  pass
>>>>>>> 02a8f5c1

Array = common_types.Array
Config = common_types.Config
DType = common_types.DType
Mesh = common_types.Mesh
NdInitializer = initializers.NdInitializer

nd_dense_init = initializers.nd_dense_init
bias_init = initializers.default_bias_init

RMSNorm = normalizations.RMSNorm
Quant = quantizations.AqtQuantization
QTensor = aqt_tensor.QTensor

DISPATCH = "dispatch"
COMBINE = "combine"


def _get_model_call_mode(config):
  if config.model_cal_mode == "inference":
    return "inference"
  else:
    return None


def _convert_to_activation_function(fn_or_string: Union[str, Callable[..., Any]]) -> Callable[..., Any]:
  """Convert a string to an activation function."""
  if fn_or_string == "linear":
    return lambda x: x
  elif isinstance(fn_or_string, str):
    return getattr(nn, fn_or_string)
  elif callable(fn_or_string):
    return fn_or_string
  else:
    raise ValueError(
        f"""Don't know how to convert {fn_or_string}
                         to an activation function"""
    )


def _normalize_axes(axes: Iterable[int], ndim: int) -> Tuple[int]:
  # A tuple by convention. len(axes_tuple) then also gives the rank efficiently.
  return tuple(ax if ax >= 0 else ndim + ax for ax in axes)


def _canonicalize_tuple(x):
  if isinstance(x, Iterable):
    return tuple(x)
  else:
    return (x,)


class DenseGeneral(nn.Module):
  """A linear transformation with flexible axes.

  Attributes:
    features: tuple with numbers of output features.
    axis: tuple with axes to apply the transformation on.
    weight_dtype: the dtype of the weights (default: float32).
    dtype: the dtype of the computation (default: float32).
    kernel_init: initializer function for the weight matrix.
    use_bias: whether to add bias in linear transformation
    quant: quantization config, defaults to None implying no quantization.
  """

  features: Union[Iterable[int], int]
  axis: Union[Iterable[int], int] = -1
  weight_dtype: DType = jnp.float32
  dtype: DType = jnp.float32
  kernel_init: NdInitializer = nd_dense_init(1.0, "fan_in", "truncated_normal")
  kernel_axes: Tuple[str, ...] = ()
  quant: Optional[Quant] = None
  use_bias: bool = False
  matmul_precision: str = "default"

  @nn.compact
  def __call__(self, inputs: Array) -> Array:
    """Applies a linear transformation to the inputs along multiple dimensions.

    Args:
      inputs: The nd-array to be transformed.

    Returns:
      The transformed input.
    """

    def compute_dot_general(inputs, kernel, axis, contract_ind):
      """Computes a dot_general operation that may be quantized."""
      dot_general = lax.dot_general
      matmul_precision = lax.Precision(self.matmul_precision)
      if self.quant:
        dot_general_cls = self.quant.dot_general_cls(mesh_axes=self.kernel_axes)
        dot_general = dot_general_cls()
        return dot_general(inputs, kernel, ((axis, contract_ind), ((), ())), precision=None)
      return dot_general(inputs, kernel, ((axis, contract_ind), ((), ())), precision=matmul_precision)

    features = _canonicalize_tuple(self.features)
    axis = _canonicalize_tuple(self.axis)

    inputs = jnp.asarray(inputs, self.dtype)
    axis = _normalize_axes(axis, inputs.ndim)

    kernel_shape = tuple(inputs.shape[ax] for ax in axis) + features
    kernel_in_axis = np.arange(len(axis))
    kernel_out_axis = np.arange(len(axis), len(axis) + len(features))
    if quantizations.in_serve_mode(self.quant):
      # During aqt convert state we delete kernel weight from params to save memory.
      # Instead they are retrieved from the tensors stored in the 'aqt' collection.
      kernel = jnp.zeros(kernel_shape)
    else:
      kernel = self.param(
          "kernel",
          nn.with_logical_partitioning(self.kernel_init, self.kernel_axes),
          kernel_shape,
          self.weight_dtype,
          kernel_in_axis,
          kernel_out_axis,
      )
    kernel = jnp.asarray(kernel, self.dtype)

    contract_ind = tuple(range(0, len(axis)))
    output = compute_dot_general(inputs, kernel, axis, contract_ind)

    if self.use_bias:
      bias_axes, bias_shape = (
          self.kernel_axes[-len(features) :],
          kernel_shape[-len(features) :],
      )
      bias = self.param(
          "bias",
          nn.with_logical_partitioning(bias_init, bias_axes),
          bias_shape,
          self.weight_dtype,
      )
      bias = jnp.asarray(bias, self.dtype)
      output += bias
    return output


class MlpBlock(nn.Module):
  """Transformer MLP / feed-forward block.

  Attributes:
    intermediate_dim: Shared dimension of hidden layers.
    activations: Type of activations for each layer.  Each element is either
      'linear', a string function name in flax.linen, or a function.
    kernel_init: Kernel function, passed to the dense layers.
    deterministic: Whether the dropout layers should be deterministic.
    intermediate_dropout_rate: Dropout rate used after the intermediate layers.
    dtype: computation data type for the dense layer.
    weight_dtype: weight data type for the dense layer.
    use_bias: whether to add bias in all feedforward layers.
    use_pre_norm: whether to add pre layer norm in mlp layers.
    quant: Optional quantization config, no quantization if None.
  """

  config: Config
  intermediate_dim: int = 2048
  activations: Sequence[Union[str, Callable[..., Any]]] = ("relu",)
  kernel_init: NdInitializer = nd_dense_init(1.0, "fan_in", "truncated_normal")
  intermediate_dropout_rate: float = 0.1
  dtype: Any = jnp.float32
  weight_dtype: Any = jnp.float32
  use_bias: bool = False
  use_pre_norm: bool = False
  quant: Optional[Quant] = None

  def get_norm_layer(self):
    if self.config.decoder_block in ("default", "llama2", "mistral", "gemma"):
      return RMSNorm
    elif self.config.decoder_block == "gpt3":
      from layers import gpt3

      return functools.partial(gpt3.Gpt3LayerNorm, reductions_in_fp32=False, use_bias=self.use_bias)
    else:
      raise ValueError(f"Incorrect decoder_block name {self.config.decoder_block=}")

  @nn.compact
  def __call__(self, inputs, decode: bool = False, deterministic: bool = False):
    """Applies Transformer MlpBlock module."""
    cfg = self.config

    if self.use_pre_norm:
      inputs = self.get_norm_layer()(
          name="mlp_layer_norm",
          dtype=cfg.dtype,
          weight_dtype=cfg.weight_dtype,
          kernel_axes=("norm",),
          epsilon=cfg.normalization_layer_epsilon,
      )(inputs)

    # Iterate over specified MLP input activation functions.
    # e.g. ('relu',) or ('gelu', 'linear') for gated-gelu.
    activations = []
    if cfg.fused_mlp:
      x = DenseGeneral(
          (len(self.activations), self.intermediate_dim),
          dtype=self.dtype,
          weight_dtype=self.weight_dtype,
          kernel_init=self.kernel_init,
          kernel_axes=("embed", "num_activations", "mlp"),
          name="wi",
          quant=self.quant,
          use_bias=self.use_bias,
          matmul_precision=self.config.matmul_precision,
      )(inputs)
      x = checkpoint_name(x, "mlpwi")
      for idx, act_fn in enumerate(self.activations):
        y = _convert_to_activation_function(act_fn)(x[:, :, idx, ...])
        activations.append(y)
    else:
      for idx, act_fn in enumerate(self.activations):
        dense_name = "wi" if len(self.activations) == 1 else f"wi_{idx}"
        x = DenseGeneral(
            self.intermediate_dim,
            dtype=self.dtype,
            weight_dtype=self.weight_dtype,
            kernel_init=self.kernel_init,
            kernel_axes=("embed", "mlp"),
            name=dense_name,
            quant=self.quant,
            use_bias=self.use_bias,
            matmul_precision=self.config.matmul_precision,
        )(inputs)
        x = checkpoint_name(x, "mlp" + dense_name)
        if cfg.activations_in_float32:
          x = x.astype(jnp.float32)
        x = _convert_to_activation_function(act_fn)(x)
        activations.append(x)

    # Take elementwise product of above intermediate activations.
    x = functools.reduce(operator.mul, activations).astype(self.dtype)
    # Apply dropout and final dense output projection.
    x = nn.Dropout(rate=self.intermediate_dropout_rate, broadcast_dims=(-2,))(
        x, deterministic=deterministic
    )  # Broadcast along length.
    x = nn.with_logical_constraint(x, ("activation_batch", "activation_length", "activation_mlp"))
    output = DenseGeneral(
        inputs.shape[-1],
        dtype=self.dtype,
        weight_dtype=self.weight_dtype,
        kernel_init=self.kernel_init,
        kernel_axes=("mlp", "embed"),
        name="wo",
        quant=self.quant,
        use_bias=self.use_bias,
        matmul_precision=self.config.matmul_precision,
    )(x)

    output = checkpoint_name(output, "mlpwo")
    return output


class MoeBlock(nn.Module):
  """Mixture of Experts (MoE) block.

  Attributes:
    num_experts: Number of experts.
    num_experts_per_tok: Number of experts for each token.
    mesh: Mesh, device mesh.
    kernel_init: Kernel function, passed to the dense layers.
    kernel_axes: Tuple with axes to apply kernel function.
    weight_dtype: Type for the weights.
    dtype: Type for the dense layer.
    quant: Optional quantization config, no quantization if None.
  """

  config: Config
  num_experts: int
  num_experts_per_tok: int
  mesh: Mesh
  kernel_init: NdInitializer
  kernel_axes: Tuple[str, ...]
  weight_dtype: DType = jnp.float32
  dtype: DType = jnp.float32
  quant: Optional[Quant] = None

  # The first axes is expert
  wi_kernel_axes = ("exp", "embed_no_exp", "mlp")
  wo_kernel_axes = ("exp", "mlp", "embed_no_exp")

  def generate_kernels(self, num_experts, emb_dim, mlp_dim):

    kernel_in_axis = np.arange(1)
    kernel_out_axis = np.arange(1, 2)
    kernel_init = nd_dense_init(1.0, "fan_in", "truncated_normal")

    if quantizations.in_serve_mode(self.quant):
      # During aqt convert state we delete kernel weight from params to save memory.
      # Instead they are retrieved from the tensors stored in the 'aqt' collection.
      w0_kernel = jnp.zeros((num_experts, emb_dim, mlp_dim))
    else:
      w0_kernel = self.param(
          "wi_0",
          nn.with_logical_partitioning(kernel_init, self.wi_kernel_axes),
          (num_experts, emb_dim, mlp_dim),
          self.weight_dtype,
          kernel_in_axis,
          kernel_out_axis,
      )

    w0_kernel = jnp.asarray(w0_kernel, self.dtype)

    if quantizations.in_serve_mode(self.quant):
      # During aqt convert state we delete kernel weight from params to save memory.
      # Instead they are retrieved from the tensors stored in the 'aqt' collection.
      w1_kernel = jnp.zeros((num_experts, emb_dim, mlp_dim))
    else:
      w1_kernel = self.param(
          "wi_1",
          nn.with_logical_partitioning(kernel_init, self.wi_kernel_axes),
          (num_experts, emb_dim, mlp_dim),
          self.weight_dtype,
          kernel_in_axis,
          kernel_out_axis,
      )
    w1_kernel = jnp.asarray(w1_kernel, self.dtype)

    if quantizations.in_serve_mode(self.quant):
      # During aqt convert state we delete kernel weight from params to save memory.
      # Instead they are retrieved from the tensors stored in the 'aqt' collection.
      wo_kernel = jnp.zeros((num_experts, mlp_dim, emb_dim))
    else:
      wo_kernel = self.param(
          "wo",
          nn.with_logical_partitioning(kernel_init, self.wo_kernel_axes),
          (num_experts, mlp_dim, emb_dim),
          self.weight_dtype,
          kernel_in_axis,
          kernel_out_axis,
      )
    wo_kernel = jnp.asarray(wo_kernel, self.dtype)
    return w0_kernel, w1_kernel, wo_kernel

  def permute(self, inputs, gate_logits):
    """Permute tokens to group by expert to fit gmm call."""

    # reshape inputs (batch, sequence, emb) to (batch * sequence, emb)
    inputs_shape = inputs.shape
    inputs_2d = jnp.reshape(inputs, (inputs_shape[0] * inputs_shape[1], inputs_shape[2]))
    weights, selected_experts = jax.lax.top_k(gate_logits, self.num_experts_per_tok)
    weights = jax.nn.softmax(weights.astype(jnp.float32), axis=-1).astype(self.dtype)
    flatten_selected_experts = jnp.ravel(selected_experts)
    sorted_selected_experts = jnp.argsort(flatten_selected_experts)
    sorted_indices = sorted_selected_experts // self.num_experts_per_tok
    # sort inputs for number of selected experts
    sorted_inputs = jnp.take(inputs_2d, indices=sorted_indices, axis=0).astype(self.dtype)
    group_size = jnp.bincount(flatten_selected_experts, length=self.num_experts)
    return sorted_inputs, sorted_selected_experts, weights, group_size

  def unpermute(self, intermediate, sorted_selected_experts, weights):
    """Unpermute tokens to original order and combine weights."""

    unsort_intermediate = jnp.take(intermediate, indices=jnp.argsort(sorted_selected_experts), axis=0)
    reshaped_weights = jnp.reshape(weights, (-1, self.num_experts_per_tok))
    tensor_parallelism = self.config.ici_tensor_parallelism * self.config.dcn_tensor_parallelism
    reshaped_intermediate = jnp.reshape(
        unsort_intermediate,
        (-1, self.num_experts_per_tok, self.config.emb_dim // tensor_parallelism),
    )
    with jax.named_scope("weight_sum"):
      matmul_precision = lax.Precision(self.config.matmul_precision)
      output = jnp.einsum(
          "BKE,BK -> BE",
          reshaped_intermediate.astype(jnp.float32),
          reshaped_weights.astype(jnp.float32),
          precision=matmul_precision,
      )
    updated_batch = int(self.config.per_device_batch_size * jax.device_count() // self.config.ici_fsdp_parallelism)
    # inferencing hack
    # prefill has BS =1 sequence length = max_prefill_length
    # decode has BS = B, sequence_length= 1
    if output.shape[0] % updated_batch != 0:
      updated_batch = 1

    return output.reshape(updated_batch, -1, self.config.emb_dim // tensor_parallelism).astype(self.dtype)

  def megablox(self, inputs, gate_logits, w0_kernel, w1_kernel, wo_kernel):
    tile_size = (512, 1024, 1024)

    def gmm(inputs, kernel, group_sizes):
      hs_shape = inputs.shape
      # pad length is the 1st dimension of tiling size in gmm call
      pad_length = 512
      if hs_shape[0] % pad_length:
        pad_length = pad_length - hs_shape[0] % pad_length
        inputs = jax.lax.pad(inputs.astype(jnp.float32), 0.0, [(0, pad_length, 0), (0, 0, 0)])

      inputs = inputs.astype(self.dtype)
      kernel = kernel.astype(self.dtype)

      lhs_quantize_dtype, rhs_quantize_dtype = None, None
      if self.quant is not None:
        quant_dg = self.quant.quant_dg
        lhs_quantize_dtype = quant_dg.fwd.dg_quantizer.lhs.numerics.get_dtype()
        rhs_quantize_dtype = quant_dg.fwd.dg_quantizer.rhs.numerics.get_dtype()

      output = mblx.gmm(
          lhs=inputs,
          rhs=kernel,
          group_sizes=group_sizes,
          preferred_element_type=jnp.bfloat16,
          tiling=tile_size,
<<<<<<< HEAD
          lhs_quantize_dtype=lhs_quantize_dtype,
          rhs_quantize_dtype=rhs_quantize_dtype,
=======
>>>>>>> 02a8f5c1
      )
      if hs_shape[0] % pad_length:
        output = output[: hs_shape[0]]
      return output

    # Currently, we only support data and tensor parallelism with Megablox.
    # We all gather the input activations over tensor parallelism to follow strategy
    # in https://parsa.epfl.ch/course-info/cs723/papers/Megatron.pdf.
    input_partition_spec = nn.logical_to_mesh_axes(("activation_batch", None, None))
    gate_logits_pspec = nn.logical_to_mesh_axes(("activation_batch", None, None))
    w0_pspec = nn.logical_to_mesh_axes((None, None, "mlp"))
    w1_pspec = nn.logical_to_mesh_axes((None, None, "mlp"))
    wo_pspec = nn.logical_to_mesh_axes((None, "mlp", None))

    if isinstance(w0_kernel, QTensor):
      w0_pspec = aqt_tensor.partition_spec(w0_pspec, (1,), w0_kernel.dtype, use_bias=False)
    if isinstance(w1_kernel, QTensor):
      w1_pspec = aqt_tensor.partition_spec(w1_pspec, (1,), w1_kernel.dtype, use_bias=False)
    if isinstance(wo_kernel, QTensor):
      wo_pspec = aqt_tensor.partition_spec(wo_pspec, (1,), wo_kernel.dtype, use_bias=False)

    @functools.partial(
        shard_map.shard_map,
        mesh=self.mesh,
        in_specs=(input_partition_spec, gate_logits_pspec, w0_pspec, w1_pspec, wo_pspec),
        out_specs=(nn.logical_to_mesh_axes(("activation_batch", None, "activation_embed"))),
        check_rep=False,
    )
    def wrapper(x, logits, w0, w1, wo):
      x, sorted_selected_experts, weights, group_sizes = self.permute(x, logits)
      layer_w0 = gmm(x, w0, group_sizes)
      layer_w0 = checkpoint_name(layer_w0, "mlpwi_0")
      layer_w1 = gmm(x, w1, group_sizes)
      layer_w1 = checkpoint_name(layer_w1, "mlpwi_1")
      layer_act = _convert_to_activation_function(self.config.mlp_activations[0])(layer_w0)
      intermediate_layer = jnp.multiply(layer_act, layer_w1)
      intermediate_output = gmm(intermediate_layer, wo, group_sizes)
      intermediate_output = checkpoint_name(intermediate_output, "mlpwo")
      tensor_parallelism = self.config.ici_tensor_parallelism * self.config.dcn_tensor_parallelism
      if tensor_parallelism > 1:
        intermediate_output = jax.lax.psum_scatter(intermediate_output, "tensor", scatter_dimension=1, tiled=True)
      output = self.unpermute(intermediate_output, sorted_selected_experts, weights)
      return output, None

    return wrapper(inputs, gate_logits, w0_kernel, w1_kernel, wo_kernel)

  def reshape_and_update_weights(self, weights, indices):
    # input of weights & indices: (batch_size, seq_len, num_experts_per_tok)
    # output of updated weights: (batch_size, seq_len, num_experts)
    update_weights = jnp.zeros((weights.shape[0], weights.shape[1], self.num_experts), dtype=self.dtype)
    index_update = (
        jnp.arange(weights.shape[0])[:, None, None],
        jnp.arange(weights.shape[1])[:, None],
        indices,
    )
    update_weights = update_weights.at[index_update].set(weights)
    return update_weights

  def generate_masks(self, top_k_indices, softmax_probs):
    # calculate expert_capacity = (tokens_per_batch / num_experts) * capacity_factor
    batch_size, seq_len, _ = top_k_indices.shape
    tokens_per_batch = seq_len * self.num_experts_per_tok
    # this is to avoid expert_capacity_per_batch = 0
    expert_capacity_per_batch = int(
        max(
            math.ceil(tokens_per_batch / self.num_experts) * self.config.capacity_factor,
            self.config.capacity_factor,
        )
    )
    max_logging.log(f"Applying potential token dropping with a batch expert_capacity of {expert_capacity_per_batch}")

    # calculate expert mask and drop tokens if needed
    # shape of output expert mask: (batch, sequence, num_experts_per_tok)
    #
    # A small example:
    # give num_experts=4 & num_experts_per_tok=2, and two tokens are routed to expert [0, 1] & [1, 3],
    # then expert_mask becomes [[[[1, 0, 0, 0],[0, 1, 0, 0]], [[0, 1, 0, 0],[0, 0, 0, 1]]]],
    # after cumsum, expert_token_count becomes [[[[1, 0, 0, 0],[1, 1, 0, 0]], [[1, 2, 0, 0],[1, 2, 0, 1]]]],
    # if we set expert_capacity=1,
    # trunc_expert_mask becomes [[[[1, 0, 0, 0],[0, 1, 0, 0]], [[0, 0, 0, 0],[0, 0, 0, 1]]]],
    # so the 2nd token for expert #1 ([0, 1] & [1, 3]) is dropped, output of updated_expert_mask is [[[1, 1],[0, 1]]].
    expert_mask = jax.nn.one_hot(top_k_indices, num_classes=self.num_experts, dtype=jnp.int32)
    expert_mask_fused = jnp.reshape(expert_mask, (batch_size, seq_len * self.num_experts_per_tok, self.num_experts))
    expert_mask_fused = nn.with_logical_constraint(expert_mask_fused, ("activation_batch", None, None))
    expert_token_count_fused = jnp.cumsum(expert_mask_fused, axis=1)
    expert_token_count = jnp.reshape(
        expert_token_count_fused,
        ((batch_size, seq_len, self.num_experts_per_tok, self.num_experts)),
    )
    expert_token_count = nn.with_logical_constraint(
        expert_token_count, ("activation_batch", "activation_length", None, None)
    )
    trunc_expert_mask = expert_mask * jnp.less_equal(expert_token_count, expert_capacity_per_batch)
    combined_expert_mask = jnp.sum(trunc_expert_mask, axis=2)

    # reshape & update weights
    softmax_probs *= combined_expert_mask

    # calculate token position in expert capacity dimension
    expert_token_position_fused = expert_mask_fused * expert_token_count_fused
    expert_token_position = jnp.reshape(
        expert_token_position_fused,
        (batch_size, seq_len, self.num_experts_per_tok, self.num_experts),
    )
    combined_expert_token_position = jnp.sum(expert_token_position, axis=2) * combined_expert_mask
    expert_token_position_in_capacity = jax.nn.one_hot(
        combined_expert_token_position,
        num_classes=expert_capacity_per_batch + 1,
        dtype=jnp.int32,
    )

    # shape of combine_mask is (batch_size, seq_len, num_experts, expert_capacity_per_batch + 1),
    # and cut 0-dimension which is always 0
    combine_mask = softmax_probs[..., None] * expert_token_position_in_capacity
    combine_mask = combine_mask[..., 1:]
    dispatch_mask = combine_mask.astype(bool)
    return dispatch_mask, combine_mask

  # See Switch Transformer (https://arxiv.org/abs/2101.03961) for more details.
  def load_balance_loss(self, top_k_indices, logits):
    expert_mask = jax.nn.one_hot(top_k_indices, num_classes=self.num_experts, dtype=jnp.int32)
    summed_expert_mask = jnp.sum(expert_mask, axis=2)
    # Get fraction of tokens dispatched to each expert
    density = jnp.mean(summed_expert_mask, axis=1)
    # get fraction of probability allocated to each expert
    density_prob = jnp.mean(logits, axis=1)
    loss = jnp.mean(density * density_prob) * (self.num_experts**2) * self.config.load_balance_loss_weight
    return loss

  def get_einsum(self, rhs_mesh_axes: Tuple[Optional[str], ...] = (), einsum_name=None):

    # the check is to prevent aqteinsum as einsum op for dispatch and combine einsums in ase when capacity_factor > 0
    # this is necessary to load pre-quantized weights in case of inference
    if self.config.model_call_mode == "inference" and (einsum_name == DISPATCH or einsum_name == COMBINE):
      return jnp.einsum

    if self.quant:

      def aqt_einsum(*args, **kwargs):
        # simply skip kwargs, since aqt einsum doesn't support any kwargs like precision
        return self.quant.einsum(rhs_mesh_axes)(*args)

      einsum_op = aqt_einsum
    else:
      einsum_op = jnp.einsum
    return einsum_op

  def is_expert_parallelism_enabled(self):
    return self.config.ici_expert_parallelism > 1 or self.config.dcn_expert_parallelism > 1

  def maybe_all_gather_kernel_weight_in_expert_parallelism(self, kernel, kernel_axes):
    if self.is_expert_parallelism_enabled():
      # This will trigger all-gather using weight_dtype
      # relax it unless really necessary in expert parallelism only
      # Otherwise compiler will handle communication automatically
      # esp. with int8 quantization, kernel will be all-gathered in int8 instead of weight_dtype
      kernel = nn.with_logical_constraint(kernel, kernel_axes)
    return kernel

  def dense_matmul(self, inputs, gate_logits, w0_kernel, w1_kernel, wo_kernel):
    gate_logits = nn.with_logical_constraint(gate_logits, ("activation_batch", "activation_length", "activation_embed"))
    softmax_probs = jax.nn.softmax(gate_logits.astype(jnp.float32), axis=-1).astype(self.dtype)
    # shape of top_k_weights & top_k_indices: (batch, sequence, num_experts_per_tok)
    top_k_weights, top_k_indices = jax.lax.top_k(softmax_probs, self.num_experts_per_tok)
    matmul_precision = lax.Precision(self.config.matmul_precision)

    if self.config.capacity_factor > 0:
      # token dropping if needed
      dispatch_mask, combine_mask = self.generate_masks(top_k_indices, softmax_probs)
      mask_axes = ("activation_batch", "activation_length", None, None)
      dispatch_mask = nn.with_logical_constraint(dispatch_mask, mask_axes)
      combine_mask = nn.with_logical_constraint(combine_mask, mask_axes)
      loss = self.load_balance_loss(top_k_indices, softmax_probs)
      inputs = nn.with_logical_constraint(inputs, ("activation_batch", "activation_length", "activation_embed"))
      with jax.named_scope("dispatch"):
        dispatch = self.get_einsum(rhs_mesh_axes=mask_axes, einsum_name=DISPATCH)(
            "BSM,BSEC -> EBCM", inputs, dispatch_mask, precision=matmul_precision
        )
        dispatch = nn.with_logical_constraint(
            dispatch,
            ("activation_exp", "activation_batch_no_exp", None, "activation_embed"),
        )
      with jax.named_scope("wi_0"):
        w0_kernel_axes = ("exp", None, "mlp")
        w0_kernel = self.maybe_all_gather_kernel_weight_in_expert_parallelism(w0_kernel, w0_kernel_axes)
        layer_w0 = self.get_einsum(rhs_mesh_axes=w0_kernel_axes)(
            "EBCM,EMH -> EBCH", dispatch, w0_kernel, precision=matmul_precision
        )
        if self.config.activations_in_float32:
          layer_w0 = layer_w0.astype(jnp.float32)
        layer_w0 = nn.with_logical_constraint(
            layer_w0,
            ("activation_exp", "activation_batch_no_exp", None, "activation_mlp"),
        )
        layer_w0 = checkpoint_name(layer_w0, "mlpwi_0")
      with jax.named_scope("wi_1"):
        w1_kernel_axes = ("exp", None, "mlp")
        w1_kernel = self.maybe_all_gather_kernel_weight_in_expert_parallelism(w1_kernel, w1_kernel_axes)
        layer_w1 = self.get_einsum(rhs_mesh_axes=w1_kernel_axes)(
            "EBCM,EMH -> EBCH", dispatch, w1_kernel, precision=matmul_precision
        )
        if self.config.activations_in_float32:
          layer_w1 = layer_w1.astype(jnp.float32)
        layer_w1 = nn.with_logical_constraint(
            layer_w1,
            ("activation_exp", "activation_batch_no_exp", None, "activation_mlp"),
        )
        layer_w1 = checkpoint_name(layer_w1, "mlpwi_1")
      layer_w0_act = _convert_to_activation_function(self.config.mlp_activations[0])(layer_w0)
      layer_multiply = jnp.multiply(layer_w0_act, layer_w1).astype(self.dtype)
      with jax.named_scope("wo"):
        wo_kernel_axes = ("exp", "mlp", None)
        wo_kernel = self.maybe_all_gather_kernel_weight_in_expert_parallelism(wo_kernel, wo_kernel_axes)
        intermediate_layer = self.get_einsum(rhs_mesh_axes=wo_kernel_axes)(
            "EBCH,EHM -> EBCM", layer_multiply, wo_kernel, precision=matmul_precision
        )
        intermediate_layer = nn.with_logical_constraint(
            intermediate_layer,
            ("activation_exp", "activation_batch_no_exp", None, "activation_embed"),
        )
        intermediate_layer = checkpoint_name(intermediate_layer, "mlpwo")
      with jax.named_scope("combine"):
        # Matmul & element wise operation
        output = self.get_einsum(rhs_mesh_axes=mask_axes, einsum_name=COMBINE)(
            "EBCM,BSEC -> BSM",
            intermediate_layer,
            combine_mask,
            precision=matmul_precision,
        )
      return output, loss
    else:
      top_k_weights /= top_k_weights.sum(-1, keepdims=True)
      weights = self.reshape_and_update_weights(top_k_weights, top_k_indices)
      inputs = nn.with_logical_constraint(inputs, ("activation_batch", "activation_length", "activation_embed"))
      with jax.named_scope("wi_0"):
        layer_w0 = self.get_einsum(rhs_mesh_axes=self.wi_kernel_axes)(
            "BSM,EMH -> BSEH", inputs, w0_kernel, precision=matmul_precision
        ).astype(jnp.float32)
        layer_w0 = checkpoint_name(layer_w0, "mlpwi_0")
      with jax.named_scope("wi_1"):
        layer_w1 = self.get_einsum(rhs_mesh_axes=self.wi_kernel_axes)(
            "BSM,EMH -> BSEH", inputs, w1_kernel, precision=matmul_precision
        ).astype(jnp.float32)
        layer_w1 = checkpoint_name(layer_w1, "mlpwi_1")
      layer_w0_act = _convert_to_activation_function(self.config.mlp_activations[0])(layer_w0)
      layer_multiply = jnp.multiply(layer_w0_act, layer_w1).astype(self.dtype)
      with jax.named_scope("wo"):
        intermediate_layer = self.get_einsum(rhs_mesh_axes=self.wo_kernel_axes)(
            "BSEH,EHM -> BSEM", layer_multiply, wo_kernel, precision=matmul_precision
        )
        intermediate_layer = checkpoint_name(intermediate_layer, "mlpwo")
      with jax.named_scope("w_sum"):
        output = jnp.einsum(
            "BSEM,BSE -> BSM",
            intermediate_layer.astype(jnp.float32),
            weights.astype(jnp.float32),
        ).astype(self.dtype)
      return output, None

  def retrieve_quantized_weight(
      self, inputs, gate_logits, w0_kernel, w1_kernel, wo_kernel
  ) -> tuple[QTensor, QTensor, QTensor]:
    # This is called only during tracing. This is to invoke creation of quantized tensor inside AqtEinsum.
    # After jit, this will become no-op and will not affect performance.
    _ = self.dense_matmul(inputs, gate_logits, w0_kernel, w1_kernel, wo_kernel)

    w0_kernel = self.variables["aqt"]["AqtEinsum_0"]["AqtDotGeneral_0"]["qrhs"]["frozen"]
    w1_kernel = self.variables["aqt"]["AqtEinsum_1"]["AqtDotGeneral_0"]["qrhs"]["frozen"]
    wo_kernel = self.variables["aqt"]["AqtEinsum_2"]["AqtDotGeneral_0"]["qrhs"]["frozen"]

    w0_kernel = max_utils.unbox_logicallypartioned(w0_kernel)
    w1_kernel = max_utils.unbox_logicallypartioned(w1_kernel)
    wo_kernel = max_utils.unbox_logicallypartioned(wo_kernel)
    return w0_kernel, w1_kernel, wo_kernel

  @nn.compact
  def __call__(self, inputs):
    cfg = self.config
    inputs = inputs.astype(cfg.dtype)
    gate_logits = DenseGeneral(
        self.num_experts,
        dtype=self.dtype,
        weight_dtype=self.weight_dtype,
        quant=self.quant,
        kernel_init=self.kernel_init,
        kernel_axes=self.kernel_axes,
        name="gate",
        matmul_precision=self.config.matmul_precision,
    )(inputs)
    max_logging.log("Running MoE megablox implementation.")
    cfg = self.config
    w0_kernel, w1_kernel, wo_kernel = self.generate_kernels(cfg.num_experts, cfg.emb_dim, cfg.mlp_dim)
    if cfg.megablox:
      if quantizations.in_serve_mode(self.quant):
        w0_kernel, w1_kernel, wo_kernel = self.retrieve_quantized_weight(
            inputs, gate_logits, w0_kernel, w1_kernel, wo_kernel
        )
      return self.megablox(inputs, gate_logits, w0_kernel, w1_kernel, wo_kernel)
    else:
      return self.dense_matmul(inputs, gate_logits, w0_kernel, w1_kernel, wo_kernel)<|MERGE_RESOLUTION|>--- conflicted
+++ resolved
@@ -31,19 +31,10 @@
 from jax.ad_checkpoint import checkpoint_name
 from jax.experimental import shard_map
 import max_logging
-<<<<<<< HEAD
 import max_utils
 from aqt.jax.v2 import aqt_tensor
 from kernels import megablox as mblx
-=======
 import math
-
-try:
-  from jax.experimental.pallas.ops.tpu import megablox as mblx
-except ImportError:
-  max_logging.log("JAX megablox is available for TPU only.")
-  pass
->>>>>>> 02a8f5c1
 
 Array = common_types.Array
 Config = common_types.Config
@@ -447,11 +438,8 @@
           group_sizes=group_sizes,
           preferred_element_type=jnp.bfloat16,
           tiling=tile_size,
-<<<<<<< HEAD
           lhs_quantize_dtype=lhs_quantize_dtype,
           rhs_quantize_dtype=rhs_quantize_dtype,
-=======
->>>>>>> 02a8f5c1
       )
       if hs_shape[0] % pad_length:
         output = output[: hs_shape[0]]
