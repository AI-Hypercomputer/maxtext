--- conflicted
+++ resolved
@@ -309,10 +309,7 @@
   mesh: Mesh
   kernel_init: NdInitializer
   kernel_axes: Tuple[Optional[str], ...]
-<<<<<<< HEAD
-=======
   intermediate_dim: int = 2048
->>>>>>> 10b24ab5
   weight_dtype: DType = jnp.float32
   dtype: DType = jnp.float32
   quant: Optional[Quant] = None
@@ -624,10 +621,6 @@
   def dense_matmul(self, inputs, gate_logits, w0_kernel, w1_kernel, wo_kernel):
     # gate_logits: batch, length, expert
     gate_logits = nn.with_logical_constraint(gate_logits, ("activation_batch", "activation_length", None))
-<<<<<<< HEAD
-    softmax_probs = jax.nn.softmax(gate_logits.astype(jnp.float32), axis=-1).astype(self.dtype)
-=======
->>>>>>> 10b24ab5
     # shape of top_k_weights & top_k_indices: (batch, sequence, num_experts_per_tok)
     top_k_weights, top_k_indices = jax.lax.top_k(gate_logits, self.num_experts_per_tok)
 
@@ -646,11 +639,7 @@
       dispatch_mask = nn.with_logical_constraint(dispatch_mask, mask_axes)
       combine_mask = nn.with_logical_constraint(combine_mask, mask_axes)
       if self.config.model_call_mode != "inference":
-<<<<<<< HEAD
-        loss = self.load_balance_loss(top_k_indices, softmax_probs)
-=======
         loss = self.load_balance_loss(top_k_indices, weights)
->>>>>>> 10b24ab5
       else:
         loss = None
       inputs = nn.with_logical_constraint(inputs, ("activation_batch", "activation_length", "activation_embed"))
@@ -713,11 +702,6 @@
         ).astype(self.dtype)
       return output, loss
     else:
-<<<<<<< HEAD
-      top_k_weights /= top_k_weights.sum(-1, keepdims=True)
-      weights = self.reshape_and_update_weights(top_k_weights, top_k_indices)
-=======
->>>>>>> 10b24ab5
       inputs = nn.with_logical_constraint(inputs, ("activation_batch", "activation_length", "activation_embed"))
       with jax.named_scope("wi_0"):
         layer_w0 = self.get_einsum(rhs_mesh_axes=self.wi_kernel_axes)(
@@ -782,12 +766,8 @@
         bias_norm=self.config.routed_score_func,
         matmul_precision=self.config.matmul_precision,
     )(inputs)
-<<<<<<< HEAD
-    w0_kernel, w1_kernel, wo_kernel = self.generate_kernels(cfg.num_experts, cfg.emb_dim, cfg.mlp_dim)
-=======
 
     w0_kernel, w1_kernel, wo_kernel = self.generate_kernels(cfg.num_experts, cfg.emb_dim, self.intermediate_dim)
->>>>>>> 10b24ab5
     if cfg.sparse_matmul:
       max_logging.log("Running MoE sparse matmul implementation.")
       if quantizations.in_serve_mode(self.quant):
@@ -797,9 +777,6 @@
       return self.sparse_matmul(inputs, gate_logits, w0_kernel, w1_kernel, wo_kernel)
     else:
       max_logging.log("Running MoE dense matmul implementation.")
-<<<<<<< HEAD
-      return self.dense_matmul(inputs, gate_logits, w0_kernel, w1_kernel, wo_kernel)
-=======
       return self.dense_matmul(inputs, gate_logits, w0_kernel, w1_kernel, wo_kernel)
 
 
@@ -851,5 +828,4 @@
         quant=self.quant,
     )(inputs)
 
-    return routed_experts + shared_experts
->>>>>>> 10b24ab5
+    return routed_experts + shared_experts