--- conflicted
+++ resolved
@@ -336,47 +336,10 @@
       metadata_fn=variable_to_logically_partitioned,
   )
 
+
 class AttentionOp(nnx.Module):
   """Attention operation"""
 
-<<<<<<< HEAD
-  config: Config
-  mesh: Mesh
-  attention_kernel: str
-  max_target_length: int
-  num_query_heads: int
-  num_kv_heads: int
-  float32_qk_product: bool = False
-  max_prefill_predict_length: int = -1
-  float32_logits: bool = False
-  flash_axis_names_q: AxisNames = (BATCH, HEAD, LENGTH_NO_EXP, D_KV)
-  flash_axis_names_q_ep: AxisNames = (BATCH_NO_EXP, HEAD, LENGTH, D_KV)
-  flash_axis_names_kv: AxisNames = (BATCH, HEAD, KV_LENGTH, D_KV)
-  flash_axis_names_kv_ep: AxisNames = (BATCH_NO_EXP, HEAD, KV_LENGTH, D_KV)
-  flash_axis_names_splash_kernel: AxisNames = (HEAD, LENGTH_NO_EXP)
-  flash_axis_names_splash_kernel_ep: AxisNames = (HEAD, LENGTH)
-  prefill_cache_logical_axis_names: AxisNames = (CACHE_BATCH_PREFILL, CACHE_SEQUENCE, CACHE_HEADS, CACHE_KV)
-  cache_logical_axis_names: AxisNames = (CACHE_BATCH, CACHE_SEQUENCE, CACHE_HEADS, CACHE_KV)
-  cache_scale_logical_axis_names: AxisNames = (CACHE_SCALE_BATCH, CACHE_SCALE_SEQUENCE, CACHE_SCALE_HEADS, CACHE_SCALE_KV)
-  ragged_qkv_axis_names: AxisNames = (CACHE_BATCH, CACHE_HEADS, CACHE_SEQUENCE, CACHE_KV)
-  ragged_lengths_names: AxisNames = (CACHE_BATCH,)
-  compute_axis_order: AxisIdxes = (0, 1, 2, 3)
-  key_axis_order: AxisIdxes = (2, 0, 1, 3)
-
-  reshape_q: bool = False
-  dropout_rate: float = 0.0
-  dtype: DType = jnp.float32
-  quant: Optional[Quant] = None
-  kv_quant: Optional[KVQuant] = None
-  attention_type: AttentionType = AttentionType.GLOBAL  # Default to global attention
-  attn_logits_soft_cap: float | None = None
-  sliding_window_size: int | None = None
-  chunk_attn_window_size: int | None = None
-  use_ragged_attention: bool = False
-  ragged_block_size: int = 256
-
-  rngs: nnx.Rngs = None  # Not used in AttentionOp but passed in by nnx.bridge.to_linen
-=======
   def __init__(
       self,
       config: Config,
@@ -388,9 +351,12 @@
       float32_qk_product: bool = False,
       max_prefill_predict_length: int = -1,
       float32_logits: bool = False,
+      flash_axis_names_q: AxisNames = (BATCH, HEAD, LENGTH_NO_EXP, D_KV),
+      flash_axis_names_q_ep: AxisNames = (BATCH_NO_EXP, HEAD, LENGTH, D_KV),
       flash_axis_names_kv: AxisNames = (BATCH, HEAD, KV_LENGTH, D_KV),
-      flash_axis_names_q: AxisNames = (BATCH, HEAD, LENGTH, D_KV),
-      flash_axis_names_splash_kernel: AxisNames = (HEAD, LENGTH),
+      flash_axis_names_kv_ep: AxisNames = (BATCH_NO_EXP, HEAD, KV_LENGTH, D_KV),
+      flash_axis_names_splash_kernel: AxisNames = (HEAD, LENGTH_NO_EXP),
+      flash_axis_names_splash_kernel_ep: AxisNames = (HEAD, LENGTH),
       prefill_cache_logical_axis_names: AxisNames = (CACHE_BATCH_PREFILL, CACHE_SEQUENCE, CACHE_HEADS, CACHE_KV),
       cache_logical_axis_names: AxisNames = (CACHE_BATCH, CACHE_SEQUENCE, CACHE_HEADS, CACHE_KV),
       cache_scale_logical_axis_names: AxisNames = (
@@ -450,9 +416,14 @@
     self.float32_qk_product = float32_qk_product
     self.max_prefill_predict_length = max_prefill_predict_length
     self.float32_logits = float32_logits
+
+    self.flash_axis_names_q = flash_axis_names_q
+    self.flash_axis_names_q_ep = flash_axis_names_q_ep
     self.flash_axis_names_kv = flash_axis_names_kv
-    self.flash_axis_names_q = flash_axis_names_q
+    self.flash_axis_names_kv_ep = flash_axis_names_kv_ep
     self.flash_axis_names_splash_kernel = flash_axis_names_splash_kernel
+    self.flash_axis_names_splash_kernel_ep = flash_axis_names_splash_kernel_ep
+
     self.prefill_cache_logical_axis_names = prefill_cache_logical_axis_names
     self.cache_logical_axis_names = cache_logical_axis_names
     self.cache_scale_logical_axis_names = cache_scale_logical_axis_names
@@ -503,29 +474,26 @@
 
       # Prefill AqtEinsum instances
       self.AqtEinsum_0 = maybe_create_nnx(
-          self.kv_quant.einsum_fn_with_rhs_qtensor(),
-          "btkgd,bskd->bkgts", dummy_query_prefill, dummy_key_prefill
+          self.kv_quant.einsum_fn_with_rhs_qtensor(), "btkgd,bskd->bkgts", dummy_query_prefill, dummy_key_prefill
       )
       self.AqtEinsum_1 = maybe_create_nnx(
           self.kv_quant.einsum_fn_with_rhs_qtensor_and_dequant(),
-          "bkgts,bskd->btkgd", dummy_attn_weights_prefill, dummy_value_prefill
+          "bkgts,bskd->btkgd",
+          dummy_attn_weights_prefill,
+          dummy_value_prefill,
       )
       # Autoregressive AqtEinsum instances
       self.AqtEinsum_2 = maybe_create_nnx(
-          self.kv_quant.einsum_fn_with_rhs_qtensor(),
-          "btkgd,bskd->bkgts", dummy_query_ar, dummy_key_ar
+          self.kv_quant.einsum_fn_with_rhs_qtensor(), "btkgd,bskd->bkgts", dummy_query_ar, dummy_key_ar
       )
       self.AqtEinsum_3 = maybe_create_nnx(
-          self.kv_quant.einsum_fn_with_rhs_qtensor_and_dequant(),
-          "bkgts,bskd->btkgd", dummy_attn_weights_ar, dummy_value_ar
+          self.kv_quant.einsum_fn_with_rhs_qtensor_and_dequant(), "bkgts,bskd->btkgd", dummy_attn_weights_ar, dummy_value_ar
       )
     else:
       self.AqtEinsum_0 = jnp.einsum
       self.AqtEinsum_1 = jnp.einsum
       self.AqtEinsum_2 = jnp.einsum
       self.AqtEinsum_3 = jnp.einsum
-
->>>>>>> a50d0f2e
 
   def check_attention_inputs(self, query: Array, key: Array | KVTensor, value: Array | KVTensor) -> None:
     """Check attention inputs."""
@@ -748,7 +716,7 @@
               model_mode,
               bidirectional_mask=bidirectional_mask,
               qk_product_einsum=qk_product_einsum,
-              wv_product_einsum=wv_product_einsum
+              wv_product_einsum=wv_product_einsum,
           )
         else:
           head_axis = -2
@@ -1188,7 +1156,12 @@
     return output, lse
 
   def compute_local_attention(
-      self, attn_weights: Array, value: Array | KVTensor, q_seq_len: int, model_mode: str, wv_product_einsum: Callable[..., Array]
+      self,
+      attn_weights: Array,
+      value: Array | KVTensor,
+      q_seq_len: int,
+      model_mode: str,
+      wv_product_einsum: Callable[..., Array],
   ) -> tuple[Array, Array, Array]:
     """Computes the attention of a local subset of the kv cache.
     Local attention results will need to be combined with any other local attentions and normalized
@@ -1247,7 +1220,7 @@
       bidirectional_mask: Any = None,
       *,
       qk_product_einsum: Callable[..., Array],
-      wv_product_einsum: Callable[..., Array]
+      wv_product_einsum: Callable[..., Array],
   ):
     """Apply Attention."""
     validate_compute_axis_order(self.compute_axis_order)
@@ -1343,9 +1316,7 @@
       raise NotImplementedError(self.compute_axis_order)
     return result
 
-  def wv_product(
-      self, attn_weights: Array, value: Array | KVTensor, model_mode: str, einsum: Callable[..., Array]
-  ) -> Array:
+  def wv_product(self, attn_weights: Array, value: Array | KVTensor, model_mode: str, einsum: Callable[..., Array]) -> Array:
     """weighted value product.
 
     Args:
@@ -1451,17 +1422,17 @@
       key, value, decoder_segment_ids = prefill_kv_cache
 
     prefill_unnormalized_output, prefill_exponentials_max, prefill_exponentials_sum = self.apply_attention(
-      query=query,
-      key=key,
-      value=value,
-      decoder_segment_ids=decoder_segment_ids,
-      lengths=None,
-      model_mode=model_mode,
-      use_ragged_attention=self.use_ragged_attention,
-      previous_chunk=previous_chunk,
-      bidirectional_mask=bidirectional_mask,
-      qk_product_einsum=self.AqtEinsum_0,
-      wv_product_einsum=self.AqtEinsum_1,
+        query=query,
+        key=key,
+        value=value,
+        decoder_segment_ids=decoder_segment_ids,
+        lengths=None,
+        model_mode=model_mode,
+        use_ragged_attention=self.use_ragged_attention,
+        previous_chunk=previous_chunk,
+        bidirectional_mask=bidirectional_mask,
+        qk_product_einsum=self.AqtEinsum_0,
+        wv_product_einsum=self.AqtEinsum_1,
     )
 
     # Return the "prefill" cache if it actually the combined prefill+ar kv cache
@@ -1563,15 +1534,20 @@
     prefill_query_axis_names: AxisNames = (PREFILL_KV_BATCH, PREFILL_LENGTH, KV_HEAD, KV_HEAD_DIM),
     prefill_key_axis_names: AxisNames = (PREFILL_KV_BATCH, PREFILL_LENGTH, KV_HEAD, KV_HEAD_DIM),
     prefill_value_axis_names: AxisNames = (PREFILL_KV_BATCH, PREFILL_LENGTH, KV_HEAD, KV_HEAD_DIM),
-    query_axis_names: AxisNames = (KV_BATCH, LENGTH, KV_HEAD, KV_HEAD_DIM),
-    input_axis_names: AxisNames = (BATCH, LENGTH, EMBED),
+    query_axis_names: AxisNames = (KV_BATCH, LENGTH_NO_EXP, KV_HEAD, KV_HEAD_DIM),
+    key_axis_names: AxisNames = (KV_BATCH, LENGTH_NO_EXP, KV_HEAD, KV_HEAD_DIM),
+    value_axis_names: AxisNames = (KV_BATCH, LENGTH_NO_EXP, KV_HEAD, KV_HEAD_DIM),
+    ep_query_axis_names: AxisNames = (KV_BATCH_NO_EXP, LENGTH, KV_HEAD, KV_HEAD_DIM),
+    ep_key_axis_names: AxisNames = (KV_BATCH_NO_EXP, LENGTH, KV_HEAD, KV_HEAD_DIM),
+    ep_value_axis_names: AxisNames = (KV_BATCH_NO_EXP, LENGTH, KV_HEAD, KV_HEAD_DIM),
+    input_axis_names: AxisNames = (BATCH, LENGTH_NO_EXP, EMBED),
+    ep_input_axis_names: AxisNames = (BATCH_NO_EXP, LENGTH, EMBED),
+    out_axis_names: AxisNames = (BATCH, LENGTH_NO_EXP, HEAD, D_KV),
+    ep_out_axis_names: AxisNames = (BATCH_NO_EXP, LENGTH, HEAD, D_KV),
     prefill_input_axis_names: AxisNames = (PREFILL_KV_BATCH, PREFILL_LENGTH, EMBED),
     decode_input_axis_names: AxisNames = (DECODE_BATCH, DECODE_LENGTH, EMBED),
-    key_axis_names: AxisNames = (KV_BATCH, LENGTH, KV_HEAD, KV_HEAD_DIM),
-    value_axis_names: AxisNames = (KV_BATCH, LENGTH, KV_HEAD, KV_HEAD_DIM),
-    out_axis_names: AxisNames = (BATCH, LENGTH, HEAD, D_KV),
     prefill_out_axis_names: AxisNames = (PREFILL_KV_BATCH, PREFILL_LENGTH, HEAD, D_KV),
-    decode_out_axis_names = (DECODE_BATCH, DECODE_LENGTH, HEAD, D_KV),
+    decode_out_axis_names=(DECODE_BATCH, DECODE_LENGTH, HEAD, D_KV),
     prefill_cache_axis_order: AxisIdxes = (1, 2, 0, 3),
     ar_cache_axis_order: AxisIdxes = (1, 2, 0, 3),
     compute_axis_order: AxisIdxes = (0, 1, 2, 3),
@@ -1621,12 +1597,17 @@
       prefill_key_axis_names=prefill_key_axis_names,
       prefill_value_axis_names=prefill_value_axis_names,
       query_axis_names=query_axis_names,
+      key_axis_names=key_axis_names,
+      value_axis_names=value_axis_names,
+      ep_query_axis_names=ep_query_axis_names,
+      ep_key_axis_names=ep_key_axis_names,
+      ep_value_axis_names=ep_value_axis_names,
       input_axis_names=input_axis_names,
+      ep_input_axis_names=ep_input_axis_names,
+      out_axis_names=out_axis_names,
+      ep_out_axis_names=ep_out_axis_names,
       prefill_input_axis_names=prefill_input_axis_names,
       decode_input_axis_names=decode_input_axis_names,
-      key_axis_names=key_axis_names,
-      value_axis_names=value_axis_names,
-      out_axis_names=out_axis_names,
       prefill_out_axis_names=prefill_out_axis_names,
       decode_out_axis_names=decode_out_axis_names,
       prefill_cache_axis_order=prefill_cache_axis_order,
@@ -1645,102 +1626,35 @@
 class Attention(nnx.Module):
   """Attention Module.
 
-    This module implements multi-headed attention as described in the
-    original Transformer paper. It projects the inputs into query, key, and
-    value vectors, applies the attention mechanism, and projects the results to
-    an output vector.
-
-    Attributes:
-      config: The model configuration.
-      num_query_heads: Number of query attention heads.
-      num_kv_heads: Number of key-value attention heads.
-      head_dim: The dimension of each attention head.
-      max_target_length: Maximum sequence length.
-      mesh: The device mesh.
-      attention_kernel: The attention kernel to use (e.g., 'dot_product', 'flash').
-      inputs_q: Dummy query inputs for initialization, required by NNX.
-      inputs_kv: Dummy key/value inputs for initialization, required by NNX.
-      dtype: The data type for computation.
-      weight_dtype: The data type for weights.
-      max_prefill_predict_length: Maximum length for prefill.
-      dropout_rate: The dropout rate.
-      kernel_init: Initializer for the kernel of the dense layers.
-      float32_qk_product: If True, compute query-key product in float32.
-      float32_logits: If True, cast logits to float32 before softmax.
-      quant: Quantization configuration.
-      kv_quant: KV cache quantization configuration.
-      attention_type: The type of attention (e.g., 'global', 'local_sliding').
-      attn_logits_soft_cap: Soft cap for attention logits.
-      ... and other configuration parameters.
+  This module implements multi-headed attention as described in the
+  original Transformer paper. It projects the inputs into query, key, and
+  value vectors, applies the attention mechanism, and projects the results to
+  an output vector.
+
+  Attributes:
+    config: The model configuration.
+    num_query_heads: Number of query attention heads.
+    num_kv_heads: Number of key-value attention heads.
+    head_dim: The dimension of each attention head.
+    max_target_length: Maximum sequence length.
+    mesh: The device mesh.
+    attention_kernel: The attention kernel to use (e.g., 'dot_product', 'flash').
+    inputs_q: Dummy query inputs for initialization, required by NNX.
+    inputs_kv: Dummy key/value inputs for initialization, required by NNX.
+    dtype: The data type for computation.
+    weight_dtype: The data type for weights.
+    max_prefill_predict_length: Maximum length for prefill.
+    dropout_rate: The dropout rate.
+    kernel_init: Initializer for the kernel of the dense layers.
+    float32_qk_product: If True, compute query-key product in float32.
+    float32_logits: If True, cast logits to float32 before softmax.
+    quant: Quantization configuration.
+    kv_quant: KV cache quantization configuration.
+    attention_type: The type of attention (e.g., 'global', 'local_sliding').
+    attn_logits_soft_cap: Soft cap for attention logits.
+    ... and other configuration parameters.
   """
 
-<<<<<<< HEAD
-  config: Config
-  num_query_heads: int
-  num_kv_heads: int
-  head_dim: int
-  max_target_length: int
-  mesh: Mesh
-  attention_kernel: str
-  dtype: DType = jnp.float32
-  weight_dtype: DType = jnp.float32
-  max_prefill_predict_length: int = -1
-  dropout_rate: float = 0.0
-  kernel_init: NdInitializer = nd_dense_init(1.0, "fan_in", "normal")
-  float32_qk_product: bool = False  # computes logits in float32 for stability.
-  float32_logits: bool = False  # cast logits in float32 for stability.
-  quant: Optional[Quant] = None
-  kv_quant: Optional[KVQuant] = None
-
-  attention_type: AttentionType = AttentionType.GLOBAL  # Default to global attention
-  attn_logits_soft_cap: float | None = None
-  sliding_window_size: int | None = None
-  use_ragged_attention: bool = False
-  ragged_block_size: int = 256
-  use_qk_norm: bool = False
-  query_pre_attn_scalar: float | None = None
-  use_bias_in_projections: bool = False  # Set to True will enable bias in q, k, v, o projections
-  # Temperature tuning parameters used for Llama4
-  temperature_tuning: bool = False
-  temperature_tuning_scale: float = 0.1
-  temperature_tuning_floor_scale: float = 8192.0
-
-  # Shard the query activation as the same as the key and value.
-  # TODO: Find a better sharding axis name.
-  # TODO: Further break down the Training and Inference axes for the q, k, v.
-  prefill_query_axis_names: AxisNames = (PREFILL_KV_BATCH, PREFILL_LENGTH, KV_HEAD, KV_HEAD_DIM)
-  prefill_key_axis_names: AxisNames = (PREFILL_KV_BATCH, PREFILL_LENGTH, KV_HEAD, KV_HEAD_DIM)
-  prefill_value_axis_names: AxisNames = (PREFILL_KV_BATCH, PREFILL_LENGTH, KV_HEAD, KV_HEAD_DIM)
-
-  query_axis_names: AxisNames = (KV_BATCH, LENGTH_NO_EXP, KV_HEAD, KV_HEAD_DIM)
-  key_axis_names: AxisNames = (KV_BATCH, LENGTH_NO_EXP, KV_HEAD, KV_HEAD_DIM)
-  value_axis_names: AxisNames = (KV_BATCH, LENGTH_NO_EXP, KV_HEAD, KV_HEAD_DIM)
-  ep_query_axis_names: AxisNames = (KV_BATCH_NO_EXP, LENGTH, KV_HEAD, KV_HEAD_DIM)
-  ep_key_axis_names: AxisNames = (KV_BATCH_NO_EXP, LENGTH, KV_HEAD, KV_HEAD_DIM)
-  ep_value_axis_names: AxisNames = (KV_BATCH_NO_EXP, LENGTH, KV_HEAD, KV_HEAD_DIM)
-
-  input_axis_names: AxisNames = (BATCH, LENGTH_NO_EXP, EMBED)
-  ep_input_axis_names: AxisNames = (BATCH_NO_EXP, LENGTH, EMBED)
-  prefill_input_axis_names: AxisNames = (PREFILL_KV_BATCH, PREFILL_LENGTH, EMBED)
-  decode_input_axis_names: AxisNames = (DECODE_BATCH, DECODE_LENGTH, EMBED)
-
-  out_axis_names: AxisNames = (BATCH, LENGTH_NO_EXP, HEAD, D_KV)
-  ep_out_axis_names: AxisNames = (BATCH_NO_EXP, LENGTH, HEAD, D_KV)
-  prefill_out_axis_names: AxisNames = (PREFILL_KV_BATCH, PREFILL_LENGTH, HEAD, D_KV)
-  decode_out_axis_names = (DECODE_BATCH, DECODE_LENGTH, HEAD, D_KV)
-
-  prefill_cache_axis_order: AxisIdxes = (1, 2, 0, 3)
-  ar_cache_axis_order: AxisIdxes = (1, 2, 0, 3)
-  compute_axis_order: AxisIdxes = (0, 1, 2, 3)
-  reshape_q: bool = False
-
-  is_nope_layer: bool = False
-  is_vision: bool = False
-
-  def setup(self):
-    """Init with attention_op and possibly paged_attention_op."""
-    self.attention_op = attention_op_as_linen(
-=======
   def __init__(
       self,
       config: Config,
@@ -1779,15 +1693,20 @@
       prefill_query_axis_names: AxisNames = (PREFILL_KV_BATCH, PREFILL_LENGTH, KV_HEAD, KV_HEAD_DIM),
       prefill_key_axis_names: AxisNames = (PREFILL_KV_BATCH, PREFILL_LENGTH, KV_HEAD, KV_HEAD_DIM),
       prefill_value_axis_names: AxisNames = (PREFILL_KV_BATCH, PREFILL_LENGTH, KV_HEAD, KV_HEAD_DIM),
-      query_axis_names: AxisNames = (KV_BATCH, LENGTH, KV_HEAD, KV_HEAD_DIM),
-      input_axis_names: AxisNames = (BATCH, LENGTH, EMBED),
+      query_axis_names: AxisNames = (KV_BATCH, LENGTH_NO_EXP, KV_HEAD, KV_HEAD_DIM),
+      key_axis_names: AxisNames = (KV_BATCH, LENGTH_NO_EXP, KV_HEAD, KV_HEAD_DIM),
+      value_axis_names: AxisNames = (KV_BATCH, LENGTH_NO_EXP, KV_HEAD, KV_HEAD_DIM),
+      ep_query_axis_names: AxisNames = (KV_BATCH_NO_EXP, LENGTH, KV_HEAD, KV_HEAD_DIM),
+      ep_key_axis_names: AxisNames = (KV_BATCH_NO_EXP, LENGTH, KV_HEAD, KV_HEAD_DIM),
+      ep_value_axis_names: AxisNames = (KV_BATCH_NO_EXP, LENGTH, KV_HEAD, KV_HEAD_DIM),
+      input_axis_names: AxisNames = (BATCH, LENGTH_NO_EXP, EMBED),
+      ep_input_axis_names: AxisNames = (BATCH_NO_EXP, LENGTH, EMBED),
+      out_axis_names: AxisNames = (BATCH, LENGTH_NO_EXP, HEAD, D_KV),
+      ep_out_axis_names: AxisNames = (BATCH_NO_EXP, LENGTH, HEAD, D_KV),
       prefill_input_axis_names: AxisNames = (PREFILL_KV_BATCH, PREFILL_LENGTH, EMBED),
       decode_input_axis_names: AxisNames = (DECODE_BATCH, DECODE_LENGTH, EMBED),
-      key_axis_names: AxisNames = (KV_BATCH, LENGTH, KV_HEAD, KV_HEAD_DIM),
-      value_axis_names: AxisNames = (KV_BATCH, LENGTH, KV_HEAD, KV_HEAD_DIM),
-      out_axis_names: AxisNames = (BATCH, LENGTH, HEAD, D_KV),
       prefill_out_axis_names: AxisNames = (PREFILL_KV_BATCH, PREFILL_LENGTH, HEAD, D_KV),
-      decode_out_axis_names = (DECODE_BATCH, DECODE_LENGTH, HEAD, D_KV),
+      decode_out_axis_names=(DECODE_BATCH, DECODE_LENGTH, HEAD, D_KV),
       prefill_cache_axis_order: AxisIdxes = (1, 2, 0, 3),
       ar_cache_axis_order: AxisIdxes = (1, 2, 0, 3),
       compute_axis_order: AxisIdxes = (0, 1, 2, 3),
@@ -1869,13 +1788,20 @@
     self.prefill_query_axis_names = prefill_query_axis_names
     self.prefill_key_axis_names = prefill_key_axis_names
     self.prefill_value_axis_names = prefill_value_axis_names
+
     self.query_axis_names = query_axis_names
+    self.key_axis_names = key_axis_names
+    self.value_axis_names = value_axis_names
+    self.ep_query_axis_names = ep_query_axis_names
+    self.ep_key_axis_names = ep_key_axis_names
+    self.ep_value_axis_names = ep_value_axis_names
     self.input_axis_names = input_axis_names
+    self.ep_input_axis_names = ep_input_axis_names
+    self.out_axis_names = out_axis_names
+    self.ep_out_axis_names = ep_out_axis_names
+
     self.prefill_input_axis_names = prefill_input_axis_names
     self.decode_input_axis_names = decode_input_axis_names
-    self.key_axis_names = key_axis_names
-    self.value_axis_names = value_axis_names
-    self.out_axis_names = out_axis_names
     self.prefill_out_axis_names = prefill_out_axis_names
     self.decode_out_axis_names = decode_out_axis_names
     self.prefill_cache_axis_order = prefill_cache_axis_order
@@ -1889,15 +1815,12 @@
 
     # Module attribute names must match names previously passed to Linen for checkpointing
     self.KVCache_0 = (
-        self.init_kv_caches(inputs_kv=inputs_kv)
-        if self.model_mode != MODEL_MODE_TRAIN and base_kv_cache
-        else None
+        self.init_kv_caches(inputs_kv=inputs_kv) if self.model_mode != MODEL_MODE_TRAIN and base_kv_cache else None
     )
 
     self.rotary_embedding = self.init_rotary_embedding()
 
     self.attention_op = AttentionOp(
->>>>>>> a50d0f2e
         config=self.config,
         mesh=self.mesh,
         attention_kernel=self.attention_kernel,
@@ -1970,7 +1893,6 @@
     else:
       self.query_norm = None
       self.key_norm = None
-
 
   def init_query_w(self, inputs_q: Array) -> nnx.Module:
     """Query projection initialization."""
@@ -2177,7 +2099,6 @@
       )
     return rotary_embedding
 
-
   def apply_rotary_embedding(self, inputs: Array, inputs_positions: Optional[Array | None] = None):
     """Applies rotary embeddings, handling different model types.
 
@@ -2398,14 +2319,10 @@
       out = nn.with_logical_constraint(out, self.out_axis_names)
     else:
       out = nn.with_logical_constraint(out, self.decode_out_axis_names)
-<<<<<<< HEAD
-
-    out = self.out_projection(inputs_q.shape[-1], out)
-=======
     out = self.out_projection(out)
->>>>>>> a50d0f2e
     out = checkpoint_name(out, "out_proj")
     return out
+
 
 def mla_as_linen(
     *,
@@ -2427,7 +2344,6 @@
     float32_logits: bool = False,  # cast logits in float32 for stability.
     quant: Optional[Quant] = None,
     kv_quant: Optional[KVQuant] = None,
-
     attention_type: AttentionType = AttentionType.GLOBAL,  # Default to global attention
     attn_logits_soft_cap: float | None = None,
     sliding_window_size: int | None = None,
@@ -2440,32 +2356,33 @@
     temperature_tuning: bool = False,
     temperature_tuning_scale: float = 0.1,
     temperature_tuning_floor_scale: float = 8192.0,
-
     # Shard the query activation as the same as the key and value.
     # TODO: Find a better sharding axis name.
     # TODO: Further break down the Training and Inference axes for the q, k, v.
     prefill_query_axis_names: AxisNames = (PREFILL_KV_BATCH, PREFILL_LENGTH, KV_HEAD, KV_HEAD_DIM),
     prefill_key_axis_names: AxisNames = (PREFILL_KV_BATCH, PREFILL_LENGTH, KV_HEAD, KV_HEAD_DIM),
     prefill_value_axis_names: AxisNames = (PREFILL_KV_BATCH, PREFILL_LENGTH, KV_HEAD, KV_HEAD_DIM),
-    query_axis_names: AxisNames = (KV_BATCH, LENGTH, KV_HEAD, KV_HEAD_DIM),
-    input_axis_names: AxisNames = (BATCH, LENGTH, EMBED),
+    query_axis_names: AxisNames = (KV_BATCH, LENGTH_NO_EXP, KV_HEAD, KV_HEAD_DIM),
+    key_axis_names: AxisNames = (KV_BATCH, LENGTH_NO_EXP, KV_HEAD, KV_HEAD_DIM),
+    value_axis_names: AxisNames = (KV_BATCH, LENGTH_NO_EXP, KV_HEAD, KV_HEAD_DIM),
+    ep_query_axis_names: AxisNames = (KV_BATCH_NO_EXP, LENGTH, KV_HEAD, KV_HEAD_DIM),
+    ep_key_axis_names: AxisNames = (KV_BATCH_NO_EXP, LENGTH, KV_HEAD, KV_HEAD_DIM),
+    ep_value_axis_names: AxisNames = (KV_BATCH_NO_EXP, LENGTH, KV_HEAD, KV_HEAD_DIM),
+    input_axis_names: AxisNames = (BATCH, LENGTH_NO_EXP, EMBED),
+    ep_input_axis_names: AxisNames = (BATCH_NO_EXP, LENGTH, EMBED),
+    out_axis_names: AxisNames = (BATCH, LENGTH_NO_EXP, HEAD, D_KV),
+    ep_out_axis_names: AxisNames = (BATCH_NO_EXP, LENGTH, HEAD, D_KV),
     prefill_input_axis_names: AxisNames = (PREFILL_KV_BATCH, PREFILL_LENGTH, EMBED),
     decode_input_axis_names: AxisNames = (DECODE_BATCH, DECODE_LENGTH, EMBED),
-    key_axis_names: AxisNames = (KV_BATCH, LENGTH, KV_HEAD, KV_HEAD_DIM),
-    value_axis_names: AxisNames = (KV_BATCH, LENGTH, KV_HEAD, KV_HEAD_DIM),
-    out_axis_names: AxisNames = (BATCH, LENGTH, HEAD, D_KV),
     prefill_out_axis_names: AxisNames = (PREFILL_KV_BATCH, PREFILL_LENGTH, HEAD, D_KV),
-    decode_out_axis_names = (DECODE_BATCH, DECODE_LENGTH, HEAD, D_KV),
-
+    decode_out_axis_names=(DECODE_BATCH, DECODE_LENGTH, HEAD, D_KV),
     prefill_cache_axis_order: AxisIdxes = (1, 2, 0, 3),
     ar_cache_axis_order: AxisIdxes = (1, 2, 0, 3),
     compute_axis_order: AxisIdxes = (0, 1, 2, 3),
     reshape_q: bool = False,
-
     is_nope_layer: bool = False,
     is_vision: bool = False,
     model_mode: str = MODEL_MODE_TRAIN,
-
     q_lora_rank: int = 0,
     kv_lora_rank: int = 512,
     qk_nope_head_dim: int = 128,
@@ -2475,7 +2392,6 @@
     original_max_position_embeddings: int = 4096,
     mscale: float = 1.0,  # scaling factor for softmax
     rope_factor: float = 40.0,  # rotary embedding factor
-
     name: str | None = None,
 ):
   """A factory function to create an MLA as a Linen module.
@@ -2518,12 +2434,17 @@
       prefill_key_axis_names=prefill_key_axis_names,
       prefill_value_axis_names=prefill_value_axis_names,
       query_axis_names=query_axis_names,
+      key_axis_names=key_axis_names,
+      value_axis_names=value_axis_names,
+      ep_query_axis_names=ep_query_axis_names,
+      ep_key_axis_names=ep_key_axis_names,
+      ep_value_axis_names=ep_value_axis_names,
       input_axis_names=input_axis_names,
+      ep_input_axis_names=ep_input_axis_names,
+      out_axis_names=out_axis_names,
+      ep_out_axis_names=ep_out_axis_names,
       prefill_input_axis_names=prefill_input_axis_names,
       decode_input_axis_names=decode_input_axis_names,
-      key_axis_names=key_axis_names,
-      value_axis_names=value_axis_names,
-      out_axis_names=out_axis_names,
       prefill_out_axis_names=prefill_out_axis_names,
       decode_out_axis_names=decode_out_axis_names,
       prefill_cache_axis_order=prefill_cache_axis_order,
@@ -2546,6 +2467,7 @@
       metadata_fn=variable_to_logically_partitioned,
       abstract_init=False,
   )
+
 
 class MLA(Attention):
   """Multi-Head Latent Attention (MLA) layer."""
@@ -2588,15 +2510,20 @@
       prefill_query_axis_names: AxisNames = (PREFILL_KV_BATCH, PREFILL_LENGTH, KV_HEAD, KV_HEAD_DIM),
       prefill_key_axis_names: AxisNames = (PREFILL_KV_BATCH, PREFILL_LENGTH, KV_HEAD, KV_HEAD_DIM),
       prefill_value_axis_names: AxisNames = (PREFILL_KV_BATCH, PREFILL_LENGTH, KV_HEAD, KV_HEAD_DIM),
-      query_axis_names: AxisNames = (KV_BATCH, LENGTH, KV_HEAD, KV_HEAD_DIM),
-      input_axis_names: AxisNames = (BATCH, LENGTH, EMBED),
+      query_axis_names: AxisNames = (KV_BATCH, LENGTH_NO_EXP, KV_HEAD, KV_HEAD_DIM),
+      key_axis_names: AxisNames = (KV_BATCH, LENGTH_NO_EXP, KV_HEAD, KV_HEAD_DIM),
+      value_axis_names: AxisNames = (KV_BATCH, LENGTH_NO_EXP, KV_HEAD, KV_HEAD_DIM),
+      ep_query_axis_names: AxisNames = (KV_BATCH_NO_EXP, LENGTH, KV_HEAD, KV_HEAD_DIM),
+      ep_key_axis_names: AxisNames = (KV_BATCH_NO_EXP, LENGTH, KV_HEAD, KV_HEAD_DIM),
+      ep_value_axis_names: AxisNames = (KV_BATCH_NO_EXP, LENGTH, KV_HEAD, KV_HEAD_DIM),
+      input_axis_names: AxisNames = (BATCH, LENGTH_NO_EXP, EMBED),
+      ep_input_axis_names: AxisNames = (BATCH_NO_EXP, LENGTH, EMBED),
+      out_axis_names: AxisNames = (BATCH, LENGTH_NO_EXP, HEAD, D_KV),
+      ep_out_axis_names: AxisNames = (BATCH_NO_EXP, LENGTH, HEAD, D_KV),
       prefill_input_axis_names: AxisNames = (PREFILL_KV_BATCH, PREFILL_LENGTH, EMBED),
       decode_input_axis_names: AxisNames = (DECODE_BATCH, DECODE_LENGTH, EMBED),
-      key_axis_names: AxisNames = (KV_BATCH, LENGTH, KV_HEAD, KV_HEAD_DIM),
-      value_axis_names: AxisNames = (KV_BATCH, LENGTH, KV_HEAD, KV_HEAD_DIM),
-      out_axis_names: AxisNames = (BATCH, LENGTH, HEAD, D_KV),
       prefill_out_axis_names: AxisNames = (PREFILL_KV_BATCH, PREFILL_LENGTH, HEAD, D_KV),
-      decode_out_axis_names = (DECODE_BATCH, DECODE_LENGTH, HEAD, D_KV),
+      decode_out_axis_names=(DECODE_BATCH, DECODE_LENGTH, HEAD, D_KV),
       prefill_cache_axis_order: AxisIdxes = (1, 2, 0, 3),
       ar_cache_axis_order: AxisIdxes = (1, 2, 0, 3),
       compute_axis_order: AxisIdxes = (0, 1, 2, 3),
@@ -2672,12 +2599,17 @@
         prefill_key_axis_names=prefill_key_axis_names,
         prefill_value_axis_names=prefill_value_axis_names,
         query_axis_names=query_axis_names,
+        key_axis_names=key_axis_names,
+        value_axis_names=value_axis_names,
+        ep_query_axis_names=ep_query_axis_names,
+        ep_key_axis_names=ep_key_axis_names,
+        ep_value_axis_names=ep_value_axis_names,
         input_axis_names=input_axis_names,
+        ep_input_axis_names=ep_input_axis_names,
+        out_axis_names=out_axis_names,
+        ep_out_axis_names=ep_out_axis_names,
         prefill_input_axis_names=prefill_input_axis_names,
         decode_input_axis_names=decode_input_axis_names,
-        key_axis_names=key_axis_names,
-        value_axis_names=value_axis_names,
-        out_axis_names=out_axis_names,
         prefill_out_axis_names=prefill_out_axis_names,
         decode_out_axis_names=decode_out_axis_names,
         prefill_cache_axis_order=prefill_cache_axis_order,
@@ -3040,18 +2972,13 @@
       out = unnormalized_out / (exp_sum + 1e-9) if exp_sum is not None else unnormalized_out
     else:
       out = self.attention_op(query, key, value, decoder_segment_ids, model_mode, cached_values)
-<<<<<<< HEAD
 
     if model_mode == MODEL_MODE_TRAIN and self.config.expert_shard_attention_option == EP_AS_CONTEXT:
       out = nn.with_logical_constraint(out, self.ep_out_axis_names)
     else:
       out = nn.with_logical_constraint(out, self.out_axis_names)
 
-    out = self.out_projection(inputs_q.shape[-1], out)
-=======
-    out = nn.with_logical_constraint(out, self.out_axis_names)
     out = self.out_projection(out)
->>>>>>> a50d0f2e
     return out
 
 
