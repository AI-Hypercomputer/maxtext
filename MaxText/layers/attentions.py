--- conflicted
+++ resolved
@@ -929,721 +929,5 @@
       out = nn.with_logical_constraint(out, self.decode_out_axis_names)
     out = self.out_projection(out)
     out = checkpoint_name(out, "out_proj")
-<<<<<<< HEAD
     return out
-=======
-    return out
-
-
-def mla_as_linen(
-    *,
-    config: Config,
-    num_query_heads: int,
-    num_kv_heads: int,
-    head_dim: int,
-    max_target_length: int,
-    mesh: Mesh,
-    attention_kernel: str,
-    inputs_q_shape: Tuple,
-    inputs_kv_shape: Tuple,
-    dtype: DType = jnp.float32,
-    weight_dtype: DType = jnp.float32,
-    max_prefill_predict_length: int = -1,
-    dropout_rate: float = 0.0,
-    kernel_init: NdInitializer = nd_dense_init(1.0, "fan_in", "normal"),
-    float32_qk_product: bool = False,  # computes logits in float32 for stability.
-    float32_logits: bool = False,  # cast logits in float32 for stability.
-    quant: Optional[Quant] = None,
-    kv_quant: Optional[KVQuant] = None,
-    attention_type: AttentionType = AttentionType.GLOBAL,  # Default to global attention
-    attn_logits_soft_cap: float | None = None,
-    sliding_window_size: int | None = None,
-    use_ragged_attention: bool = False,
-    ragged_block_size: int = 256,
-    use_qk_norm: bool = False,
-    query_pre_attn_scalar: float | None = None,
-    use_bias_in_projections: bool = False,  # Set to True will enable bias in q, k, v, o projections
-    # Temperature tuning parameters used for Llama4
-    temperature_tuning: bool = False,
-    temperature_tuning_scale: float = 0.1,
-    temperature_tuning_floor_scale: float = 8192.0,
-    # Shard the query activation as the same as the key and value.
-    # TODO: Find a better sharding axis name.
-    # TODO: Further break down the Training and Inference axes for the q, k, v.
-    prefill_query_axis_names: AxisNames = (PREFILL_KV_BATCH, PREFILL_LENGTH, KV_HEAD, KV_HEAD_DIM),
-    prefill_key_axis_names: AxisNames = (PREFILL_KV_BATCH, PREFILL_LENGTH, KV_HEAD, KV_HEAD_DIM),
-    prefill_value_axis_names: AxisNames = (PREFILL_KV_BATCH, PREFILL_LENGTH, KV_HEAD, KV_HEAD_DIM),
-    query_axis_names: AxisNames = (KV_BATCH, LENGTH_NO_EXP, KV_HEAD, KV_HEAD_DIM),
-    key_axis_names: AxisNames = (KV_BATCH, LENGTH_NO_EXP, KV_HEAD, KV_HEAD_DIM),
-    value_axis_names: AxisNames = (KV_BATCH, LENGTH_NO_EXP, KV_HEAD, KV_HEAD_DIM),
-    ep_query_axis_names: AxisNames = (KV_BATCH_NO_EXP, LENGTH, KV_HEAD, KV_HEAD_DIM),
-    ep_key_axis_names: AxisNames = (KV_BATCH_NO_EXP, LENGTH, KV_HEAD, KV_HEAD_DIM),
-    ep_value_axis_names: AxisNames = (KV_BATCH_NO_EXP, LENGTH, KV_HEAD, KV_HEAD_DIM),
-    input_axis_names: AxisNames = (BATCH, LENGTH_NO_EXP, EMBED),
-    ep_input_axis_names: AxisNames = (BATCH_NO_EXP, LENGTH, EMBED),
-    out_axis_names: AxisNames = (BATCH, LENGTH_NO_EXP, HEAD, D_KV),
-    ep_out_axis_names: AxisNames = (BATCH_NO_EXP, LENGTH, HEAD, D_KV),
-    prefill_input_axis_names: AxisNames = (PREFILL_KV_BATCH, PREFILL_LENGTH, EMBED),
-    decode_input_axis_names: AxisNames = (DECODE_BATCH, DECODE_LENGTH, EMBED),
-    prefill_out_axis_names: AxisNames = (PREFILL_KV_BATCH, PREFILL_LENGTH, HEAD, D_KV),
-    decode_out_axis_names: AxisNames = (DECODE_BATCH, DECODE_LENGTH, HEAD, D_KV),
-    prefill_cache_axis_order: AxisIdxes = (1, 2, 0, 3),
-    ar_cache_axis_order: AxisIdxes = (1, 2, 0, 3),
-    compute_axis_order: AxisIdxes = (0, 1, 2, 3),
-    reshape_q: bool = False,
-    is_nope_layer: bool = False,
-    is_vision: bool = False,
-    model_mode: str = MODEL_MODE_TRAIN,
-    q_lora_rank: int = 0,
-    kv_lora_rank: int = 512,
-    qk_nope_head_dim: int = 128,
-    qk_rope_head_dim: int = 64,
-    v_head_dim: int = 128,
-    max_position_embeddings: int = 4096 * 4,
-    original_max_position_embeddings: int = 4096,
-    mscale: float = 1.0,  # scaling factor for softmax
-    rope_factor: float = 40.0,  # rotary embedding factor
-    name: str | None = None,
-):
-  """A factory function to create an MLA as a Linen module.
-
-  This function serves as a bridge to use the NNX-based `MLA` within a
-  Linen model.
-  """
-  return nnx_wrappers.to_linen(
-      MLA,
-      config=config,
-      num_query_heads=num_query_heads,
-      num_kv_heads=num_kv_heads,
-      head_dim=head_dim,
-      max_target_length=max_target_length,
-      mesh=mesh,
-      attention_kernel=attention_kernel,
-      inputs_q_shape=inputs_q_shape,
-      inputs_kv_shape=inputs_kv_shape,
-      dtype=dtype,
-      weight_dtype=weight_dtype,
-      max_prefill_predict_length=max_prefill_predict_length,
-      dropout_rate=dropout_rate,
-      kernel_init=kernel_init,
-      float32_qk_product=float32_qk_product,
-      float32_logits=float32_logits,
-      quant=quant,
-      kv_quant=kv_quant,
-      attention_type=attention_type,
-      attn_logits_soft_cap=attn_logits_soft_cap,
-      sliding_window_size=sliding_window_size,
-      use_ragged_attention=use_ragged_attention,
-      ragged_block_size=ragged_block_size,
-      use_qk_norm=use_qk_norm,
-      query_pre_attn_scalar=query_pre_attn_scalar,
-      use_bias_in_projections=use_bias_in_projections,
-      temperature_tuning=temperature_tuning,
-      temperature_tuning_scale=temperature_tuning_scale,
-      temperature_tuning_floor_scale=temperature_tuning_floor_scale,
-      prefill_query_axis_names=prefill_query_axis_names,
-      prefill_key_axis_names=prefill_key_axis_names,
-      prefill_value_axis_names=prefill_value_axis_names,
-      query_axis_names=query_axis_names,
-      key_axis_names=key_axis_names,
-      value_axis_names=value_axis_names,
-      ep_query_axis_names=ep_query_axis_names,
-      ep_key_axis_names=ep_key_axis_names,
-      ep_value_axis_names=ep_value_axis_names,
-      input_axis_names=input_axis_names,
-      ep_input_axis_names=ep_input_axis_names,
-      out_axis_names=out_axis_names,
-      ep_out_axis_names=ep_out_axis_names,
-      prefill_input_axis_names=prefill_input_axis_names,
-      decode_input_axis_names=decode_input_axis_names,
-      prefill_out_axis_names=prefill_out_axis_names,
-      decode_out_axis_names=decode_out_axis_names,
-      prefill_cache_axis_order=prefill_cache_axis_order,
-      ar_cache_axis_order=ar_cache_axis_order,
-      compute_axis_order=compute_axis_order,
-      reshape_q=reshape_q,
-      is_nope_layer=is_nope_layer,
-      is_vision=is_vision,
-      model_mode=model_mode,
-      q_lora_rank=q_lora_rank,
-      kv_lora_rank=kv_lora_rank,
-      qk_nope_head_dim=qk_nope_head_dim,
-      qk_rope_head_dim=qk_rope_head_dim,
-      v_head_dim=v_head_dim,
-      max_position_embeddings=max_position_embeddings,
-      original_max_position_embeddings=original_max_position_embeddings,
-      mscale=mscale,
-      rope_factor=rope_factor,
-      name=name,
-      metadata_fn=variable_to_logically_partitioned,
-      abstract_init=False,
-  )
-
-
-class MLA(Attention):
-  """Multi-Head Latent Attention (MLA) layer."""
-
-  def __init__(
-      self,
-      config: Config,
-      num_query_heads: int,
-      num_kv_heads: int,
-      head_dim: int,
-      max_target_length: int,
-      mesh: Mesh,
-      attention_kernel: str,
-      inputs_q_shape: Tuple,
-      inputs_kv_shape: Tuple,
-      dtype: DType = jnp.float32,
-      weight_dtype: DType = jnp.float32,
-      max_prefill_predict_length: int = -1,
-      dropout_rate: float = 0.0,
-      kernel_init: NdInitializer = nd_dense_init(1.0, "fan_in", "normal"),
-      float32_qk_product: bool = False,  # computes logits in float32 for stability.
-      float32_logits: bool = False,  # cast logits in float32 for stability.
-      quant: Optional[Quant] = None,
-      kv_quant: Optional[KVQuant] = None,
-      attention_type: AttentionType = AttentionType.GLOBAL,  # Default to global attention
-      attn_logits_soft_cap: float | None = None,
-      sliding_window_size: int | None = None,
-      use_ragged_attention: bool = False,
-      ragged_block_size: int = 256,
-      use_qk_norm: bool = False,
-      query_pre_attn_scalar: float | None = None,
-      use_bias_in_projections: bool = False,  # Set to True will enable bias in q, k, v, o projections
-      # Temperature tuning parameters used for Llama4
-      temperature_tuning: bool = False,
-      temperature_tuning_scale: float = 0.1,
-      temperature_tuning_floor_scale: float = 8192.0,
-      # Shard the query activation as the same as the key and value.
-      # TODO: Find a better sharding axis name.
-      # TODO: Further break down the Training and Inference axes for the q, k, v.
-      prefill_query_axis_names: AxisNames = (PREFILL_KV_BATCH, PREFILL_LENGTH, KV_HEAD, KV_HEAD_DIM),
-      prefill_key_axis_names: AxisNames = (PREFILL_KV_BATCH, PREFILL_LENGTH, KV_HEAD, KV_HEAD_DIM),
-      prefill_value_axis_names: AxisNames = (PREFILL_KV_BATCH, PREFILL_LENGTH, KV_HEAD, KV_HEAD_DIM),
-      query_axis_names: AxisNames = (KV_BATCH, LENGTH_NO_EXP, KV_HEAD, KV_HEAD_DIM),
-      key_axis_names: AxisNames = (KV_BATCH, LENGTH_NO_EXP, KV_HEAD, KV_HEAD_DIM),
-      value_axis_names: AxisNames = (KV_BATCH, LENGTH_NO_EXP, KV_HEAD, KV_HEAD_DIM),
-      ep_query_axis_names: AxisNames = (KV_BATCH_NO_EXP, LENGTH, KV_HEAD, KV_HEAD_DIM),
-      ep_key_axis_names: AxisNames = (KV_BATCH_NO_EXP, LENGTH, KV_HEAD, KV_HEAD_DIM),
-      ep_value_axis_names: AxisNames = (KV_BATCH_NO_EXP, LENGTH, KV_HEAD, KV_HEAD_DIM),
-      input_axis_names: AxisNames = (BATCH, LENGTH_NO_EXP, EMBED),
-      ep_input_axis_names: AxisNames = (BATCH_NO_EXP, LENGTH, EMBED),
-      out_axis_names: AxisNames = (BATCH, LENGTH_NO_EXP, HEAD, D_KV),
-      ep_out_axis_names: AxisNames = (BATCH_NO_EXP, LENGTH, HEAD, D_KV),
-      prefill_input_axis_names: AxisNames = (PREFILL_KV_BATCH, PREFILL_LENGTH, EMBED),
-      decode_input_axis_names: AxisNames = (DECODE_BATCH, DECODE_LENGTH, EMBED),
-      prefill_out_axis_names: AxisNames = (PREFILL_KV_BATCH, PREFILL_LENGTH, HEAD, D_KV),
-      decode_out_axis_names: AxisNames = (DECODE_BATCH, DECODE_LENGTH, HEAD, D_KV),
-      prefill_cache_axis_order: AxisIdxes = (1, 2, 0, 3),
-      ar_cache_axis_order: AxisIdxes = (1, 2, 0, 3),
-      compute_axis_order: AxisIdxes = (0, 1, 2, 3),
-      reshape_q: bool = False,
-      is_nope_layer: bool = False,
-      is_vision: bool = False,
-      model_mode: str = MODEL_MODE_TRAIN,
-      q_lora_rank: int = 0,
-      kv_lora_rank: int = 512,
-      qk_nope_head_dim: int = 128,
-      qk_rope_head_dim: int = 64,
-      v_head_dim: int = 128,
-      max_position_embeddings: int = 4096 * 4,
-      original_max_position_embeddings: int = 4096,
-      mscale: float = 1.0,  # scaling factor for softmax
-      rope_factor: float = 40.0,  # rotary embedding factor
-      name: str | None = None,
-      rngs: Optional[nnx.Rngs] = None,
-  ):
-    """Initializes the MLA module.
-
-    Args:
-      config: The model configuration.
-      ... and other configuration parameters for MLA attention.
-      rngs: The random number generators for initialization, passed by the nnx.to_linen wrapper.
-    """
-    base_kv_cache = config.attention != "paged" and config.mla_naive_kvcache
-
-    # Setting these before call to super because a field is used in super
-    self.q_lora_rank = q_lora_rank
-    self.kv_lora_rank = kv_lora_rank
-    self.qk_nope_head_dim = qk_nope_head_dim
-    self.qk_rope_head_dim = qk_rope_head_dim
-    self.v_head_dim = v_head_dim
-    self.max_position_embeddings = max_position_embeddings
-    self.original_max_position_embeddings = original_max_position_embeddings
-    self.mscale = mscale
-    self.rope_factor = rope_factor
-
-    self.qk_head_dim = self.qk_nope_head_dim + self.qk_rope_head_dim
-
-    super().__init__(
-        config=config,
-        num_query_heads=num_query_heads,
-        num_kv_heads=num_kv_heads,
-        head_dim=head_dim,
-        max_target_length=max_target_length,
-        mesh=mesh,
-        attention_kernel=attention_kernel,
-        inputs_q_shape=inputs_q_shape,
-        inputs_kv_shape=inputs_kv_shape,
-        dtype=dtype,
-        weight_dtype=weight_dtype,
-        max_prefill_predict_length=max_prefill_predict_length,
-        dropout_rate=dropout_rate,
-        kernel_init=kernel_init,
-        float32_qk_product=float32_qk_product,
-        float32_logits=float32_logits,
-        quant=quant,
-        kv_quant=kv_quant,
-        attention_type=attention_type,
-        attn_logits_soft_cap=attn_logits_soft_cap,
-        sliding_window_size=sliding_window_size,
-        use_ragged_attention=use_ragged_attention,
-        ragged_block_size=ragged_block_size,
-        use_qk_norm=use_qk_norm,
-        query_pre_attn_scalar=query_pre_attn_scalar,
-        use_bias_in_projections=use_bias_in_projections,
-        temperature_tuning=temperature_tuning,
-        temperature_tuning_scale=temperature_tuning_scale,
-        temperature_tuning_floor_scale=temperature_tuning_floor_scale,
-        prefill_query_axis_names=prefill_query_axis_names,
-        prefill_key_axis_names=prefill_key_axis_names,
-        prefill_value_axis_names=prefill_value_axis_names,
-        query_axis_names=query_axis_names,
-        key_axis_names=key_axis_names,
-        value_axis_names=value_axis_names,
-        ep_query_axis_names=ep_query_axis_names,
-        ep_key_axis_names=ep_key_axis_names,
-        ep_value_axis_names=ep_value_axis_names,
-        input_axis_names=input_axis_names,
-        ep_input_axis_names=ep_input_axis_names,
-        out_axis_names=out_axis_names,
-        ep_out_axis_names=ep_out_axis_names,
-        prefill_input_axis_names=prefill_input_axis_names,
-        decode_input_axis_names=decode_input_axis_names,
-        prefill_out_axis_names=prefill_out_axis_names,
-        decode_out_axis_names=decode_out_axis_names,
-        prefill_cache_axis_order=prefill_cache_axis_order,
-        ar_cache_axis_order=ar_cache_axis_order,
-        compute_axis_order=compute_axis_order,
-        reshape_q=reshape_q,
-        is_nope_layer=is_nope_layer,
-        is_vision=is_vision,
-        model_mode=model_mode,
-        base_kv_cache=base_kv_cache,
-        rngs=rngs,
-    )
-
-    # Module attribute names must match names previously passed to Linen for checkpointing
-    self.MlaKVCache_0 = self.init_mla_kv_caches(inputs_kv_shape) if model_mode != MODEL_MODE_TRAIN else None
-
-    # Assert required configuration parameters for MLA attention.
-    assert (
-        self.config.attention_type == AttentionType.MLA.value
-    ), f"MLA requires MLA attention type {AttentionType.MLA.value}"
-    assert self.kv_lora_rank > 0, "KV LoRA rank must be > 0"
-    assert self.qk_nope_head_dim > 0, "QK NoPe head dim must be > 0"
-    assert self.qk_rope_head_dim > 0, "QK RoPE head dim must be > 0"
-    assert self.v_head_dim > 0, "V head dim must be > 0"
-    assert self.num_query_heads == self.num_kv_heads, "MLA requires equal number of query and kv heads"
-    assert not self.config.fused_qkv, "Fused QKV is not supported for MLA"
-
-    if self.q_lora_rank == 0:
-      # Standard Q projection (without LoRA).
-      self.query = DenseGeneral(
-          in_features_shape=self.config.emb_dim,
-          out_features_shape=(self.num_query_heads, self.qk_head_dim),
-          axis=-1,
-          kernel_init=self.kernel_init,
-          kernel_axes=("embed", "q_heads", "kv"),
-          dtype=self.dtype,
-          weight_dtype=self.weight_dtype,
-          quant=self.quant,
-          matmul_precision=self.config.matmul_precision,
-          rngs=self.rngs,
-      )
-    else:
-      # LoRA path for Q.
-      self.wq_a = DenseGeneral(
-          in_features_shape=self.config.emb_dim,
-          out_features_shape=self.q_lora_rank,
-          axis=-1,
-          kernel_init=self.kernel_init,
-          kernel_axes=("embed", "q_lora"),
-          dtype=self.dtype,
-          weight_dtype=self.weight_dtype,
-          quant=self.quant,
-          matmul_precision=self.config.matmul_precision,
-          rngs=self.rngs,
-      )
-      self.q_norm = RMSNorm(
-          num_features=self.q_lora_rank,
-          dtype=self.config.dtype,
-          weight_dtype=self.config.weight_dtype,
-          epsilon=self.config.normalization_layer_epsilon,
-          kernel_axes=("norm",),
-          rngs=self.rngs,
-      )
-      self.wq_b = DenseGeneral(
-          in_features_shape=self.q_lora_rank,
-          out_features_shape=(self.num_query_heads, self.qk_head_dim),
-          axis=-1,
-          kernel_init=self.kernel_init,
-          kernel_axes=("q_lora", "q_heads", "kv"),
-          dtype=self.dtype,
-          weight_dtype=self.weight_dtype,
-          quant=self.quant,
-          matmul_precision=self.config.matmul_precision,
-          rngs=self.rngs,
-      )
-
-    # KV LoRA path.
-    self.wkv_a = DenseGeneral(
-        in_features_shape=self.config.emb_dim,
-        out_features_shape=self.kv_lora_rank + self.qk_rope_head_dim,
-        axis=-1,
-        kernel_init=self.kernel_init,
-        kernel_axes=("embed", "kv_lora"),
-        dtype=self.dtype,
-        weight_dtype=self.weight_dtype,
-        quant=self.quant,
-        matmul_precision=self.config.matmul_precision,
-        rngs=self.rngs,
-    )
-    self.kv_norm = RMSNorm(
-        num_features=self.kv_lora_rank,
-        dtype=self.config.dtype,
-        weight_dtype=self.config.weight_dtype,
-        epsilon=self.config.normalization_layer_epsilon,
-        kernel_axes=("norm",),
-        rngs=self.rngs,
-    )
-    self.wkv_b = DenseGeneral(
-        in_features_shape=self.kv_lora_rank,
-        out_features_shape=(
-            self.num_query_heads,
-            (self.qk_nope_head_dim + self.v_head_dim),
-        ),
-        axis=-1,
-        kernel_init=self.kernel_init,
-        kernel_axes=("kv_lora", "kv_heads", "kv_head_dim"),
-        dtype=self.dtype,
-        weight_dtype=self.weight_dtype,
-        quant=self.quant,
-        matmul_precision=self.config.matmul_precision,
-        rngs=self.rngs,
-    )
-
-    # Set softmax scaling.
-    self.softmax_scale = self.qk_head_dim**-0.5
-    if self.max_position_embeddings > self.original_max_position_embeddings:
-      mscale = 0.1 * self.mscale * jnp.log(self.rope_factor) + 1.0
-      self.softmax_scale = self.softmax_scale * mscale * mscale
-
-    # Setup paged attention op
-    if self.config.attention == "paged":
-      # Set head_dim to the max of qk_head_dim and v_head_dim. The current paged
-      # attention kernel requires the head_dim to be the same for q, k, v.
-      head_dim = max(self.qk_head_dim, self.v_head_dim)
-      # Align head_dim to the pagedattn_head_dim_alignment if specified.
-      if self.config.pagedattn_head_dim_alignment > 0:
-        alignment = self.config.pagedattn_head_dim_alignment
-        head_dim = (head_dim + alignment - 1) // alignment * alignment
-      self.ds_paged_attention_op = paged_attention.PagedAttentionOp(
-          mesh=self.mesh,
-          num_pages=self.config.pagedattn_num_pages,
-          tokens_per_page=self.config.pagedattn_tokens_per_page,
-          max_pages_per_slot=(self.config.max_target_length + self.config.pagedattn_tokens_per_page - 1)
-          // self.config.pagedattn_tokens_per_page,
-          max_pages_per_prefill=(self.config.max_prefill_predict_length + self.config.pagedattn_tokens_per_page - 1)
-          // self.config.pagedattn_tokens_per_page,
-          pages_per_compute_block=self.config.pagedattn_pages_per_compute_block,
-          num_kv_heads=self.num_kv_heads,
-          kv_head_dim_size=head_dim,
-          dtype=self.dtype,
-          attn_logits_soft_cap=self.attn_logits_soft_cap,
-          rngs=self.rngs,
-      )
-
-  def mla_query_projection(self, inputs_q: Array, inputs_positions: Array, model_mode) -> Array:
-    """Query projection for MLA, e.g. includes LoRA if q_lora_rank > 0."""
-    # Set softmax scaling.
-    self.qk_head_dim = self.qk_nope_head_dim + self.qk_rope_head_dim
-    self.softmax_scale = self.qk_head_dim**-0.5
-    if self.max_position_embeddings > self.original_max_position_embeddings:
-      mscale = 0.1 * self.mscale * jnp.log(self.rope_factor) + 1.0
-      self.softmax_scale = self.softmax_scale * mscale * mscale
-
-    if self.q_lora_rank == 0:
-      q = self.query(inputs_q)
-    else:
-      # LoRA path
-      low_rank_q = self.wq_a(inputs_q)  # [B, L, q_lora_rank]
-      low_rank_q = self.q_norm(low_rank_q)  # RMSNorm on low rank
-      q = self.wq_b(low_rank_q)  # [B, L, n_heads * qk_head_dim]
-
-    # Split into non-positional and rotary parts.
-    q_nope, q_pe = jnp.split(q, [self.qk_nope_head_dim], axis=-1)
-    q_pe = self.apply_rotary_embedding(q_pe, inputs_positions=inputs_positions)
-    # Query projection is scaled by self.softmax_scale to be consistent MaxText implementation.
-    # DeepSeek v3 was doing it in attention score computation.
-    query = jnp.concatenate([q_nope, q_pe], axis=-1) * self.softmax_scale
-
-    if model_mode == MODEL_MODE_PREFILL:
-      query = nn.with_logical_constraint(query, self.prefill_query_axis_names)
-    elif model_mode == MODEL_MODE_TRAIN and self.config.expert_shard_attention_option == EP_AS_CONTEXT:
-      query = nn.with_logical_constraint(query, self.ep_query_axis_names)
-    else:
-      query = nn.with_logical_constraint(query, self.query_axis_names)
-    return query
-
-  def mla_get_key_value(self, low_rank_main, key_rope, model_mode):
-    """get (key,value) pair from mla"""
-    kv_out = self.wkv_b(low_rank_main)
-
-    # Split kv_out into key_nope and value parts.
-    key_nope, value = jnp.split(kv_out, [self.qk_nope_head_dim], axis=-1)
-    key_rope = jnp.broadcast_to(key_rope, (key_nope.shape[0], key_nope.shape[1], self.num_query_heads, key_rope.shape[3]))
-
-    key = jnp.concatenate([key_nope, key_rope], axis=-1)
-
-    if model_mode == MODEL_MODE_PREFILL:
-      key = nn.with_logical_constraint(key, self.prefill_key_axis_names)
-      value = nn.with_logical_constraint(value, self.prefill_value_axis_names)
-    elif model_mode == MODEL_MODE_TRAIN and self.config.expert_shard_attention_option == EP_AS_CONTEXT:
-      key = nn.with_logical_constraint(key, self.ep_key_axis_names)
-      value = nn.with_logical_constraint(value, self.ep_value_axis_names)
-    else:
-      key = nn.with_logical_constraint(key, self.key_axis_names)
-      value = nn.with_logical_constraint(value, self.value_axis_names)
-    return key, value
-
-  def init_mla_kv_caches(self, inputs_kv_shape: Tuple):
-    """Initializes MlaKVCache.
-
-    Args:
-      inputs_kv_shape: Key/value inputs shape for initialization.
-
-    Returns:
-      An MlaKVCache module instance.
-
-    Raises:
-      ValueError: If the configuration is invalid.
-
-    """
-    batch_size, _, _ = inputs_kv_shape
-    # During initialization, seq_len of inputs_kv is max_target_length,
-    # which is not always correct for some functions in MlaKVCache.
-    # However, MlaKVCache internal cache shapes are based on max_prefill_length
-    # and max_target_length, not the passed seq_len.
-    # We can use a placeholder value. The correct fix might involve refactoring
-    # MlaKVCache.
-    placeholder_seq_len = 1
-
-    return kvcache.MlaKVCache(
-        max_prefill_length=self.max_prefill_predict_length,
-        max_target_length=self.max_target_length,
-        batch=batch_size,
-        key_seq_len=placeholder_seq_len,
-        value_seq_len=placeholder_seq_len,
-        key_head_size=self.kv_lora_rank,
-        value_head_size=self.qk_rope_head_dim,
-        dtype=self.dtype,
-        kv_quant=self.kv_quant,
-        prefill_cache_axis_order=self.prefill_cache_axis_order,
-        ar_cache_axis_order=self.ar_cache_axis_order,
-        model_mode=self.model_mode,
-        use_chunked_prefill=self.config.use_chunked_prefill,
-        rngs=self.rngs,
-    )
-
-  def update_mla_kv_caches(self, low_rank_main, key_rope, decoder_segment_ids, model_mode, previous_chunk=None):
-    """Updates the MLA (Multi-Head Latent Attention) KV caches.
-
-    This method is specific to the MLA attention mechanism. It calls the
-    `mla_kv_cache_as_linen` module to update and retrieve the caches, which
-    store latent representations (`low_rank_main`) and RoPE-applied keys
-    (`key_rope`). It then reconstructs the full key and value tensors from
-    the cached components.
-
-    Args:
-      low_rank_main: The main latent component of the key.
-      key_rope: The RoPE-applied component of the key.
-      decoder_segment_ids: Segment IDs for decoder masking.
-      model_mode: The operational mode ('train', 'prefill', 'autoregressive').
-      previous_chunk: Information about previously processed chunks, for
-        chunked prefill.
-
-    Returns:
-      A list containing two elements:
-      - The prefill key-value cache, reconstructed from the MLA cache, or None.
-      - The autoregressive key-value cache, reconstructed from the MLA cache, or None.
-    """
-
-    prefill_mla_cache, ar_mla_cache = self.MlaKVCache_0(
-        key_latent=low_rank_main,
-        key_rope=key_rope,
-        decoder_segment_ids=decoder_segment_ids,
-        model_mode=model_mode,
-        use_ragged_attention=self.use_ragged_attention,
-        previous_chunk=previous_chunk,
-    )
-
-    if prefill_mla_cache:
-      low_rank_main, key_rope, decoder_segment_ids = prefill_mla_cache
-      key, value = self.mla_get_key_value(low_rank_main, key_rope, model_mode)
-      prefill_kv_cache = key, value, decoder_segment_ids
-    else:
-      prefill_kv_cache = None
-
-    if ar_mla_cache:
-      low_rank_main, key_rope, decoder_segment_ids, lengths = ar_mla_cache
-      key, value = self.mla_get_key_value(low_rank_main, key_rope, model_mode)
-      ar_kv_cache = key, value, decoder_segment_ids, lengths
-    else:
-      ar_kv_cache = None
-    return [prefill_kv_cache, ar_kv_cache]
-
-  def mla_kv_projection(self, inputs: Array, inputs_positions: Array, decoder_segment_ids, model_mode, previous_chunk):
-    """MLA key/value projection with integrated rotary embedding."""
-    low_rank = self.wkv_a(inputs)
-    low_rank_main, low_rank_rope = jnp.split(low_rank, [self.kv_lora_rank], axis=-1)
-    low_rank_main = self.kv_norm(low_rank_main)
-
-    # Apply rotary embedding to key_rope.
-    key_rope = jnp.expand_dims(low_rank_rope, axis=2)
-    key_rope = self.apply_rotary_embedding(key_rope, inputs_positions=inputs_positions)
-
-    key, value = self.mla_get_key_value(low_rank_main, key_rope, model_mode)
-    cached_values = [None, None]
-    if self.config.attention != "paged" and model_mode != MODEL_MODE_TRAIN:
-      if self.config.mla_naive_kvcache:
-        cached_values = self.update_kv_caches(key, value, decoder_segment_ids, model_mode, previous_chunk)
-      else:
-        cached_values = self.update_mla_kv_caches(low_rank_main, key_rope, decoder_segment_ids, model_mode, previous_chunk)
-
-    return key, value, cached_values
-
-  def __call__(
-      self,
-      inputs_q: Array,
-      inputs_kv: Array,
-      inputs_positions: Array | None = None,
-      decoder_segment_ids: Array | None = None,
-      *,
-      model_mode: str = MODEL_MODE_TRAIN,
-      deterministic: bool = False,
-      previous_chunk: Any = None,
-      slot: Optional[int] = None,
-      page_state: Optional[page_manager.PageState] = None,
-      bidirectional_mask: Optional[Any] = None,
-  ) -> Array:
-    """Forward pass for MLA, reusing `AttentionOp` for the actual attention.
-
-    Args:
-      inputs_q: Query input [batch, q_length, embed_dim].
-      inputs_kv: KV input   [batch, kv_length, embed_dim].
-      inputs_positions: Positions for rotary embeddings or similar.
-      decoder_segment_ids: Segment IDs for masking, if any.
-      model_mode: "train", "prefill", or "autoregressive".
-      deterministic: Disables dropout if set to True.
-      previous_chunk: Information about previously processed chunks for chunked prefill.
-      slot: The batch slot index for paged attention.
-      page_state: The current state of the paged attention manager.
-      bidirectional_mask: A mask for bidirectional attention, used in multimodal models.
-
-    Returns:
-      A tensor of shape [batch, length, embed_dim] containing the
-      MLA-attended outputs.
-    """
-    if model_mode == MODEL_MODE_PREFILL:
-      inputs_q = nn.with_logical_constraint(inputs_q, self.prefill_input_axis_names)
-      inputs_kv = nn.with_logical_constraint(inputs_kv, self.prefill_input_axis_names)
-    elif model_mode == MODEL_MODE_TRAIN and self.config.expert_shard_attention_option == EP_AS_CONTEXT:
-      inputs_q = nn.with_logical_constraint(inputs_q, self.ep_input_axis_names)
-      inputs_kv = nn.with_logical_constraint(inputs_kv, self.ep_input_axis_names)
-    else:
-      inputs_q = nn.with_logical_constraint(inputs_q, self.input_axis_names)
-      inputs_kv = nn.with_logical_constraint(inputs_kv, self.input_axis_names)
-
-    query = self.mla_query_projection(inputs_q, inputs_positions, model_mode)
-    key, value, cached_values = self.mla_kv_projection(
-        inputs_kv, inputs_positions, decoder_segment_ids, model_mode, previous_chunk
-    )
-
-    query = checkpoint_name(query, "query_proj")
-    key = checkpoint_name(key, "key_proj")
-    value = checkpoint_name(value, "value_proj")
-
-    if self.config.attention == "paged" and model_mode != MODEL_MODE_TRAIN:
-      unnormalized_out, _, exp_sum = self.ds_paged_attention_op(
-          query, key, value, decoder_segment_ids, model_mode, previous_chunk, slot=slot, page_state=page_state
-      )
-      unnormalized_out = unnormalized_out[..., : self.v_head_dim]
-      out = unnormalized_out / (exp_sum + 1e-9) if exp_sum is not None else unnormalized_out
-    else:
-      out = self.attention_op(query, key, value, decoder_segment_ids, model_mode, cached_values)
-
-    if model_mode == MODEL_MODE_TRAIN and self.config.expert_shard_attention_option == EP_AS_CONTEXT:
-      out = nn.with_logical_constraint(out, self.ep_out_axis_names)
-    else:
-      out = nn.with_logical_constraint(out, self.out_axis_names)
-
-    out = self.out_projection(out)
-    return out
-
-
-# pylint: disable=protected-access
-class LoadBalancedCausalMask(splash_attention_mask._ComputableMask):
-  """Lazy causal mask, prevents the model from attending to future tokens.
-  Attributes:
-    offset: Offset of q start wrt kv. A positive offset shifts the bottom
-      triangle upward, a negative one shifts it downward. A negative offset
-      makes the first 'offset' rows of the attention matrix all 0s which leads
-      to undefined softmax.
-  """
-
-  offset: int
-  shape: tuple[int, int]
-  cp_size: int
-
-  def __init__(self, shape: tuple[int, int], offset: int = 0, shard_count: int = 1, cp_size: int = 4):
-    self.offset = offset
-
-    def causal_mask_function(q_ids, kv_ids):
-      if self.offset == 0:
-        return q_ids >= kv_ids
-      else:
-        return q_ids + self.offset >= kv_ids
-
-    arr = np.arange(shape[0])
-    # we reorder the mask to be load balanced following the same approach as
-    # used to reorder the input tokens
-    out = max_utils.reorder_mask_load_balancing(arr[None, :, None, None], cp_size, 1)
-    q_sequence = out[0, :, 0, 0]
-
-    mask_function = causal_mask_function
-
-    super().__init__(
-        shape=shape,
-        mask_function=mask_function,
-        shard_count=shard_count,
-    )
-    self.q_sequence = q_sequence
-
-  def __eq__(self, other: object):
-    if not isinstance(other, type(self)):
-      return NotImplemented
-
-    return self.shape == other.shape and self.offset == other.offset and np.array_equal(self.q_sequence, other.q_sequence)
-
-  def __hash__(self):
-    return hash(
-        (
-            type(self),
-            self.shape,
-            self.offset,
-            self.q_sequence.tobytes() if self.q_sequence is not None else None,
-        )
-    )
->>>>>>> f0ffb2d6
+  