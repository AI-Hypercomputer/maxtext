--- conflicted
+++ resolved
@@ -24,11 +24,8 @@
 from jax import lax
 from jax.ad_checkpoint import checkpoint_name
 from jax.experimental import shard_map
-<<<<<<< HEAD
-from jax.experimental.pallas.ops.gpu import decode_attention as pallas_decode_attention
-=======
+from jax.experimental.pallas.ops.gpu import decode_attention as gpu_pallas_decode_attention
 from jax.experimental.pallas.ops.gpu import attention as gpu_pallas_attention
->>>>>>> 4f188512
 from jax.experimental.pallas.ops.tpu.splash_attention import splash_attention_kernel
 from jax.experimental.pallas.ops.tpu.splash_attention import splash_attention_mask
 import jax.numpy as jnp
@@ -289,7 +286,7 @@
     q_for_gqa = q.squeeze(axis=1)
 
     # Use the original gqa function to get the attention output
-    local_out, (local_sum, local_max) = pallas_decode_attention.gqa(
+    local_out, (local_sum, local_max) = gpu_pallas_decode_attention.gqa(
         q=q_for_gqa,
         k=k,
         v=v,
