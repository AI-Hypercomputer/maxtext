--- conflicted
+++ resolved
@@ -628,11 +628,7 @@
     one_hot_indices = one_hot_indices.astype(int)
 
     ar_key = cached_key_var.value
-<<<<<<< HEAD
-    ar_key = jax.lax.dynamic_update_index_in_dim(ar_key, one_token_key_shaped_for_cache, jnp.squeeze(one_hot_indices), 0)
-=======
     ar_key = jax.lax.dynamic_update_index_in_dim(ar_key, one_token_key_shaped_for_cache, jnp.squeeze(one_hot_indices), ar_key_layout.index(CACHE_SEQUENCE))
->>>>>>> 187cb3d6
     ar_key = nn.with_logical_constraint(
         ar_key,
         ar_key_layout
@@ -640,11 +636,7 @@
     cached_key_var.value = ar_key
 
     ar_value = cached_value_var.value
-<<<<<<< HEAD
-    ar_value = jax.lax.dynamic_update_index_in_dim(ar_value, one_token_value_shaped_for_cache, jnp.squeeze(one_hot_indices), 0)
-=======
     ar_value = jax.lax.dynamic_update_index_in_dim(ar_value, one_token_value_shaped_for_cache, jnp.squeeze(one_hot_indices), ar_key_layout.index(CACHE_SEQUENCE))
->>>>>>> 187cb3d6
     ar_value = nn.with_logical_constraint(
         ar_value,
         ar_value_layout,
@@ -1032,17 +1024,10 @@
         num_kv_heads=self.num_kv_heads,
         dropout_rate=self.dropout_rate,
         dtype=self.dtype,
-<<<<<<< HEAD
-        prefill_key_axis_order = tuple([int(i) for i in self.config.prefill_key_axis_order.split(",")]),
-        prefill_value_axis_order = tuple([int(i) for i in self.config.prefill_value_axis_order.split(",")]),
-        ar_key_axis_order = tuple([int(i) for i in self.config.ar_key_axis_order.split(",")]),
-        ar_value_axis_order = tuple([int(i) for i in self.config.ar_value_axis_order.split(",")]),
-=======
         prefill_key_axis_order = self.prefill_key_axis_order,
         prefill_value_axis_order = self.prefill_value_axis_order,
         ar_key_axis_order = self.ar_key_axis_order,
         ar_value_axis_order = self.ar_value_axis_order,
->>>>>>> 187cb3d6
     )
 
     out = attention_op(query, key, value, decoder_segment_ids, model_mode)
