--- conflicted
+++ resolved
@@ -381,13 +381,8 @@
     result = jnp.reshape(out, (b, t, n_kv * g, d))
     return result
 
-<<<<<<< HEAD
-  def revert_kvlen_axis(self, kv, cached_axis_order):
-    """Revert key/value length axis.
-=======
   def revert_kv_cache(self, kv, cached_axis_order):
     """Revert key/value cache to logical shape.
->>>>>>> d6b721ce
 
     Args:
       kv: reshaped kv as defined in cached_axis_order
@@ -404,13 +399,8 @@
     """
     return jax.numpy.moveaxis(kv, (0, 1, 2, 3), cached_axis_order)
 
-<<<<<<< HEAD
-  def move_kvlen_axis(self, kv, cached_axis_order):
-    """Move key/value length axis to the end.
-=======
   def reshape_kv_cache(self, kv, cached_axis_order):
     """Reshape key/value cache as defined in cached_axis_order.
->>>>>>> d6b721ce
 
     Args:
       kv: in logical shape as [b, s, n_kv, d]
@@ -615,7 +605,6 @@
         batch, heads, kv_head_size, self.quantize_kvcache
     )
     cached_ar_key_var, cached_ar_value_var, _, _ = self._get_ar_cache(batch, heads, kv_head_size, self.quantize_kvcache)  # initialize it now
-<<<<<<< HEAD
 
     assert cached_prefill_key_var[0].value.shape == self.cached_kv_shape((batch, self.max_prefill_predict_length, heads, kv_head_size), self.prefill_key_axis_order)
     assert cached_prefill_value_var[0].value.shape == self.cached_kv_shape((batch, self.max_prefill_predict_length, heads, kv_head_size), self.prefill_value_axis_order)
@@ -625,21 +614,8 @@
     prefill_key_layout = self.cached_kv_layout(self.kv_cache_logical_layout, self.prefill_key_axis_order)
     prefill_value_layout = self.cached_kv_layout(self.kv_cache_logical_layout, self.prefill_value_axis_order)
 
-    key_shaped_for_cache = self.move_kvlen_axis(key, self.prefill_key_axis_order)
-    value_shaped_for_cache = self.move_kvlen_axis(value, self.prefill_value_axis_order)
-=======
-
-    assert cached_prefill_key_var[0].value.shape == self.cached_kv_shape((batch, self.max_prefill_predict_length, heads, kv_head_size), self.prefill_key_axis_order)
-    assert cached_prefill_value_var[0].value.shape == self.cached_kv_shape((batch, self.max_prefill_predict_length, heads, kv_head_size), self.prefill_value_axis_order)
-    assert cached_ar_key_var[0].value.shape == self.cached_kv_shape((batch, self.max_target_length - self.max_prefill_predict_length, heads, kv_head_size), self.ar_key_axis_order)
-    assert cached_ar_value_var[0].value.shape == self.cached_kv_shape((batch, self.max_target_length - self.max_prefill_predict_length, heads, kv_head_size), self.ar_value_axis_order)
-
-    prefill_key_layout = self.cached_kv_layout(self.kv_cache_logical_layout, self.prefill_key_axis_order)
-    prefill_value_layout = self.cached_kv_layout(self.kv_cache_logical_layout, self.prefill_value_axis_order)
-
     key_shaped_for_cache = self.reshape_kv_cache(key, self.prefill_key_axis_order)
     value_shaped_for_cache = self.reshape_kv_cache(value, self.prefill_value_axis_order)
->>>>>>> d6b721ce
 
     if self.quantize_kvcache:
       key_shaped_for_cache, key_scale = quantizations.quantize_kv(key_shaped_for_cache, prefill_key_layout.index(CACHE_KV))
@@ -680,15 +656,9 @@
     cached_value_var, cached_value_scale_var = cached_value_vars
 
     # In order to update the key, value caches with the current key and
-<<<<<<< HEAD
-    # value, we move the length axis to the back
-    one_token_key_shaped_for_cache = self.move_kvlen_axis(one_token_key, self.ar_key_axis_order)
-    one_token_value_shaped_for_cache = self.move_kvlen_axis(one_token_value, self.ar_value_axis_order)
-=======
     # value, we reshape the one_token_key and one_token_value
     one_token_key_shaped_for_cache = self.reshape_kv_cache(one_token_key, self.ar_key_axis_order)
     one_token_value_shaped_for_cache = self.reshape_kv_cache(one_token_value, self.ar_value_axis_order)
->>>>>>> d6b721ce
 
     ar_key_layout = self.cached_kv_layout(self.kv_cache_logical_layout, self.ar_key_axis_order)
     ar_value_layout = self.cached_kv_layout(self.kv_cache_logical_layout, self.ar_value_axis_order)
@@ -736,18 +706,6 @@
       ar_key = quantizations.unquantize_kv(cached_key_var.value, cached_key_scale_var.value, one_token_key.dtype)
       ar_value = quantizations.unquantize_kv(cached_value_var.value, cached_value_scale_var.value, one_token_value.dtype)
 
-<<<<<<< HEAD
-    # Move the keys and values back to their original shapes.
-    return self.revert_kvlen_axis(ar_key, self.ar_key_axis_order), self.revert_kvlen_axis(ar_value, self.ar_value_axis_order)
-
-  def prefill_cache_var_model_var(self, cache_var, target_dtype, cache_axis_order):
-    if not self.quantize_kvcache:
-      return self.revert_kvlen_axis(cache_var[0].value, cache_axis_order)
-    else:
-      raw_cache, quant_scale = cache_var
-      raw_cache_unquantized = quantizations.unquantize_kv(raw_cache.value, quant_scale.value, target_dtype)
-      return self.revert_kvlen_axis(raw_cache_unquantized, cache_axis_order)
-=======
     # Revert the keys and values back to original logical shapes.
     return self.revert_kv_cache(ar_key, self.ar_key_axis_order), self.revert_kv_cache(ar_value, self.ar_value_axis_order)
 
@@ -758,7 +716,6 @@
       raw_cache, quant_scale = cache_var
       raw_cache_unquantized = quantizations.unquantize_kv(raw_cache.value, quant_scale.value, target_dtype)
       return self.revert_kv_cache(raw_cache_unquantized, cache_axis_order)
->>>>>>> d6b721ce
 
   def kv_cache_autoregressive(
       self,
