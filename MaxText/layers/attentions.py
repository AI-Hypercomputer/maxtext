--- conflicted
+++ resolved
@@ -918,10 +918,7 @@
               decoder_segment_ids_q, decoder_segment_ids_unpermuted
           )
         else:
-<<<<<<< HEAD
-=======
           # if cp=1, decoder_segment_ids_q is the same as decoder_segment_ids_kv
->>>>>>> fbdcdcd6
           decoder_segment_ids_tuple = splash_attention_kernel.SegmentIds(decoder_segment_ids_q, decoder_segment_ids_kv)
       else:
         decoder_segment_ids_tuple = None
