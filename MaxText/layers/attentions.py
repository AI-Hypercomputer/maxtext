--- conflicted
+++ resolved
@@ -39,11 +39,7 @@
 from flax.linen import partitioning
 
 from MaxText import max_utils
-<<<<<<< HEAD
-from MaxText.common_types import DecoderBlockType, LENGTH_NO_EXP, BATCH_NO_EXP, DEFAULT_MASK_VALUE, BATCH, HEAD, KV_LENGTH, D_KV, CACHE_BATCH_PREFILL, CACHE_SEQUENCE, AxisNames, CACHE_BATCH, CACHE_HEADS, CACHE_SCALE_BATCH, CACHE_KV, CACHE_SCALE_SEQUENCE, CACHE_SCALE_HEADS, CACHE_SCALE_KV, AxisIdxes, LENGTH, DType, Config, Array, Q_LENGTH, Q_LENGTH_NO_EXP, DECODE_LENGTH, DECODE_BATCH, PREFILL_KV_BATCH, KV_HEAD, KV_HEAD_DIM, KV_BATCH, EMBED, MODEL_MODE_AUTOREGRESSIVE, DECODING_ACTIVE_SEQUENCE_INDICATOR, MODEL_MODE_TRAIN, MODEL_MODE_PREFILL
-=======
-from MaxText.common_types import DecoderBlockType, DEFAULT_MASK_VALUE, BATCH, HEAD, KV_LENGTH, PREFILL_LENGTH, D_KV, CACHE_BATCH_PREFILL, CACHE_SEQUENCE, AxisNames, CACHE_BATCH, CACHE_HEADS, CACHE_SCALE_BATCH, CACHE_KV, CACHE_SCALE_SEQUENCE, CACHE_SCALE_HEADS, CACHE_SCALE_KV, AxisIdxes, LENGTH, DType, Config, Array, Q_LENGTH, DECODE_LENGTH, DECODE_BATCH, PREFILL_KV_BATCH, KV_HEAD, KV_HEAD_DIM, KV_BATCH, EMBED, MODEL_MODE_AUTOREGRESSIVE, DECODING_ACTIVE_SEQUENCE_INDICATOR, MODEL_MODE_TRAIN, MODEL_MODE_PREFILL
->>>>>>> 4ec72285
+from MaxText.common_types import DecoderBlockType, LENGTH_NO_EXP, BATCH_NO_EXP, DEFAULT_MASK_VALUE, BATCH, HEAD, KV_LENGTH, PREFILL_LENGTH, D_KV, CACHE_BATCH_PREFILL, CACHE_SEQUENCE, AxisNames, CACHE_BATCH, CACHE_HEADS, CACHE_SCALE_BATCH, CACHE_KV, CACHE_SCALE_SEQUENCE, CACHE_SCALE_HEADS, CACHE_SCALE_KV, AxisIdxes, LENGTH, DType, Config, Array, Q_LENGTH, Q_LENGTH_NO_EXP, DECODE_LENGTH, DECODE_BATCH, PREFILL_KV_BATCH, KV_HEAD, KV_HEAD_DIM, KV_BATCH, EMBED, MODEL_MODE_AUTOREGRESSIVE, DECODING_ACTIVE_SEQUENCE_INDICATOR, MODEL_MODE_TRAIN, MODEL_MODE_PREFILL
 from MaxText.inference import kvcache
 from MaxText.inference import page_manager
 from MaxText.inference import paged_attention
@@ -350,7 +346,7 @@
   float32_logits: bool = False
   flash_axis_names_kv: AxisNames = (BATCH, HEAD, KV_LENGTH, D_KV)
   flash_axis_names_q: AxisNames = (BATCH, HEAD, LENGTH_NO_EXP, D_KV)
-  flash_axis_names_kv_ep:  AxisNames = (BATCH_NO_EXP, HEAD, KV_LENGTH, D_KV)
+  flash_axis_names_kv_ep: AxisNames = (BATCH_NO_EXP, HEAD, KV_LENGTH, D_KV)
   flash_axis_names_q_ep: AxisNames = (BATCH_NO_EXP, HEAD, LENGTH, D_KV)
   flash_axis_names_splash_kernel: AxisNames = (HEAD, LENGTH)
   flash_axis_names_splash_kernel_no_ep: AxisNames = (HEAD, LENGTH_NO_EXP)
@@ -734,7 +730,7 @@
     if decoder_segment_ids is not None:
       segment_axis_names_q = nn.logical_to_mesh_axes((BATCH, Q_LENGTH_NO_EXP))
       segment_axis_names_kv = nn.logical_to_mesh_axes((BATCH, KV_LENGTH))
-      if not self.config.is_batch_shard_by_expert: 
+      if not self.config.is_batch_shard_by_expert:
         segment_axis_names_q = nn.logical_to_mesh_axes((BATCH_NO_EXP, Q_LENGTH))
         segment_axis_names_kv = nn.logical_to_mesh_axes((BATCH_NO_EXP, KV_LENGTH))
 
@@ -978,11 +974,7 @@
       value: Array,
       decoder_segment_ids: Array | None,
       model_mode: str = MODEL_MODE_TRAIN,
-<<<<<<< HEAD
-  ) -> Array:
-=======
   ) -> tuple[Array, Array]:
->>>>>>> 4ec72285
     """CUDNN Flash Attention with JAX SDPA API."""
     # These imports are only meant to work in a GPU build.
     # pylint: disable=import-outside-toplevel
@@ -1437,10 +1429,9 @@
   # Shard the query activation as the same as the key and value.
   # TODO: Find a better sharding axis name.
   # TODO: Further break down the Training and Inference axes for the q, k, v.
-<<<<<<< HEAD
-  prefill_query_axis_names: AxisNames = (PREFILL_KV_BATCH, LENGTH, KV_HEAD, KV_HEAD_DIM)
-  prefill_key_axis_names: AxisNames = (PREFILL_KV_BATCH, LENGTH, KV_HEAD, KV_HEAD_DIM)
-  prefill_value_axis_names: AxisNames = (PREFILL_KV_BATCH, LENGTH, KV_HEAD, KV_HEAD_DIM)
+  prefill_query_axis_names: AxisNames = (PREFILL_KV_BATCH, PREFILL_LENGTH, KV_HEAD, KV_HEAD_DIM)
+  prefill_key_axis_names: AxisNames = (PREFILL_KV_BATCH, PREFILL_LENGTH, KV_HEAD, KV_HEAD_DIM)
+  prefill_value_axis_names: AxisNames = (PREFILL_KV_BATCH, PREFILL_LENGTH, KV_HEAD, KV_HEAD_DIM)
   # query_axis_names: AxisNames = (KV_BATCH, LENGTH, KV_HEAD, KV_HEAD_DIM)
   # key_axis_names: AxisNames = (KV_BATCH, LENGTH, KV_HEAD, KV_HEAD_DIM)
   # value_axis_names: AxisNames = (KV_BATCH, LENGTH, KV_HEAD, KV_HEAD_DIM)
@@ -1454,24 +1445,13 @@
   # input_axis_names: AxisNames = (BATCH, LENGTH, EMBED)
   input_axis_names: AxisNames = ("activation_batch", "activation_length_no_exp", EMBED)
   ep_input_axis_names: AxisNames = ("activation_batch_no_exp", "activation_length", EMBED)
+  prefill_input_axis_names: AxisNames = (PREFILL_KV_BATCH, PREFILL_LENGTH, EMBED)
   decode_input_axis_names: AxisNames = (DECODE_BATCH, DECODE_LENGTH, EMBED)
 
   # out_axis_names: AxisNames = (BATCH, LENGTH, HEAD, D_KV)
   out_axis_names: AxisNames = ("activation_batch", "activation_length_no_exp", HEAD, D_KV)
   ep_out_axis_names: AxisNames = ("activation_batch_no_exp", "activation_length", HEAD, D_KV)
-=======
-  prefill_query_axis_names: AxisNames = (PREFILL_KV_BATCH, PREFILL_LENGTH, KV_HEAD, KV_HEAD_DIM)
-  prefill_key_axis_names: AxisNames = (PREFILL_KV_BATCH, PREFILL_LENGTH, KV_HEAD, KV_HEAD_DIM)
-  prefill_value_axis_names: AxisNames = (PREFILL_KV_BATCH, PREFILL_LENGTH, KV_HEAD, KV_HEAD_DIM)
-  query_axis_names: AxisNames = (KV_BATCH, LENGTH, KV_HEAD, KV_HEAD_DIM)
-  input_axis_names: AxisNames = (BATCH, LENGTH, EMBED)
-  prefill_input_axis_names: AxisNames = (PREFILL_KV_BATCH, PREFILL_LENGTH, EMBED)
-  decode_input_axis_names: AxisNames = (DECODE_BATCH, DECODE_LENGTH, EMBED)
-  key_axis_names: AxisNames = (KV_BATCH, LENGTH, KV_HEAD, KV_HEAD_DIM)
-  value_axis_names: AxisNames = (KV_BATCH, LENGTH, KV_HEAD, KV_HEAD_DIM)
-  out_axis_names: AxisNames = (BATCH, LENGTH, HEAD, D_KV)
   prefill_out_axis_names: AxisNames = (PREFILL_KV_BATCH, PREFILL_LENGTH, HEAD, D_KV)
->>>>>>> 4ec72285
   decode_out_axis_names = (DECODE_BATCH, DECODE_LENGTH, HEAD, D_KV)
 
   prefill_cache_axis_order: AxisIdxes = (1, 2, 0, 3)
@@ -1753,7 +1733,6 @@
     Returns:
       output of shape `[batch, length, q_features]`.
     """
-<<<<<<< HEAD
     # if self.config.ici_context_parallelism > 1 and self.config.ici_expert_parallelism > 1:
     #   is_batch_shard_by_expert = True
     is_batch_shard_by_expert = self.config.is_batch_shard_by_expert
@@ -1762,24 +1741,29 @@
     assert model_mode == MODEL_MODE_TRAIN
 
     def debug_sharding(array, prefix=""):
-     global_shape = array.shape
-     jax.debug.inspect_array_sharding(
-            array,
-            callback=lambda sharding_obj: print(
-                prefix + f"\tGlobal Shape: {global_shape}\n"
-                f"\tLocal Shape: {sharding_obj.shard_shape(global_shape)}\n"
-                f"\tSharding Object: {sharding_obj}\n"
-            )
-        )
+      global_shape = array.shape
+      jax.debug.inspect_array_sharding(
+          array,
+          callback=lambda sharding_obj: print(
+              prefix + f"\tGlobal Shape: {global_shape}\n"
+              f"\tLocal Shape: {sharding_obj.shard_shape(global_shape)}\n"
+              f"\tSharding Object: {sharding_obj}\n"
+          ),
+      )
 
     def debug_axis():
-      jax.debug.print("nn.logical_to_mesh_axes(self.input_axis_names): {x}", x=nn.logical_to_mesh_axes(self.input_axis_names))
-      jax.debug.print("nn.logical_to_mesh_axes(self.ep_input_axis_names): {x}", x=nn.logical_to_mesh_axes(self.ep_input_axis_names))
+      jax.debug.print(
+          "nn.logical_to_mesh_axes(self.input_axis_names): {x}", x=nn.logical_to_mesh_axes(self.input_axis_names)
+      )
+      jax.debug.print(
+          "nn.logical_to_mesh_axes(self.ep_input_axis_names): {x}", x=nn.logical_to_mesh_axes(self.ep_input_axis_names)
+      )
       jax.debug.print("is_batch_shard_by_expert: {x}", x=is_batch_shard_by_expert)
 
     # DEBUGGING DEFINITION END #
 
     use_nn_constraint = self.config.use_nn_constraint
+
     def apply_logical_sharding(array, logical_axis_name, use_nn_constraint=True):
       if use_nn_constraint:
         return nn.with_logical_constraint(array, logical_axis_name)
@@ -1787,32 +1771,24 @@
       named_sharding = jax.sharding.NamedSharding(self.mesh, pspec)
       return lax.with_sharding_constraint(array, named_sharding)
 
-
-    if model_mode in (MODEL_MODE_PREFILL, MODEL_MODE_TRAIN):
-      if is_batch_shard_by_expert:
-        #inputs_q = nn.with_logical_constraint(inputs_q, self.input_axis_names)
-        inputs_q = apply_logical_sharding(inputs_q, self.input_axis_names, use_nn_constraint)
-        inputs_kv = nn.with_logical_constraint(inputs_kv, self.input_axis_names)
-      else:
-        #inputs_q = nn.with_logical_constraint(inputs_q, self.ep_input_axis_names)
-        inputs_q = apply_logical_sharding(inputs_q, self.ep_input_axis_names, use_nn_constraint)
-        inputs_kv = nn.with_logical_constraint(inputs_kv, self.ep_input_axis_names)
-=======
     if model_mode == MODEL_MODE_PREFILL:
       inputs_q = nn.with_logical_constraint(inputs_q, self.prefill_input_axis_names)
       inputs_kv = nn.with_logical_constraint(inputs_kv, self.prefill_input_axis_names)
     elif model_mode == MODEL_MODE_TRAIN:
-      inputs_q = nn.with_logical_constraint(inputs_q, self.input_axis_names)
-      inputs_kv = nn.with_logical_constraint(inputs_kv, self.input_axis_names)
->>>>>>> 4ec72285
+      if is_batch_shard_by_expert:
+        # inputs_q = nn.with_logical_constraint(inputs_q, self.input_axis_names)
+        inputs_q = apply_logical_sharding(inputs_q, self.input_axis_names, use_nn_constraint)
+        inputs_kv = nn.with_logical_constraint(inputs_kv, self.input_axis_names)
+      else:
+        # inputs_q = nn.with_logical_constraint(inputs_q, self.ep_input_axis_names)
+        inputs_q = apply_logical_sharding(inputs_q, self.ep_input_axis_names, use_nn_constraint)
+        inputs_kv = nn.with_logical_constraint(inputs_kv, self.ep_input_axis_names)
     else:
       inputs_q = nn.with_logical_constraint(inputs_q, self.decode_input_axis_names)
       inputs_kv = nn.with_logical_constraint(inputs_kv, self.decode_input_axis_names)
 
-
     prefix = f"\nuse_nn_constraint={use_nn_constraint}, context={self.config.ici_context_parallelism}, expert={self.config.ici_expert_parallelism}, is_batch_shard_by_expert={is_batch_shard_by_expert}\n\n"
-    debug_sharding(inputs_q,  prefix + "inputs_q\n")
-
+    debug_sharding(inputs_q, prefix + "inputs_q\n")
 
     # apply projection.
     if self.config.fused_qkv:
@@ -1900,7 +1876,6 @@
     debug_sharding(key, "key\n")
     debug_sharding(value, "value\n")
 
-
     assert not self.config.quantize_kvcache or self.kv_quant
 
     if self.config.attention == "paged" and model_mode != MODEL_MODE_TRAIN:
@@ -1916,20 +1891,15 @@
           query, key, value, decoder_segment_ids, model_mode, cached_values, previous_chunk, bidirectional_mask
       )
 
-<<<<<<< HEAD
-    if model_mode in (MODEL_MODE_PREFILL, MODEL_MODE_TRAIN):
+    if model_mode == MODEL_MODE_PREFILL:
+      out = nn.with_logical_constraint(out, self.prefill_out_axis_names)
+    elif model_mode == MODEL_MODE_TRAIN:
       if is_batch_shard_by_expert:
-        #out = nn.with_logical_constraint(out, self.out_axis_names)
+        # out = nn.with_logical_constraint(out, self.out_axis_names)
         out = apply_logical_sharding(out, self.out_axis_names, use_nn_constraint)
       else:
         # out = nn.with_logical_constraint(out, self.ep_out_axis_names)
         out = apply_logical_sharding(out, self.ep_out_axis_names, use_nn_constraint)
-=======
-    if model_mode == MODEL_MODE_PREFILL:
-      out = nn.with_logical_constraint(out, self.prefill_out_axis_names)
-    elif model_mode == MODEL_MODE_TRAIN:
-      out = nn.with_logical_constraint(out, self.out_axis_names)
->>>>>>> 4ec72285
     else:
       out = nn.with_logical_constraint(out, self.decode_out_axis_names)
 
