#  Copyright 2023 Google LLC
#
#  Licensed under the Apache License, Version 2.0 (the "License");
#  you may not use this file except in compliance with the License.
#  You may obtain a copy of the License at
#
#       https://www.apache.org/licenses/LICENSE-2.0
#
#  Unless required by applicable law or agreed to in writing, software
#  distributed under the License is distributed on an "AS IS" BASIS,
#  WITHOUT WARRANTIES OR CONDITIONS OF ANY KIND, either express or implied.
#  See the License for the specific language governing permissions and
#  limitations under the License.

"""Attentions Layers."""

import dataclasses
import enum
import functools
from typing import Any, Callable, Iterable, Optional, Tuple, Union
from functools import partial
import math

import numpy as np

from jax import lax
from jax.ad_checkpoint import checkpoint_name
from jax.experimental.pallas.ops.gpu import attention as gpu_pallas_attention
from jax.experimental.pallas.ops.gpu import decode_attention as gpu_pallas_decode_attention
from jax.experimental.pallas.ops.tpu.splash_attention import splash_attention_kernel
from jax.experimental.pallas.ops.tpu.splash_attention import splash_attention_mask
from jax.experimental.shard_map import shard_map
from jax.sharding import Mesh
import jax
import jax.numpy as jnp

from flax import linen as nn
from flax import nnx
from flax.linen import partitioning

from MaxText import max_utils
from MaxText.common_types import DecoderBlockType, DEFAULT_MASK_VALUE, BATCH, BATCH_NO_EXP, HEAD, KV_LENGTH, PREFILL_LENGTH, D_KV, CACHE_BATCH_PREFILL, CACHE_SEQUENCE, AxisNames, CACHE_BATCH, CACHE_HEADS, CACHE_SCALE_BATCH, CACHE_KV, CACHE_SCALE_SEQUENCE, CACHE_SCALE_HEADS, CACHE_SCALE_KV, AxisIdxes, LENGTH, LENGTH_NO_EXP, DType, Config, Array, Q_LENGTH, Q_LENGTH_NO_EXP, DECODE_LENGTH, DECODE_BATCH, PREFILL_KV_BATCH, KV_HEAD, KV_HEAD_DIM, KV_BATCH, KV_BATCH_NO_EXP, EMBED, MODEL_MODE_AUTOREGRESSIVE, DECODING_ACTIVE_SEQUENCE_INDICATOR, MODEL_MODE_TRAIN, MODEL_MODE_PREFILL, EP_AS_CONTEXT
from MaxText.inference import kvcache
from MaxText.inference import page_manager
from MaxText.inference import paged_attention
from MaxText.inference.kvcache import KVQuant, KVTensor
from MaxText.kernels.ragged_attention import ragged_gqa
from MaxText.kernels.ragged_attention import ragged_mha
from MaxText.layers import nnx_wrappers
from MaxText.layers.embeddings import (
    LLaMARotaryEmbedding,
    LlamaVisionRotaryEmbedding,
    RotaryEmbedding,
    YarnRotaryEmbedding,
)
from MaxText.layers.initializers import nd_dense_init, NdInitializer, variable_to_logically_partitioned
from MaxText.layers.linears import DenseGeneral, canonicalize_tuple, normalize_axes
from MaxText.layers.normalizations import RMSNorm
from MaxText.layers.quantizations import AqtQuantization as Quant

# pylint: disable=line-too-long, g-doc-args, g-doc-return-or-yield, bad-continuation, g-inconsistent-quotes
# pytype: disable=attribute-error


class AttentionType(enum.Enum):
  GLOBAL = "global"  # default, with causality
  LOCAL_SLIDING = "local_sliding"
  CHUNK = "chunk"
  MLA = "mla"
  FULL = "full"


# Used to pass in splash attention block sizes from config.
global_block_q = 0
global_block_kv = 0
global_block_kv_compute = 0
global_block_q_dkv = 0
global_block_kv_dkv = 0
global_block_kv_dkv_compute = 0
global_block_q_dq = 0
global_block_kv_dq = 0
global_use_fused_bwd_kernel = False
global_q_layout = ""
global_k_layout = ""
global_v_layout = ""

dynamic_vector_slice_in_dim = jax.vmap(lax.dynamic_slice_in_dim, in_axes=(None, 0, None, None))


def validate_compute_axis_order(s: AxisIdxes) -> None:
  valid_compute_axis_order = ((0, 1, 2, 3), (0, 2, 1, 3))
  if s not in valid_compute_axis_order:  # currently supported compute_axis_order
    raise ValueError("Invalid compute_axis_order was passed. Valid options ", valid_compute_axis_order)


def apply_mask_to_logits(logits: Array, mask: Array):
  """Applies a floating-point mask to a set of logits.

  The mask is represented as a tensor with some dtype where 0 represents true and values
  below a large negative number (here set to
  get_large_negative_number(logits.dtype) / 2) represent false. Applying the mask
  leaves the logits alone in the true case and replaces them by
  get_large_negative_number(logits.dtype) in the false case. Previously, this was
  done by adding the logits to the mask; however, this leads to a bad fusion
  decision in the compiler that saves the values in memory rather than
  just the predicate. This implementation avoids that problem.

  from https://github.com/google/praxis/blob/4712a6b9ee13e224b86e235ff55f7c6bab9fbab3/praxis/py_utils.py#L706

  Args:
    logits: A JTensor of logit values.
    mask: A JTensor of mask values with the encoding described in the
      function documentation.

  Returns:
    Masked logits.
  """
  return jnp.where((mask >= DEFAULT_MASK_VALUE * 0.5), logits, DEFAULT_MASK_VALUE)


# TODO(agagik): change splash_attention_mask._ComputableMask to be non protected
class ChunkedCausalMask(splash_attention_mask._ComputableMask):  # pylint: disable=protected-access
  """Lazy chunked causal mask.

  Attention is causal within each chunk (0, K), (K, 2K), (2K, 3K), ... tokens attend to each other but not across chunks.
  Llama4 models use interleaved chunk attention along with global attention.

  This mask class inherits from splash_attention_mask._ComputableMask and is designed to be used with Splash Attention.
  It allows the mask logic to be computed on-the-fly or fused into the attention kernel, avoiding the memory cost of
  materializing the full (sequence_length, sequence_length) boolean mask array, which can be prohibitive for long sequences.

  Attributes:
    chunk_size: The size of each attention chunk.
  """

  chunk_size: int

  def __init__(
      self,
      shape: tuple[int, int],
      chunk_size: int,
      shard_count: int = 1,
  ):
    if chunk_size <= 0:
      raise ValueError("chunk_size must be positive")
    self.chunk_size = chunk_size

    # Define the mask function for chunk attention
    def chunked_causal_mask_function(q_ids, kv_ids):
      """Computes the mask logic for the given slice indices."""
      if q_ids.size == 0 or kv_ids.size == 0:
        return np.empty((q_ids.shape[0], kv_ids.shape[1]), dtype=np.bool_)

      # Condition 1: Same chunk
      q_chunk = q_ids // self.chunk_size
      kv_chunk = kv_ids // self.chunk_size
      same_chunk = q_chunk == kv_chunk

      # Condition 2: Causal
      causal = q_ids >= kv_ids

      return same_chunk & causal

    # Initialize the parent ComputableMask with this function
    super().__init__(
        shape=shape,
        mask_function=chunked_causal_mask_function,
        shard_count=shard_count,
    )

  # Implement equality and hashing based on relevant attributes
  def __eq__(self, other: object):
    if not isinstance(other, type(self)):
      return NotImplemented
    # Compare shape, chunk_size, and the underlying q_sequence array
    return (
        self.shape == other.shape
        and self.chunk_size == other.chunk_size
        and np.array_equal(self.q_sequence, other.q_sequence)
    )

  def __hash__(self):
    return hash(
        (
            type(self),
            self.shape,
            self.chunk_size,
            self.q_sequence.tobytes() if self.q_sequence is not None else None,
        )
    )


def _generate_chunk_attention_mask(mask_shape: tuple[int, int], chunk_size: int, q_offset: int = 0) -> jax.Array:
  """Generates an explicit boolean mask for chunked causal attention.

  This function computes the full boolean mask array where True indicates
  attention is allowed based on chunked causal rules (tokens attend only
  within the same chunk, and causally within that chunk).

  Args:
    mask_shape: The desired shape of the mask (q_seq_len, kv_seq_len).
    chunk_size: The size of the attention chunks.

  Returns:
    A boolean mask of shape `mask_shape` where True indicates attention is
    allowed according to chunked causal rules, and False otherwise.

  Raises:
    ValueError: If chunk_window_size is None or not positive.
  """

  row_ids = jax.lax.broadcasted_iota(jnp.int32, mask_shape, 0) + q_offset
  col_ids = jax.lax.broadcasted_iota(jnp.int32, mask_shape, 1)
  if chunk_size <= 0:
    raise ValueError("chunk_size must be positive")

  # chunk mask calculation
  same_chunk = (row_ids // chunk_size) == (col_ids // chunk_size)
  chunk_mask = same_chunk & (row_ids >= col_ids)
  return chunk_mask


def _make_block_mask_indices(bidirectional_mask):
  """Creates block mask identifying segments based on a bidirectional mask.

  Args:
    bidirectional_mask: boolean mask, e.g. [011110011010].

  Returns:
    block mask for segments, e.g. [011110022030].
  """
  # Left pad 0.
  padded_mask = jnp.pad(bidirectional_mask, [(0, 0), (1, 0)], constant_values=0)
  boundary = padded_mask[..., 1:] > padded_mask[..., :-1]
  numbered_boundary = jnp.cumsum(boundary, axis=-1)
  return bidirectional_mask * numbered_boundary


def _make_bidirectional_block_mask(bidirectional_mask):
  """Creates bidirectional block mask from bidirectional_mask, where True corresponds to image tokens.
  bidirectional_mask shape: [B, L]
  bidirectional_block_mask shape: [B, L, L]
  Examples:
  bidirectional_mask = [[0, 1, 1, 1, 0, 0]]
  bidirectional_block_mask = [[
      [False, False, False, False, False, False],
      [False,  True,  True,  True, False, False],
      [False,  True,  True,  True, False, False],
      [False,  True,  True,  True, False, False],
      [False, False, False, False, False, False],
      [False, False, False, False, False, False],
  ]]
  """
  q_block_indices = _make_block_mask_indices(bidirectional_mask)
  kv_block_indices = q_block_indices
  bidirectional_block_mask = (kv_block_indices[:, None, :] == q_block_indices[..., None]) & (q_block_indices[..., None] > 0)
  return bidirectional_block_mask


def attention_op_as_linen(
    *,
    config: Config,
    mesh: Mesh,
    attention_kernel: str,
    max_target_length: int,
    num_query_heads: int,
    num_kv_heads: int,
    float32_qk_product: bool = False,
    max_prefill_predict_length: int = -1,
    float32_logits: bool = False,
    flash_axis_names_q: AxisNames = (BATCH, HEAD, LENGTH_NO_EXP, D_KV),
    flash_axis_names_q_ep: AxisNames = (BATCH_NO_EXP, HEAD, LENGTH, D_KV),
    flash_axis_names_kv: AxisNames = (BATCH, HEAD, KV_LENGTH, D_KV),
    flash_axis_names_kv_ep: AxisNames = (BATCH_NO_EXP, HEAD, KV_LENGTH, D_KV),
    flash_axis_names_splash_kernel: AxisNames = (HEAD, LENGTH_NO_EXP),
    flash_axis_names_splash_kernel_ep: AxisNames = (HEAD, LENGTH),
    prefill_cache_logical_axis_names: AxisNames = (CACHE_BATCH_PREFILL, CACHE_SEQUENCE, CACHE_HEADS, CACHE_KV),
    cache_logical_axis_names: AxisNames = (CACHE_BATCH, CACHE_SEQUENCE, CACHE_HEADS, CACHE_KV),
    cache_scale_logical_axis_names: AxisNames = (CACHE_SCALE_BATCH, CACHE_SCALE_SEQUENCE, CACHE_SCALE_HEADS, CACHE_SCALE_KV),
    ragged_qkv_axis_names: AxisNames = (CACHE_BATCH, CACHE_HEADS, CACHE_SEQUENCE, CACHE_KV),
    ragged_lengths_names: AxisNames = (CACHE_BATCH,),
    compute_axis_order: AxisIdxes = (0, 1, 2, 3),
    key_axis_order: AxisIdxes = (2, 0, 1, 3),
    reshape_q: bool = False,
    dropout_rate: float = 0.0,
    dtype: DType = jnp.float32,
    quant: Optional[Quant] = None,
    kv_quant: Optional[KVQuant] = None,
    attention_type: AttentionType = AttentionType.GLOBAL,  # Default to global attention
    attn_logits_soft_cap: float | None = None,
    sliding_window_size: int | None = None,
    chunk_attn_window_size: int | None = None,
    use_ragged_attention: bool = False,
    ragged_block_size: int = 256,
):
  """A factory function to create an AttentionOp as a Linen module.

  This function serves as a bridge to use the NNX-based `AttentionOp` within a
  Linen model.
  """
  return nnx_wrappers.to_linen(
      AttentionOp,
      config=config,
      mesh=mesh,
      attention_kernel=attention_kernel,
      max_target_length=max_target_length,
      num_query_heads=num_query_heads,
      num_kv_heads=num_kv_heads,
      float32_qk_product=float32_qk_product,
      max_prefill_predict_length=max_prefill_predict_length,
      float32_logits=float32_logits,
      flash_axis_names_q=flash_axis_names_q,
      flash_axis_names_q_ep=flash_axis_names_q_ep,
      flash_axis_names_kv=flash_axis_names_kv,
      flash_axis_names_kv_ep=flash_axis_names_kv_ep,
      flash_axis_names_splash_kernel=flash_axis_names_splash_kernel,
      flash_axis_names_splash_kernel_ep=flash_axis_names_splash_kernel_ep,
      prefill_cache_logical_axis_names=prefill_cache_logical_axis_names,
      cache_logical_axis_names=cache_logical_axis_names,
      cache_scale_logical_axis_names=cache_scale_logical_axis_names,
      ragged_qkv_axis_names=ragged_qkv_axis_names,
      ragged_lengths_names=ragged_lengths_names,
      compute_axis_order=compute_axis_order,
      key_axis_order=key_axis_order,
      reshape_q=reshape_q,
      dropout_rate=dropout_rate,
      dtype=dtype,
      quant=quant,
      kv_quant=kv_quant,
      attention_type=attention_type,
      attn_logits_soft_cap=attn_logits_soft_cap,
      sliding_window_size=sliding_window_size,
      chunk_attn_window_size=chunk_attn_window_size,
      use_ragged_attention=use_ragged_attention,
      ragged_block_size=ragged_block_size,
      metadata_fn=variable_to_logically_partitioned,
  )


class AttentionOp(nnx.Module):
  """Attention operation"""

  def __init__(
      self,
      config: Config,
      mesh: Mesh,
      attention_kernel: str,
      max_target_length: int,
      num_query_heads: int,
      num_kv_heads: int,
      float32_qk_product: bool = False,
      max_prefill_predict_length: int = -1,
      float32_logits: bool = False,
      flash_axis_names_q: AxisNames = (BATCH, HEAD, LENGTH_NO_EXP, D_KV),
      flash_axis_names_q_ep: AxisNames = (BATCH_NO_EXP, HEAD, LENGTH, D_KV),
      flash_axis_names_kv: AxisNames = (BATCH, HEAD, KV_LENGTH, D_KV),
      flash_axis_names_kv_ep: AxisNames = (BATCH_NO_EXP, HEAD, KV_LENGTH, D_KV),
      flash_axis_names_splash_kernel: AxisNames = (HEAD, LENGTH_NO_EXP),
      flash_axis_names_splash_kernel_ep: AxisNames = (HEAD, LENGTH),
      prefill_cache_logical_axis_names: AxisNames = (CACHE_BATCH_PREFILL, CACHE_SEQUENCE, CACHE_HEADS, CACHE_KV),
      cache_logical_axis_names: AxisNames = (CACHE_BATCH, CACHE_SEQUENCE, CACHE_HEADS, CACHE_KV),
      cache_scale_logical_axis_names: AxisNames = (
          CACHE_SCALE_BATCH,
          CACHE_SCALE_SEQUENCE,
          CACHE_SCALE_HEADS,
          CACHE_SCALE_KV,
      ),
      ragged_qkv_axis_names: AxisNames = (CACHE_BATCH, CACHE_HEADS, CACHE_SEQUENCE, CACHE_KV),
      ragged_lengths_names: AxisNames = (CACHE_BATCH,),
      compute_axis_order: AxisIdxes = (0, 1, 2, 3),
      key_axis_order: AxisIdxes = (2, 0, 1, 3),
      reshape_q: bool = False,
      dropout_rate: float = 0.0,
      dtype: DType = jnp.float32,
      quant: Optional[Quant] = None,
      kv_quant: Optional[KVQuant] = None,
      attention_type: AttentionType = AttentionType.GLOBAL,  # Default to global attention
      attn_logits_soft_cap: float | None = None,
      sliding_window_size: int | None = None,
      chunk_attn_window_size: int | None = None,
      use_ragged_attention: bool = False,
      ragged_block_size: int = 256,
      rngs: nnx.Rngs | None = None,
  ):
    """Initializes the AttentionOp module.

    Args:
      config: The configuration for the model.
      mesh: The device mesh.
      attention_kernel: The attention kernel to use.
      max_target_length: The maximum target length.
      num_query_heads: The number of query heads.
      num_kv_heads: The number of key/value heads.
      float32_qk_product: Whether to compute qk_product in float32.
      max_prefill_predict_length: The maximum prefill predict length.
      float32_logits: Whether to compute logits in float32.
      flash_axis_names_kv: The logical axis names for the KV cache in flash attention.
      flash_axis_names_q: The logical axis names for the query in flash attention.
      flash_axis_names_splash_kernel: The logical axis names for the splash attention kernel.
      prefill_cache_logical_axis_names: The logical axis names for the prefill cache.
      cache_logical_axis_names: The logical axis names for the cache.
      cache_scale_logical_axis_names: The logical axis names for the cache scale.
      ragged_qkv_axis_names: The logical axis names for ragged QKV tensors.
      ragged_lengths_names: The logical axis names for ragged lengths.
      compute_axis_order: The order of axes for computation.
      key_axis_order: The order of axes for the key.
      ... and other configuration parameters.
      rngs: The random number generators for initialization, passed by the nnx.to_linen wrapper.
    """
    self.config = config
    self.mesh = mesh
    self.attention_kernel = attention_kernel
    self.max_target_length = max_target_length
    self.num_query_heads = num_query_heads
    self.num_kv_heads = num_kv_heads
    self.float32_qk_product = float32_qk_product
    self.max_prefill_predict_length = max_prefill_predict_length
    self.float32_logits = float32_logits

    self.flash_axis_names_q = flash_axis_names_q
    self.flash_axis_names_q_ep = flash_axis_names_q_ep
    self.flash_axis_names_kv = flash_axis_names_kv
    self.flash_axis_names_kv_ep = flash_axis_names_kv_ep
    self.flash_axis_names_splash_kernel = flash_axis_names_splash_kernel
    self.flash_axis_names_splash_kernel_ep = flash_axis_names_splash_kernel_ep

    self.prefill_cache_logical_axis_names = prefill_cache_logical_axis_names
    self.cache_logical_axis_names = cache_logical_axis_names
    self.cache_scale_logical_axis_names = cache_scale_logical_axis_names
    self.ragged_qkv_axis_names = ragged_qkv_axis_names
    self.ragged_lengths_names = ragged_lengths_names
    self.compute_axis_order = compute_axis_order
    self.key_axis_order = key_axis_order
    self.reshape_q = reshape_q
    self.dropout_rate = dropout_rate
    self.dtype = dtype
    self.quant = quant
    self.kv_quant = kv_quant
    self.attention_type = attention_type
    self.attn_logits_soft_cap = attn_logits_soft_cap
    self.sliding_window_size = sliding_window_size
    self.chunk_attn_window_size = chunk_attn_window_size
    self.use_ragged_attention = use_ragged_attention
    self.ragged_block_size = ragged_block_size

    def maybe_create_nnx(einsum, *args):
      if isinstance(einsum, nn.Module):
        return nnx_wrappers.ToNNX(einsum, rngs=rngs).lazy_init(*args)
      return einsum

    # qk_product
    if self.kv_quant:
      # Dummy inputs for lazy initialization
      b = 1
      t_prefill = self.max_prefill_predict_length
      t_ar = 1  # Autoregressive mode has a query length of 1
      n = self.num_query_heads
      n_kv = self.num_kv_heads
      d = self.config.head_dim
      g = n // n_kv
      s_prefill = self.max_prefill_predict_length
      s_ar = self.max_target_length

      # Dummy query/key/value shapes as before...
      dummy_query_prefill = jnp.zeros((b, t_prefill, n_kv, g, d), dtype=self.dtype)
      dummy_key_prefill = jnp.zeros((b, s_prefill, n_kv, d), dtype=self.dtype)
      dummy_query_ar = jnp.zeros((b, t_ar, n_kv, g, d), dtype=self.dtype)
      dummy_key_ar = jnp.zeros((b, s_ar, n_kv, d), dtype=self.dtype)

      dummy_attn_weights_prefill = jnp.zeros((b, n_kv, g, t_prefill, s_prefill), dtype=jnp.float32)
      dummy_value_prefill = jnp.zeros((b, s_prefill, n_kv, d), dtype=self.dtype)
      dummy_attn_weights_ar = jnp.zeros((b, n_kv, g, t_ar, s_ar), dtype=jnp.float32)
      dummy_value_ar = jnp.zeros((b, s_ar, n_kv, d), dtype=self.dtype)

      # Prefill AqtEinsum instances
      self.AqtEinsum_0 = maybe_create_nnx(
          self.kv_quant.einsum_fn_with_rhs_qtensor(), "btkgd,bskd->bkgts", dummy_query_prefill, dummy_key_prefill
      )
      self.AqtEinsum_1 = maybe_create_nnx(
          self.kv_quant.einsum_fn_with_rhs_qtensor_and_dequant(),
          "bkgts,bskd->btkgd",
          dummy_attn_weights_prefill,
          dummy_value_prefill,
      )
      # Autoregressive AqtEinsum instances
      self.AqtEinsum_2 = maybe_create_nnx(
          self.kv_quant.einsum_fn_with_rhs_qtensor(), "btkgd,bskd->bkgts", dummy_query_ar, dummy_key_ar
      )
      self.AqtEinsum_3 = maybe_create_nnx(
          self.kv_quant.einsum_fn_with_rhs_qtensor_and_dequant(), "bkgts,bskd->btkgd", dummy_attn_weights_ar, dummy_value_ar
      )
    else:
      self.AqtEinsum_0 = jnp.einsum
      self.AqtEinsum_1 = jnp.einsum
      self.AqtEinsum_2 = jnp.einsum
      self.AqtEinsum_3 = jnp.einsum

  def check_attention_inputs(self, query: Array, key: Array | KVTensor, value: Array | KVTensor) -> None:
    """Check attention inputs."""

    assert key.ndim == value.ndim, f"k (dim {key.ndim}), v (dim {value.ndim}) must have same rank."
    assert query.shape[:-3] == key.shape[:-3] == value.shape[:-3], "q, k, v batch dims must match."
    assert key.shape[-2] == value.shape[-2], "k, v num_kv_heads must match."
    assert key.shape[-3] == value.shape[-3], "k, v lengths must match."
    assert query.shape[-1] == key.shape[-1], "q, k depths must match."

  def generate_attention_mask(
      self,
      query,
      key,
      decoder_segment_ids: Array | None,
      model_mode: str,
      previous_chunk: Any = None,
      bidirectional_mask: Any = None,
  ) -> Array | None:
    """Generates a combined attention mask for Transformer models.

    This function constructs an attention mask by potentially combining
    several types of masks based on the input parameters and model
    configuration. The generated mask dictates which query-key pairs are
    allowed to attend to each other.

    The masking logic can enforce:
    1.  **Sequence Separation:** Using `decoder_segment_ids`, attention is
      confined within distinct sequences in a batch. This is crucial when
      multiple unrelated sequences are packed together.
    2.  **Causality:** Preventing attention to future positions. This is
      standard for autoregressive decoding. For chunked prefill, as
      described in the SARATHI paper [2], causality is adjusted based
      on `previous_chunk` information.
    3.  **Specialized Attention Patterns:** Depending on `self.attention_type`,
      it can apply:
      * Local Sliding Window Attention: Restricts attention to a
          fixed-size window around each query position.
      * Chunk Attention: Divides sequences into chunks and applies
          masking at the chunk level.
    4.  **Bidirectional Attention for Sub-sequences:** If `bidirectional_mask`
      is provided (e.g., for image tokens in a multimodal model),
      those parts of the sequence can attend bidirectionally, and this
      mask is OR-ed with other generated masks.

    The overall approach and specific masking techniques are influenced by
    efficient attention mechanisms like those found in the Pallas MHA
    Flash Attention reference [1].

    Args:
      query: The query tensor, typically of shape
          `[batch_size, q_sequence_length, num_heads, head_dim]`.
          Used primarily for deriving sequence length.
      key: The key tensor, typically of shape
          `[batch_size, kv_sequence_length, num_heads, head_dim]`.
          Used primarily for deriving sequence length.
      decoder_segment_ids: Optional `Array` of shape `[batch_size, q_sequence_length]`.
          Identifies distinct sequences within the batch. Attention is
          restricted to elements within the same segment ID. In autoregressive
          mode, specific values (e.g., `common_types.DECODING_ACTIVE_SEQUENCE_INDICATOR`)
          can mark the currently active sequence for decoding.
      model_mode: A string (e.g., `common_types.MODEL_MODE_AUTOREGRESSIVE`,
          `MODEL_MODE_PREFILL`) indicating the operational
          mode. This significantly influences mask generation, particularly
          how causality and segment separation are handled.
      previous_chunk: Optional. Information about previously processed
          key/value chunks, often a tensor representing the previous keys/values.
          Used to correctly offset causal masks in chunked attention or
          streaming scenarios. Its shape might be
          `[batch_size, prev_kv_sequence_length, ...]`.
      bidirectional_mask: Optional `Array` of shape `[batch_size, kv_sequence_length]`.
          If provided, this boolean mask indicates tokens (e.g., image tokens)
          that are allowed to attend bidirectionally. The resulting
          block-wise bidirectional mask is combined with other masks using a
          logical OR.

    Returns:
      An `Array` representing the attention mask, broadcastable to the shape
      `[batch_size, num_heads, q_sequence_length, kv_sequence_length]`.
      Positions with `0.0` allow attention, while positions with
      `DEFAULT_MASK_VALUE` (a large negative number) prevent it.
      Returns `None` if no masking is determined to be necessary based on
      the inputs and configuration.

    References:
      [1] JAX Pallas MHA Flash Attention:
          https://github.com/jax-ml/jax/blob/main/jax/experimental/pallas/ops/tpu/flash_attention.py
      [2] SARATHI: Efficient LLM Inference by Piggybacking Decodes with
          Chunked Prefills - ArXiv:2308.16369 (https://arxiv.org/abs/2308.16369)
    """
    mask = None
    if model_mode == MODEL_MODE_AUTOREGRESSIVE:
      mask = decoder_segment_ids[:, None, None, None, :] == DECODING_ACTIVE_SEQUENCE_INDICATOR
    elif decoder_segment_ids is not None:
      mask = decoder_segment_ids[:, :, None] == decoder_segment_ids[:, None, :]
      mask = mask[:, None, None, :, :]

    _, q_seq_len, _, _ = query.shape
    _, kv_seq_len, _, _ = key.shape
    next_pos = 0
    if previous_chunk is not None:
      next_pos = previous_chunk.shape[1]
      if mask is not None:
        mask = mask[:, :, :, next_pos : next_pos + q_seq_len, :]
    elif model_mode == MODEL_MODE_AUTOREGRESSIVE and q_seq_len == 1:
      # In autoregression, the query position is the last position in the KV sequence.
      next_pos = kv_seq_len - 1

    causal_mask = None
    # We enforce causality except for AUTOREGRESSION
    if model_mode != MODEL_MODE_AUTOREGRESSIVE and self.attention_type != AttentionType.FULL:
      mask_shape = (q_seq_len, kv_seq_len)
      # row_ids indicates the position of query
      # col_ids indicates the position of kv
      row_ids = jax.lax.broadcasted_iota(jnp.int32, mask_shape, 0)
      col_ids = jax.lax.broadcasted_iota(jnp.int32, mask_shape, 1)
      # Attention mask for chunked prefill is generated in the same way
      # as mentioned in SARATHI - https://arxiv.org/abs/2308.16369
      causal_mask = (col_ids <= row_ids + next_pos)[None, None, None, :, :]

    output_mask = None
    if (mask is not None) and (causal_mask is not None):
      output_mask = jnp.logical_and(mask, causal_mask)
    elif mask is not None:
      output_mask = mask
    elif causal_mask is not None:
      output_mask = causal_mask

    if self.attention_type == AttentionType.LOCAL_SLIDING and output_mask is not None:
      if self.sliding_window_size is None:
        raise ValueError("Sliding_window_size must be set if Local Sliding attention type")

      row_ids_sliding = jax.lax.broadcasted_iota(jnp.int32, (q_seq_len, 1), 0) + next_pos
      col_ids_sliding = jax.lax.broadcasted_iota(jnp.int32, (1, kv_seq_len), 1)
      sliding_mask = (col_ids_sliding > (row_ids_sliding - self.sliding_window_size)) & (col_ids_sliding <= row_ids_sliding)
      output_mask = sliding_mask * output_mask
    elif self.attention_type == AttentionType.CHUNK and output_mask is not None:
      mask_shape = (q_seq_len, kv_seq_len)
      chunk_mask = _generate_chunk_attention_mask(
          mask_shape=(q_seq_len, kv_seq_len), chunk_size=self.chunk_attn_window_size, q_offset=next_pos
      )
      output_mask = chunk_mask * output_mask

    if bidirectional_mask is not None:
      image_mask = _make_bidirectional_block_mask(bidirectional_mask)
      output_mask = output_mask | image_mask[:, None, None, ...]

    return jnp.where(output_mask, 0.0, DEFAULT_MASK_VALUE) if output_mask is not None else None

  def apply_attention(
      self,
      query: Array,
      key: Array | KVTensor,
      value: Array | KVTensor,
      decoder_segment_ids: Array | None,
      lengths: Array | None,
      model_mode: str,
      use_ragged_attention: bool = False,
      previous_chunk: Any = None,
      bidirectional_mask: Any = None,
      *,
      qk_product_einsum: Callable[..., Array],
      wv_product_einsum: Callable[..., Array],
  ):
    """Apply attention"""
    self.check_attention_inputs(query, key, value)
    length = query.shape[-3]
    target_hardware = self.mesh.devices[(0,) * self.mesh.devices.ndim].platform

    if use_ragged_attention and model_mode == MODEL_MODE_AUTOREGRESSIVE:
      if lengths is None:
        lengths = jnp.sum(decoder_segment_ids, axis=-1)

      if target_hardware == "tpu":
        impl = self.tpu_ragged_attention
      elif target_hardware == "gpu":
        impl = self.gpu_ragged_attention
      else:
        raise NotImplementedError(target_hardware)
      return impl(query, key, value, lengths, self.ragged_block_size)

    elif (
        self.attention_kernel == "dot_product"
        or (self.attention_kernel == "autoselected" and model_mode == MODEL_MODE_AUTOREGRESSIVE)
        or (self.attention_kernel == "autoselected" and length < 128)
        or (self.attention_kernel == "paged")
    ):
      return self.apply_attention_dot(
          query,
          key,
          value,
          decoder_segment_ids,
          model_mode,
          previous_chunk,
          bidirectional_mask=bidirectional_mask,
          qk_product_einsum=qk_product_einsum,
          wv_product_einsum=wv_product_einsum,
      )
    elif self.attention_kernel in ("flash", "autoselected"):
      if target_hardware == "tpu":
        if isinstance(key, KVTensor):
          key = key.dequant()
        if isinstance(value, KVTensor):
          value = value.dequant()

        if model_mode == MODEL_MODE_AUTOREGRESSIVE:
          raise ValueError(
              """Decode not supported with flash attention.
                              Use `dot_product` instead."""
          )
        return self.tpu_flash_attention(query, key, value, decoder_segment_ids, self.attn_logits_soft_cap), None, None
      else:
        if model_mode == MODEL_MODE_AUTOREGRESSIVE:
          # fallback to dot_product as pallas gpu flash attention doesn't support decode stage
          return self.apply_attention_dot(
              query,
              key,
              value,
              decoder_segment_ids,
              model_mode,
              bidirectional_mask=bidirectional_mask,
              qk_product_einsum=qk_product_einsum,
              wv_product_einsum=wv_product_einsum,
          )
        else:
          head_axis = -2
          num_query_heads = query.shape[head_axis]
          num_kv_heads = key.shape[head_axis]
          if num_query_heads != num_kv_heads:
            # Handle cases where the number of query heads is different from the number of key/value heads.
            if num_query_heads % num_kv_heads != 0:
              raise ValueError(
                  f"Number of query heads ({num_query_heads}) must be divisible by number of key/value heads ({num_kv_heads})."
              )
            # TODO Investigate if the KV copy can be eliminated. It's likely redundant.
            q_heads_per_kv_head = num_query_heads // num_kv_heads

            key = jnp.repeat(
                key, q_heads_per_kv_head, axis=head_axis
            )  # key shape [batch_size, kv_seq_len, num_kv_heads, head_dim]
            value = jnp.repeat(
                value, q_heads_per_kv_head, axis=head_axis
            )  # value shape [batch_size, kv_seq_len, num_kv_heads, head_dim]
          out = gpu_pallas_attention.mha(query, key, value, decoder_segment_ids, sm_scale=1.0, causal=True)
          return out, None, None
    elif self.attention_kernel == "cudnn_flash_te":
      if isinstance(key, KVTensor):
        key = key.dequant()
      if isinstance(value, KVTensor):
        value = value.dequant()
      if model_mode == MODEL_MODE_AUTOREGRESSIVE:
        raise ValueError(
            """Decode not supported with flash attention.
                           Use `dot_product` instead."""
        )
      return self.cudnn_flash_attention(query, key, value, decoder_segment_ids, model_mode), None, None
    elif self.attention_kernel == "cudnn_flash_jax":
      if isinstance(key, KVTensor):
        key = key.dequant()
      if isinstance(value, KVTensor):
        value = value.dequant()
      return *self.cudnn_jax_flash_attention(query, key, value, decoder_segment_ids, model_mode), None
    else:
      raise ValueError(f"Unexpected attention kernel {self.attention_kernel=}.")

  def gpu_ragged_attention(self, q: Array, k: Array | KVTensor, v: Array | KVTensor, lengths: Array, block_size: int):
    """gpu ragged attention"""
    batch_size, q_length, q_heads, head_dim = q.shape

    # Reshape q to match gqa's expected shape
    q_for_gqa = q.squeeze(axis=1)

    # Define logical axis names - clearer and avoids repeated calls.
    b = nn.logical_to_mesh_axes(self.ragged_lengths_names)
    bsnd = nn.logical_to_mesh_axes(self.cache_logical_axis_names)
    bnd = nn.logical_to_mesh_axes((CACHE_BATCH, CACHE_HEADS, CACHE_KV))
    bn = nn.logical_to_mesh_axes((CACHE_BATCH, CACHE_HEADS))

    @functools.partial(
        shard_map,
        mesh=self.mesh,
        in_specs=(bnd, bsnd, bsnd, b, None),
        out_specs=(bnd, bn, bn),
        check_rep=False,
    )
    def wrap_ragged_attention(q: Array, k: Array, v: Array, lengths: Array, block_size: int) -> Tuple[Array, Array, Array]:
      # Use the original gqa function to get the attention output
      """
      Wraps the GQA function with appropriate sharding.

      Args:
          q: Query tensor.
          k: Key tensor.
          v: Value tensor.
          lengths: Sequence lengths.
          block_size: Block size for attention.

      Returns:
          A tuple containing the output, max, and sum tensors.
      """
      # Use the original gqa function to get the attention output
      local_out, (local_sum, local_max) = gpu_pallas_decode_attention.gqa(
          q=q,
          k=k,
          v=v,
          kv_seq_len=lengths,
          block_k=block_size,
          sm_scale=1.0,
          return_residuals=True,
          normalize_output=False,
      )
      return local_out, local_max, local_sum

    local_out, local_max, local_sum = wrap_ragged_attention(q_for_gqa, k, v, lengths, block_size)

    # Reshape local_out, local_max and local_sum to match Maxtext requirements
    local_out = local_out.reshape(batch_size, q_length, q_heads, head_dim)
    local_max = local_max.reshape(batch_size, q_length, q_heads, 1)
    local_sum = local_sum.reshape(batch_size, q_length, q_heads, 1)
    return local_out, local_max, local_sum

  def tpu_ragged_attention(
      self, query: Array, key: Array | KVTensor, value: Array | KVTensor, lengths: Array, block_size: int
  ) -> tuple[Array, Array, Array]:
    """Ragged Attention."""
    if isinstance(query, KVTensor):
      raise TypeError("Ragged attention does not currently support quantized tensors.")
    b = nn.logical_to_mesh_axes(self.ragged_lengths_names)
    bsnd = nn.logical_to_mesh_axes(self.cache_logical_axis_names)

    @functools.partial(
        shard_map,
        mesh=self.mesh,
        in_specs=(
            bsnd,
            bsnd,
            bsnd,
            b,
            None,
        ),
        out_specs=bsnd,
        check_rep=False,
    )
    def wrap_ragged_attention(query, key, value, lengths, block_size):
      if query.shape[-2] == key.shape[-2]:
        return ragged_mha(query, key, value, lengths, block_size=block_size)
      else:
        return ragged_gqa(query, key, value, lengths, block_size=block_size)

    return wrap_ragged_attention(query, key, value, lengths, block_size)

  def tpu_flash_attention(
      self,
      query: Array,
      key: Array,
      value: Array,
      decoder_segment_ids: Array | None,
      attn_logits_soft_cap: float | None = None,
  ) -> Array:
    """TPU Flash Attention."""

    cp_size = self.config.context_parallel_size
    load_balanced_context_parallel = self.config.context_parallel_load_balance

    # Transpose to ('batch', 'heads', 'length', 'kv')
    query = jnp.transpose(query, axes=(0, 2, 1, 3))
    key = jnp.transpose(key, axes=(0, 2, 1, 3))
    value = jnp.transpose(value, axes=(0, 2, 1, 3))
    segment_axis_names_q = None
    segment_axis_names_kv = None
    if decoder_segment_ids is not None:
      if self.config.expert_shard_attention_option == EP_AS_CONTEXT:
        segment_axis_names_q = nn.logical_to_mesh_axes((BATCH_NO_EXP, Q_LENGTH))
        segment_axis_names_kv = nn.logical_to_mesh_axes((BATCH_NO_EXP, KV_LENGTH))
      else:
        segment_axis_names_q = nn.logical_to_mesh_axes((BATCH, Q_LENGTH_NO_EXP))
        segment_axis_names_kv = nn.logical_to_mesh_axes((BATCH, KV_LENGTH))

    if self.config.expert_shard_attention_option == EP_AS_CONTEXT:
      axis_names_splash_kernel = nn.logical_to_mesh_axes(self.flash_axis_names_splash_kernel_ep)
      axis_names_q = nn.logical_to_mesh_axes(self.flash_axis_names_q_ep)
      axis_names_kv = nn.logical_to_mesh_axes(self.flash_axis_names_kv_ep)
    else:
      axis_names_splash_kernel = nn.logical_to_mesh_axes(self.flash_axis_names_splash_kernel)
      axis_names_q = nn.logical_to_mesh_axes(self.flash_axis_names_q)
      axis_names_kv = nn.logical_to_mesh_axes(self.flash_axis_names_kv)

    global global_block_q, global_block_kv, global_block_kv_compute, global_block_q_dkv, global_block_kv_dkv
    global global_block_kv_dkv_compute, global_block_q_dq, global_block_kv_dq, global_use_fused_bwd_kernel
    global global_q_layout, global_k_layout, global_v_layout
    global_block_q = self.config.sa_block_q
    global_block_kv = self.config.sa_block_kv
    global_block_kv_compute = self.config.sa_block_kv_compute
    global_block_q_dkv = self.config.sa_block_q_dkv
    global_block_kv_dkv = self.config.sa_block_kv_dkv
    global_block_kv_dkv_compute = self.config.sa_block_kv_dkv_compute
    global_block_q_dq = self.config.sa_block_q_dq
    global_block_kv_dq = self.config.sa_block_kv_dq
    global_use_fused_bwd_kernel = self.config.sa_use_fused_bwd_kernel
    global_q_layout = self.config.sa_q_layout
    global_k_layout = self.config.sa_k_layout
    global_v_layout = self.config.sa_v_layout

    devices_in_data_fsdp = self.mesh.shape["data"] * self.mesh.shape["fsdp"]
    assert (query.shape[0] / devices_in_data_fsdp).is_integer(), (
        "Batch dimension should be shardable among the devices in data and fsdp"
        " axis"
        f" got {query.shape[0]=}/{devices_in_data_fsdp=}"
    )

    # create_splash_attention kernel
    block_sizes = splash_attention_kernel.BlockSizes(
        block_q=min(global_block_q, query.shape[2]),
        block_kv=min(global_block_kv, key.shape[2]),
        block_kv_compute=min(global_block_kv_compute, key.shape[2]),
        block_q_dkv=min(global_block_q_dkv, query.shape[2]),
        block_kv_dkv=min(global_block_kv_dkv, key.shape[2]),
        block_kv_dkv_compute=min(global_block_kv_dkv_compute, query.shape[2]),
        block_q_dq=None if global_use_fused_bwd_kernel else min(global_block_q_dq, query.shape[2]),
        block_kv_dq=None if global_use_fused_bwd_kernel else min(global_block_kv_dq, query.shape[2]),
        use_fused_bwd_kernel=global_use_fused_bwd_kernel,
        q_layout=splash_attention_kernel.QKVLayout[global_q_layout],
        k_layout=splash_attention_kernel.QKVLayout[global_k_layout],
        v_layout=splash_attention_kernel.QKVLayout[global_v_layout],
    )

    mask_shape = (query.shape[2], key.shape[2])  # (q_seq_len, kv_seq_len)
    if self.attention_type == AttentionType.FULL:
      mask = splash_attention_mask.FullMask(mask_shape)
    else:
      mask = splash_attention_mask.CausalMask(shape=mask_shape)

    # Create LoadBalancedCausalMask if cp and load_balancing
    if cp_size > 1 and load_balanced_context_parallel:
      mask = LoadBalancedCausalMask(shape=mask_shape, cp_size=cp_size)

    # TODO: figure out local_sliding attention + load_balancing, default is global
    # Apply local masking if local sliding attention is enabled.
    if self.attention_type == AttentionType.LOCAL_SLIDING:
      if self.sliding_window_size is None:
        raise ValueError("Sliding_window_size must be set if Local Sliding attention type")
      mask &= splash_attention_mask.LocalMask(
          shape=(query.shape[2], key.shape[2]),
          window_size=(self.sliding_window_size, self.sliding_window_size),
          offset=0,
      )
      # Apply local masking if local sliding attention is enabled.
      if self.attention_type == AttentionType.LOCAL_SLIDING:
        if self.sliding_window_size is None:
          raise ValueError("Sliding_window_size must be set for Local Sliding attention type")
        mask &= splash_attention_mask.LocalMask(
            shape=(query.shape[2], key.shape[2]),
            window_size=(self.sliding_window_size, self.sliding_window_size),
            offset=0,
        )
      elif self.attention_type == AttentionType.CHUNK:
        if self.chunk_attn_window_size is None:
          raise ValueError("chunk_attn_window_size must be set for chunk attention type")

        mask &= ChunkedCausalMask(shape=(query.shape[2], key.shape[2]), chunk_size=self.chunk_attn_window_size)

    # Create multi-head mask
    multi_head_mask = splash_attention_mask.MultiHeadMask(masks=(mask,) * query.shape[1])

    # Create the splash attention kernel object separately, jit it for performance
    @partial(
        jax.jit,
        static_argnames=[
            "multi_head_mask",
            "shard_head_size",
        ],
    )
    def wrap_splash_kernel(multi_head_mask, shard_head_size=1):
      splash_kernel = splash_attention_kernel.make_splash_mha(
          mask=multi_head_mask,
          head_shards=shard_head_size,  # the size of the axis if sharding over heads
          q_seq_shards=cp_size,  # axis for sequence sharding
          block_sizes=block_sizes,
          attn_logits_soft_cap=attn_logits_soft_cap,
      )
      return splash_kernel

    logical_axis_rules_head = np.array(
        [self.mesh.shape[physical_axes] for physical_axes in dict(self.config.logical_axis_rules)[HEAD]]
    )
    shard_head_size = np.prod(logical_axis_rules_head)
    splash_kernel = wrap_splash_kernel(multi_head_mask, int(shard_head_size))
    named_sharding = jax.sharding.NamedSharding(self.mesh, axis_names_splash_kernel)
    segment_axis_names_splash_kernel = splash_kernel.manual_sharding_spec(named_sharding)

    # Now call the function wrap_flash_attention which does the actual computation.
    # The splash kernel is passed as a parameter to the function. Since we have the shard map
    # decorating the wrap_flash_attention function, the data will be correctly sharded
    # meaning q will be sharded over sequence aka context length but K and V will be duplicated
    # The shardings are specified in the in_specs and out_specs of the shard_map decorator:
    # 'segment_axis_names_q' maps to ['activation_q_length', ['context']] meaning that q is sharded over the context axis
    #  'segment_axis_names_kv' maps to ['activation_kv_length', []] meaning that K and V are not sharded
    # splash_kernel is sharded over (HEAD, LENGTH)
    @functools.partial(
        shard_map,
        mesh=self.mesh,
        in_specs=(
            axis_names_q,
            axis_names_kv,
            axis_names_kv,
            segment_axis_names_q,
            segment_axis_names_kv,
            segment_axis_names_splash_kernel,
            None,  # no sharding for cp_size
            None,  # no sharding for load_balanced_context_parallel
        ),
        out_specs=axis_names_q,
        check_rep=False,
    )
    def wrap_flash_attention(
        query,
        key,
        value,
        decoder_segment_ids_q,
        decoder_segment_ids_kv,
        splash_kernel,
        cp_size,
        load_balanced_context_parallel,
    ):
      # If load_balanced_context_parallel is enabled, reorder the key and value tensors
      # to ensure that they are contiguous in memory.
      # This is necessary for the splash attention kernel to work correctly because it expects
      # the K and V to be contiguous. Note that K and V are not sharded over the sequence aka context axis
      # This was we get the unsharded unpermuted key and value tensors
      if cp_size > 1 and load_balanced_context_parallel:
        key = max_utils.reorder_sequence(tensor=key, cp_size=cp_size, seq_dim=2, to_contiguous=True)
        value = max_utils.reorder_sequence(tensor=value, cp_size=cp_size, seq_dim=2, to_contiguous=True)
        decoder_segment_ids_unpermuted = max_utils.reorder_sequence(
            tensor=decoder_segment_ids_kv, cp_size=cp_size, seq_dim=1, to_contiguous=True
        )

      if decoder_segment_ids_q is not None:
        if cp_size > 1 and load_balanced_context_parallel:
          decoder_segment_ids_tuple = splash_attention_kernel.SegmentIds(
              decoder_segment_ids_q, decoder_segment_ids_unpermuted
          )
        else:
          # if cp=1, decoder_segment_ids_q is the same as decoder_segment_ids_kv
          decoder_segment_ids_tuple = splash_attention_kernel.SegmentIds(decoder_segment_ids_q, decoder_segment_ids_kv)
      else:
        decoder_segment_ids_tuple = None
      attention_output = jax.vmap(splash_kernel)(query, key, value, segment_ids=decoder_segment_ids_tuple)

      return attention_output

    x = wrap_flash_attention(
        query, key, value, decoder_segment_ids, decoder_segment_ids, splash_kernel, cp_size, load_balanced_context_parallel
    )

    x = jnp.transpose(x, axes=(0, 2, 1, 3))

    return x

  def cudnn_flash_attention(
      self,
      query: Array,
      key: Array,
      value: Array,
      decoder_segment_ids: Array | None,
      model_mode: str = MODEL_MODE_TRAIN,
  ) -> Array:
    """CUDNN Flash Attention with Transformer Engine.
    1. Stable API, supports GQA, SWA (only with causal masking)
    2. Head_dim = 256 is also supported from TE-1.12 stable release with CUDNN 12.6
    """
    # These imports are only meant to work in a GPU build.
    # pylint: disable=import-outside-toplevel
    from transformer_engine.jax.flax.transformer import DotProductAttention  # pytype: disable=import-error

    _, _, _, head_dim = query.shape  # pylint: disable=unused-variable

    using_context_parallelism = self.mesh.shape["context"] > 1

    if self.attention_type == AttentionType.LOCAL_SLIDING and using_context_parallelism:
      raise AssertionError("Sliding window attention is not supported when context parallelism is enabled")

    sliding_window_size = None

    if self.attention_type == AttentionType.LOCAL_SLIDING or not self.config.enable_padding_causal_mask:
      sliding_window_size = [self.sliding_window_size, 0]

    if self.attention_type == AttentionType.LOCAL_SLIDING or using_context_parallelism:
      mask_type = "causal"  # SWA and Context Parallelism only work with causal masking
      attn_mask = None
    else:
      # generate attn_mask
      mask_type = "padding_causal"  # only padding_causal mask type can take a created mask
      attn_mask = self.generate_attention_mask(query, key, decoder_segment_ids, model_mode)

    dpa_layer = DotProductAttention(
        head_dim=head_dim,
        num_attention_heads=self.num_query_heads,
        num_gqa_groups=self.num_kv_heads,
        attn_mask_type=mask_type,  # 'no_mask', 'padding', 'causal', or 'padding_causal'
        attn_bias_type="no_bias",  # 'no_bias', 'pre_scale_bias' or 'post_scale_bias'
        attention_dropout=self.dropout_rate,
        dropout_rng_name="aqt",
        dtype=self.dtype,
        float32_logits=self.float32_logits,
        qkv_layout="BSHD_BSHD_BSHD",  # 'BS3HD', 'BSHD_BS2HD' or 'BSHD_BSHD_BSHD'
        scale_factor=1.0,
        transpose_batch_sequence=False,
        window_size=sliding_window_size,
        context_parallel_causal_load_balanced=self.config.context_parallel_load_balance,
        context_parallel_axis="context",
    )
    return dpa_layer(query, key, value, mask=attn_mask)

  def cudnn_jax_flash_attention(
      self,
      query: Array,
      key: Array,
      value: Array,
      decoder_segment_ids: Array | None,
      model_mode: str = MODEL_MODE_TRAIN,
  ) -> tuple[Array, Array]:
    """CUDNN Flash Attention with JAX SDPA API."""
    # These imports are only meant to work in a GPU build.
    # pylint: disable=import-outside-toplevel
    from jax._src.cudnn.fused_attention_stablehlo import (
        dot_product_attention,
        MaskType,
    )

    _, _, _, head_dim = query.shape  # pylint: disable=unused-variable

    if model_mode == MODEL_MODE_AUTOREGRESSIVE:
      lengths = jnp.sum(decoder_segment_ids, axis=-1)

      output, lse = dot_product_attention(
          query,
          key,
          value,
          q_seqlen=lengths,
          kv_seqlen=lengths,
          mask_type=MaskType.PADDING,
          scale=1.0,
          dropout_rate=self.dropout_rate,
          qkv_layout="BTNH",
          return_residual=True,
      )
    else:
      output, lse = dot_product_attention(
          query,
          key,
          value,
          mask_type=MaskType.CAUSAL,
          scale=1.0 / math.sqrt(head_dim),
          dropout_rate=self.dropout_rate,
          qkv_layout="BTNH",
          return_residual=True,
      )
    output = checkpoint_name(output, "context")
    lse = checkpoint_name(lse, "context")
    return output, lse

  def compute_local_attention(
      self,
      attn_weights: Array,
      value: Array | KVTensor,
      q_seq_len: int,
      model_mode: str,
      wv_product_einsum: Callable[..., Array],
  ) -> tuple[Array, Array, Array]:
    """Computes the attention of a local subset of the kv cache.
    Local attention results will need to be combined with any other local attentions and normalized
    Based on https://github.com/google-research/google-research/blob/master/scaling_transformer_inference_efficiency/attention.py

    Args:
        attn_weights (Array): Product of query and key
        value (Array): Current value
        aqt_rng (PRNGKey | None): Optional rng

    Returns:
        (local_out, local_max,): where
          local_out is local unnormalized output
          local_max is the local max of exponentials
          local_sum is the sum of exponentials for this chunk, divided by exp(local_max).
    """
    local_max = jnp.max(attn_weights, axis=-1, keepdims=True)
    local_exps = jnp.exp(attn_weights - local_max)
    local_sum = jnp.sum(local_exps, axis=-1, keepdims=True)

    local_sum = jnp.moveaxis(local_sum, -2, 1)
    local_max = jnp.moveaxis(local_max, -2, 1)

    local_max = jnp.reshape(local_max, (local_max.shape[0], local_max.shape[1], local_max.shape[2] * local_max.shape[3], 1))
    local_sum = jnp.reshape(local_sum, (local_sum.shape[0], local_sum.shape[1], local_sum.shape[2] * local_sum.shape[3], 1))

    local_out = self.wv_product(local_exps, value, model_mode, wv_product_einsum)
    if model_mode == MODEL_MODE_AUTOREGRESSIVE and self.is_partition_in_decode(q_seq_len):
      local_out = partitioning.with_sharding_constraint(local_out, (DECODE_BATCH, DECODE_LENGTH, HEAD, D_KV))
    elif model_mode == MODEL_MODE_PREFILL:
      local_out = partitioning.with_sharding_constraint(local_out, (BATCH, KV_LENGTH, HEAD, D_KV))

    if self.reshape_q and q_seq_len == 1:
      local_max = local_max[:, 0:1, :, :]
      local_sum = local_sum[:, 0:1, :, :]
      local_out = local_out[:, 0:1, :, :]

    if model_mode == MODEL_MODE_AUTOREGRESSIVE and self.is_partition_in_decode(q_seq_len):
      local_max = partitioning.with_sharding_constraint(local_max, (DECODE_BATCH, DECODE_LENGTH, HEAD, D_KV))
      local_sum = partitioning.with_sharding_constraint(local_sum, (DECODE_BATCH, DECODE_LENGTH, HEAD, D_KV))
      local_out = partitioning.with_sharding_constraint(local_out, (DECODE_BATCH, DECODE_LENGTH, HEAD, D_KV))

    return local_out, local_max, local_sum

  def is_partition_in_decode(self, seq_len):
    return self.config.ici_context_autoregressive_parallelism > 0 and seq_len == 1

  def apply_attention_dot(
      self,
      query: Array,
      key: Array | KVTensor,
      value: Array | KVTensor,
      decoder_segment_ids: Array | None,
      model_mode: str = MODEL_MODE_TRAIN,
      previous_chunk: Any = None,
      bidirectional_mask: Any = None,
      *,
      qk_product_einsum: Callable[..., Array],
      wv_product_einsum: Callable[..., Array],
  ):
    """Apply Attention."""
    validate_compute_axis_order(self.compute_axis_order)
    # Casting qk_product and softmaxt computation for float32 for model stability.
    if self.float32_qk_product:
      if isinstance(key, KVTensor):
        key = key.dequant()
      query = query.astype(jnp.float32)
      key = key.astype(jnp.float32)

    # special sharding for decode
    q_seq_len = query.shape[1]
    prefill_qkv_sharding = (BATCH, PREFILL_LENGTH, HEAD, D_KV)
    decode_qkv_sharding = (DECODE_BATCH, DECODE_LENGTH, HEAD, D_KV)
    if self.is_partition_in_decode(q_seq_len):
      query = partitioning.with_sharding_constraint(query, decode_qkv_sharding)
      # avoid sharding scale tensor when using kv cache quantization
      if self.kv_quant and isinstance(key, KVTensor) and isinstance(value, KVTensor):
        key.qvalue = partitioning.with_sharding_constraint(key.qvalue, decode_qkv_sharding)
        value.qvalue = partitioning.with_sharding_constraint(value.qvalue, decode_qkv_sharding)
      else:
        key = partitioning.with_sharding_constraint(key, decode_qkv_sharding)
        value = partitioning.with_sharding_constraint(value, decode_qkv_sharding)
    elif model_mode == MODEL_MODE_PREFILL:
      query = partitioning.with_sharding_constraint(query, prefill_qkv_sharding)
      # avoid sharding scale tensor when using kv cache quantization
      if self.kv_quant and isinstance(key, KVTensor) and isinstance(value, KVTensor):
        key.qvalue = partitioning.with_sharding_constraint(key.qvalue, prefill_qkv_sharding)
        value.qvalue = partitioning.with_sharding_constraint(value.qvalue, prefill_qkv_sharding)
      else:
        key = partitioning.with_sharding_constraint(key, prefill_qkv_sharding)
        value = partitioning.with_sharding_constraint(value, prefill_qkv_sharding)

    attn_weights = self.qk_product(query, key, q_seq_len, model_mode, qk_product_einsum)
    if self.is_partition_in_decode(q_seq_len):
      attn_weights = partitioning.with_sharding_constraint(attn_weights, (KV_LENGTH, HEAD, None, None, None))
    elif model_mode == MODEL_MODE_PREFILL:
      attn_weights = partitioning.with_sharding_constraint(attn_weights, (BATCH, HEAD, None, PREFILL_LENGTH, KV_LENGTH))

    if self.attn_logits_soft_cap:
      attn_weights = jnp.tanh(attn_weights / self.attn_logits_soft_cap)
      attn_weights = attn_weights * self.attn_logits_soft_cap

    # Casting softmaxt computation for float32 for model stability.
    if self.float32_logits:
      attn_weights = attn_weights.astype(jnp.float32)
    attn_mask = self.generate_attention_mask(query, key, decoder_segment_ids, model_mode, previous_chunk, bidirectional_mask)
    if self.is_partition_in_decode(q_seq_len):
      attn_mask = partitioning.with_sharding_constraint(attn_mask, (KV_LENGTH, HEAD, None, None, None))
    elif model_mode == MODEL_MODE_PREFILL:
      attn_mask = partitioning.with_sharding_constraint(attn_mask, (BATCH, HEAD, None, PREFILL_LENGTH, KV_LENGTH))
    if attn_mask is not None:
      attn_weights = apply_mask_to_logits(attn_weights, attn_mask)
    return self.compute_local_attention(attn_weights, value, q_seq_len, model_mode, wv_product_einsum)

  def qk_product(
      self, query: Array, key: Array | KVTensor, q_seq_len: int, model_mode: str, einsum: Callable[..., Array]
  ) -> Array:
    """Query-Key product.

    Args:
      query: Query projection, in shape of [b, t, n, d]
      key: Key projection in shape of [b, s, n_kv, d]

    Returns:
      results in shape [b, n_kv, n // n_kv, t, s].

    Annotations:
      b: batch size
      t: query length
      s: key / value length
      d: head / kv dimension
      n: number of query heads
      n_kv: number of kv heads, sometimes annotated as k
      n // n_kv: number of group for query, sometimes annotated with g
    """
    b, t, n, d = query.shape
    n_kv = key.shape[-2]
    assert n_kv == self.num_kv_heads
    if model_mode == MODEL_MODE_TRAIN or self.compute_axis_order == (0, 1, 2, 3):
      query = jnp.reshape(query, (b, t, n_kv, n // n_kv, d))
      if self.reshape_q and q_seq_len == 1:
        query = jnp.broadcast_to(query, (b, 2, n_kv, n // n_kv, d))
      result = einsum("btkgd,bskd->bkgts", query, key)
    elif self.compute_axis_order == (0, 2, 1, 3):
      query = jnp.transpose(query, axes=self.compute_axis_order)
      key = jax.tree.map(lambda x: jnp.transpose(x, axes=self.compute_axis_order), key)
      query = jnp.reshape(query, (b, n_kv, n // n_kv, t, d))
      if self.reshape_q and q_seq_len == 1:
        query = jnp.broadcast_to(query, (b, n_kv, n // n_kv, 2, d))
      result = einsum("bkgtd,bksd->bkgts", query, key)
    else:
      raise NotImplementedError(self.compute_axis_order)
    return result

  def wv_product(self, attn_weights: Array, value: Array | KVTensor, model_mode: str, einsum: Callable[..., Array]) -> Array:
    """weighted value product.

    Args:
      attn_weights: Computed results of qk_einsum, in shape [b, n_kv, n // n_kv, t, s]
      value: Value projection, in shape of [b, s, n_kv, d]

    Returns:
      result in shape [b, t, n, d]

    Annotations:
      b: batch size
      t: query length
      s: key / value length
      d: head / kv dimension
      n: number of query heads
      n_kv: number of kv heads, sometimes annotated as k
      n // n_kv: number of group for query, sometimes annotated with g
    """

    if self.kv_quant:
      # manually cast to bf16 to avoid the fp32 XLA ops for speedup
      if isinstance(value, KVTensor) and self.kv_quant.dtype == jnp.float8_e4m3fn:
        value.qvalue = value.qvalue.astype(jnp.bfloat16)
    if model_mode == MODEL_MODE_TRAIN or self.compute_axis_order == (0, 1, 2, 3):
      out = einsum("bkgts,bskd->btkgd", attn_weights, value)
      b, t, n_kv, g, d = out.shape
      result = jnp.reshape(out, (b, t, n_kv * g, d))
    elif self.compute_axis_order == (0, 2, 1, 3):
      value = jax.tree.map(lambda x: jnp.transpose(x, axes=self.compute_axis_order), value)
      out = einsum("bkgts,bksd->bkgtd", attn_weights, value)
      b, n_kv, g, t, d = out.shape
      result = jnp.reshape(out, (b, n_kv * g, t, d))
      result = self.reverse_transepose(result, self.compute_axis_order)
    return result

  def reverse_transepose(self, transposed_array, transpose_axis_order):
    return jax.numpy.moveaxis(transposed_array, (0, 1, 2, 3), transpose_axis_order)

  def normalize_cudnn_attention(self, local_outs, local_stats):
    """Normalize across two cuDNN attentions

    Args:
        local_outs (list): List of outputs entries for each cudnn attention
          in shape [b, t, n, d].
        local_stats (list): List of logsumexp entries for each cudnn attention
          in shape [b, n, t].

    Returns:
        Array: Combined attention that has been normalized in shape [b, t, n, d].
    """
    # reshape stat to have shape [b, n, t, 1]
    stat0 = local_stats[0].reshape((*local_stats[0].shape, 1))
    stat1 = local_stats[1].reshape((*local_stats[1].shape, 1))
    global_stat = jnp.log(jnp.exp(stat0) + jnp.exp(stat1))
    # # transpose stat to have shape [b, t, n, 1] for elemenwise multiplication
    attn_out = local_outs[0].astype(jnp.float32) * jnp.exp(stat0 - global_stat).transpose((0, 2, 1, 3)) + local_outs[
        1
    ].astype(jnp.float32) * jnp.exp(stat1 - global_stat).transpose((0, 2, 1, 3))
    return attn_out.astype(local_stats[0].dtype)

  def normalize_attention(self, local_outs, local_maxes, local_sums):
    """Normalize across multiple localized attentions

    Args:
        local_outs (list): List of unnormalized outputs entries for each local attention
        local_maxes (list): List of max exponentials entries for each local attention
        local_sums (list): List of exponential sum entries for each local attention

    Returns:
        Array: Combined attention that has been normalized
    """
    # Based on https://github.com/google-research/google-research/blob/master/scaling_transformer_inference_efficiency/attention.py
    global_max = functools.reduce(jnp.maximum, local_maxes)
    global_sum = sum(
        (jnp.exp(local_max - global_max) * local_sum for (local_sum, local_max) in zip(local_sums, local_maxes))
    )

    attn_out = 0
    for local_max, local_out in zip(local_maxes, local_outs):
      local_normalizer = jnp.exp(local_max - global_max) / global_sum
      attn_out += local_normalizer * local_out
    return attn_out

  def __call__(
      self,
      query,
      key,
      value,
      decoder_segment_ids,
      model_mode,
      cached_values=None,
      previous_chunk=None,
      bidirectional_mask=None,
      slot: Optional[int] = None,
      page_state: Optional[page_manager.PageState] = None,
  ):
    if cached_values is None:
      prefill_kv_cache, ar_kv_cache = None, None
    else:
      prefill_kv_cache, ar_kv_cache = cached_values[0], cached_values[1]
    if model_mode != MODEL_MODE_TRAIN:
      assert prefill_kv_cache
      key, value, decoder_segment_ids = prefill_kv_cache

    prefill_unnormalized_output, prefill_exponentials_max, prefill_exponentials_sum = self.apply_attention(
        query=query,
        key=key,
        value=value,
        decoder_segment_ids=decoder_segment_ids,
        lengths=None,
        model_mode=model_mode,
        use_ragged_attention=self.use_ragged_attention,
        previous_chunk=previous_chunk,
        bidirectional_mask=bidirectional_mask,
        qk_product_einsum=self.AqtEinsum_0,
        wv_product_einsum=self.AqtEinsum_1,
    )

    # Return the "prefill" cache if it actually the combined prefill+ar kv cache
    if ar_kv_cache is None:
      if prefill_exponentials_sum is not None:
        return prefill_unnormalized_output / prefill_exponentials_sum
      return prefill_unnormalized_output

    key, value, decoder_segment_ids, lengths = ar_kv_cache
    ar_unnormalized_output, ar_exponentials_max, ar_exponentials_sum = self.apply_attention(
        query=query,
        key=key,
        value=value,
        decoder_segment_ids=decoder_segment_ids,
        lengths=lengths,
        model_mode=model_mode,
        use_ragged_attention=self.use_ragged_attention,
        bidirectional_mask=bidirectional_mask,
        qk_product_einsum=self.AqtEinsum_2,
        wv_product_einsum=self.AqtEinsum_3,
    )

    if ar_unnormalized_output is not None:
      unnormalized_outputs = [prefill_unnormalized_output, ar_unnormalized_output]
      exponentials_maxes = [prefill_exponentials_max, ar_exponentials_max]
      exponentials_sums = [prefill_exponentials_sum, ar_exponentials_sum]
      if prefill_exponentials_max is not None and prefill_exponentials_sum is None:
        prefill_stat = prefill_exponentials_max
        ar_stat = ar_exponentials_max
        stats = [prefill_stat, ar_stat]
        return self.normalize_cudnn_attention(unnormalized_outputs, stats)
      else:
        return self.normalize_attention(unnormalized_outputs, exponentials_maxes, exponentials_sums)
    else:
      return prefill_unnormalized_output / prefill_exponentials_sum


@dataclasses.dataclass(repr=False)
class L2Norm(nnx.Module):
  """
  Implementation of L2Norm in JAX.

  Args:
    eps: float, epsilon used for numerical stability (default value should be ok for most cases).
  """

  eps: float = 1e-6
  rngs: nnx.Rngs = None  # Not used in L2Norm but passed in by nnx.bridge.to_linen

  def __call__(self, x):
    return x * jax.lax.rsqrt(jnp.mean(x**2, axis=-1, keepdims=True) + self.eps)


def l2_norm_as_linen(self, eps: float = 1e-6):
  """
  Initializes the L2Norm module and returns it as a Linen module.

  Args:
    eps: float, epsilon used for numerical stability (default value should be ok for most cases).
  """
  return nnx_wrappers.to_linen(L2Norm, eps=eps, metadata_fn=variable_to_logically_partitioned)


def attention_as_linen(
    *,
    config: Config,
    num_query_heads: int,
    num_kv_heads: int,
    head_dim: int,
    max_target_length: int,
    mesh: Mesh,
    attention_kernel: str,
    inputs_q_shape: Tuple,
    inputs_kv_shape: Tuple,
    dtype: DType = jnp.float32,
    weight_dtype: DType = jnp.float32,
    max_prefill_predict_length: int = -1,
    dropout_rate: float = 0.0,
    kernel_init: NdInitializer = nd_dense_init(1.0, "fan_in", "normal"),
    float32_qk_product: bool = False,  # computes logits in float32 for stability.
    float32_logits: bool = False,  # cast logits in float32 for stability.
    quant: Optional[Quant] = None,
    kv_quant: Optional[KVQuant] = None,
    attention_type: AttentionType = AttentionType.GLOBAL,  # Default to global attention
    attn_logits_soft_cap: float | None = None,
    sliding_window_size: int | None = None,
    use_ragged_attention: bool = False,
    ragged_block_size: int = 256,
    use_qk_norm: bool = False,
    query_pre_attn_scalar: float | None = None,
    use_bias_in_projections: bool = False,  # Set to True will enable bias in q, k, v, o projections
    # Temperature tuning parameters used for Llama4
    temperature_tuning: bool = False,
    temperature_tuning_scale: float = 0.1,
    temperature_tuning_floor_scale: float = 8192.0,
    # Shard the query activation as the same as the key and value.
    # TODO: Find a better sharding axis name.
    # TODO: Further break down the Training and Inference axes for the q, k, v.
    prefill_query_axis_names: AxisNames = (PREFILL_KV_BATCH, PREFILL_LENGTH, KV_HEAD, KV_HEAD_DIM),
    prefill_key_axis_names: AxisNames = (PREFILL_KV_BATCH, PREFILL_LENGTH, KV_HEAD, KV_HEAD_DIM),
    prefill_value_axis_names: AxisNames = (PREFILL_KV_BATCH, PREFILL_LENGTH, KV_HEAD, KV_HEAD_DIM),
    query_axis_names: AxisNames = (KV_BATCH, LENGTH_NO_EXP, KV_HEAD, KV_HEAD_DIM),
    key_axis_names: AxisNames = (KV_BATCH, LENGTH_NO_EXP, KV_HEAD, KV_HEAD_DIM),
    value_axis_names: AxisNames = (KV_BATCH, LENGTH_NO_EXP, KV_HEAD, KV_HEAD_DIM),
    ep_query_axis_names: AxisNames = (KV_BATCH_NO_EXP, LENGTH, KV_HEAD, KV_HEAD_DIM),
    ep_key_axis_names: AxisNames = (KV_BATCH_NO_EXP, LENGTH, KV_HEAD, KV_HEAD_DIM),
    ep_value_axis_names: AxisNames = (KV_BATCH_NO_EXP, LENGTH, KV_HEAD, KV_HEAD_DIM),
    input_axis_names: AxisNames = (BATCH, LENGTH_NO_EXP, EMBED),
    ep_input_axis_names: AxisNames = (BATCH_NO_EXP, LENGTH, EMBED),
    out_axis_names: AxisNames = (BATCH, LENGTH_NO_EXP, HEAD, D_KV),
    ep_out_axis_names: AxisNames = (BATCH_NO_EXP, LENGTH, HEAD, D_KV),
    prefill_input_axis_names: AxisNames = (PREFILL_KV_BATCH, PREFILL_LENGTH, EMBED),
    decode_input_axis_names: AxisNames = (DECODE_BATCH, DECODE_LENGTH, EMBED),
    prefill_out_axis_names: AxisNames = (PREFILL_KV_BATCH, PREFILL_LENGTH, HEAD, D_KV),
    decode_out_axis_names=(DECODE_BATCH, DECODE_LENGTH, HEAD, D_KV),
    prefill_cache_axis_order: AxisIdxes = (1, 2, 0, 3),
    ar_cache_axis_order: AxisIdxes = (1, 2, 0, 3),
    compute_axis_order: AxisIdxes = (0, 1, 2, 3),
    reshape_q: bool = False,
    is_nope_layer: bool = False,
    is_vision: bool = False,
    model_mode: str = MODEL_MODE_TRAIN,
    name: str | None = None,
):
  """A factory function to create an Attention as a Linen module.

  This function serves as a bridge to use the NNX-based `Attention` within a
  Linen model.
  """
  return nnx_wrappers.to_linen(
      Attention,
      config=config,
      num_query_heads=num_query_heads,
      num_kv_heads=num_kv_heads,
      head_dim=head_dim,
      max_target_length=max_target_length,
      mesh=mesh,
      attention_kernel=attention_kernel,
      inputs_q_shape=inputs_q_shape,
      inputs_kv_shape=inputs_kv_shape,
      dtype=dtype,
      weight_dtype=weight_dtype,
      max_prefill_predict_length=max_prefill_predict_length,
      dropout_rate=dropout_rate,
      kernel_init=kernel_init,
      float32_qk_product=float32_qk_product,
      float32_logits=float32_logits,
      quant=quant,
      kv_quant=kv_quant,
      attention_type=attention_type,
      attn_logits_soft_cap=attn_logits_soft_cap,
      sliding_window_size=sliding_window_size,
      use_ragged_attention=use_ragged_attention,
      ragged_block_size=ragged_block_size,
      use_qk_norm=use_qk_norm,
      query_pre_attn_scalar=query_pre_attn_scalar,
      use_bias_in_projections=use_bias_in_projections,
      temperature_tuning=temperature_tuning,
      temperature_tuning_scale=temperature_tuning_scale,
      temperature_tuning_floor_scale=temperature_tuning_floor_scale,
      prefill_query_axis_names=prefill_query_axis_names,
      prefill_key_axis_names=prefill_key_axis_names,
      prefill_value_axis_names=prefill_value_axis_names,
      query_axis_names=query_axis_names,
      key_axis_names=key_axis_names,
      value_axis_names=value_axis_names,
      ep_query_axis_names=ep_query_axis_names,
      ep_key_axis_names=ep_key_axis_names,
      ep_value_axis_names=ep_value_axis_names,
      input_axis_names=input_axis_names,
      ep_input_axis_names=ep_input_axis_names,
      out_axis_names=out_axis_names,
      ep_out_axis_names=ep_out_axis_names,
      prefill_input_axis_names=prefill_input_axis_names,
      decode_input_axis_names=decode_input_axis_names,
      prefill_out_axis_names=prefill_out_axis_names,
      decode_out_axis_names=decode_out_axis_names,
      prefill_cache_axis_order=prefill_cache_axis_order,
      ar_cache_axis_order=ar_cache_axis_order,
      compute_axis_order=compute_axis_order,
      reshape_q=reshape_q,
      is_nope_layer=is_nope_layer,
      is_vision=is_vision,
      model_mode=model_mode,
      name=name,
      metadata_fn=variable_to_logically_partitioned,
      abstract_init=False,
  )


class Attention(nnx.Module):
  """Attention Module.

  This module implements multi-headed attention as described in the
  original Transformer paper. It projects the inputs into query, key, and
  value vectors, applies the attention mechanism, and projects the results to
  an output vector.

<<<<<<< HEAD
  Attributes:
    config: The model configuration.
    num_query_heads: Number of query attention heads.
    num_kv_heads: Number of key-value attention heads.
    head_dim: The dimension of each attention head.
    max_target_length: Maximum sequence length.
    mesh: The device mesh.
    attention_kernel: The attention kernel to use (e.g., 'dot_product', 'flash').
    inputs_q: Dummy query inputs for initialization, required by NNX.
    inputs_kv: Dummy key/value inputs for initialization, required by NNX.
    dtype: The data type for computation.
    weight_dtype: The data type for weights.
    max_prefill_predict_length: Maximum length for prefill.
    dropout_rate: The dropout rate.
    kernel_init: Initializer for the kernel of the dense layers.
    float32_qk_product: If True, compute query-key product in float32.
    float32_logits: If True, cast logits to float32 before softmax.
    quant: Quantization configuration.
    kv_quant: KV cache quantization configuration.
    attention_type: The type of attention (e.g., 'global', 'local_sliding').
    attn_logits_soft_cap: Soft cap for attention logits.
    ... and other configuration parameters.
=======
    Attributes:
      config: The model configuration.
      num_query_heads: Number of query attention heads.
      num_kv_heads: Number of key-value attention heads.
      head_dim: The dimension of each attention head.
      max_target_length: Maximum sequence length.
      mesh: The device mesh.
      attention_kernel: The attention kernel to use (e.g., 'dot_product', 'flash').
      inputs_q_shape: Query inputs shape for initialization, required by NNX.
      inputs_kv_shape: Key/value inputs shape for initialization, required by NNX.
      dtype: The data type for computation.
      weight_dtype: The data type for weights.
      max_prefill_predict_length: Maximum length for prefill.
      dropout_rate: The dropout rate.
      kernel_init: Initializer for the kernel of the dense layers.
      float32_qk_product: If True, compute query-key product in float32.
      float32_logits: If True, cast logits to float32 before softmax.
      quant: Quantization configuration.
      kv_quant: KV cache quantization configuration.
      attention_type: The type of attention (e.g., 'global', 'local_sliding').
      attn_logits_soft_cap: Soft cap for attention logits.
      ... and other configuration parameters.
>>>>>>> 3c30585a
  """

  def __init__(
      self,
      config: Config,
      num_query_heads: int,
      num_kv_heads: int,
      head_dim: int,
      max_target_length: int,
      mesh: Mesh,
      attention_kernel: str,
      inputs_q_shape: Tuple,
      inputs_kv_shape: Tuple,
      dtype: DType = jnp.float32,
      weight_dtype: DType = jnp.float32,
      max_prefill_predict_length: int = -1,
      dropout_rate: float = 0.0,
      kernel_init: NdInitializer = nd_dense_init(1.0, "fan_in", "normal"),
      float32_qk_product: bool = False,  # computes logits in float32 for stability.
      float32_logits: bool = False,  # cast logits in float32 for stability.
      quant: Optional[Quant] = None,
      kv_quant: Optional[KVQuant] = None,
      attention_type: AttentionType = AttentionType.GLOBAL,  # Default to global attention
      attn_logits_soft_cap: float | None = None,
      sliding_window_size: int | None = None,
      use_ragged_attention: bool = False,
      ragged_block_size: int = 256,
      use_qk_norm: bool = False,
      query_pre_attn_scalar: float | None = None,
      use_bias_in_projections: bool = False,  # Set to True will enable bias in q, k, v, o projections
      # Temperature tuning parameters used for Llama4
      temperature_tuning: bool = False,
      temperature_tuning_scale: float = 0.1,
      temperature_tuning_floor_scale: float = 8192.0,
      # Shard the query activation as the same as the key and value.
      # TODO: Find a better sharding axis name.
      # TODO: Further break down the Training and Inference axes for the q, k, v.
      prefill_query_axis_names: AxisNames = (PREFILL_KV_BATCH, PREFILL_LENGTH, KV_HEAD, KV_HEAD_DIM),
      prefill_key_axis_names: AxisNames = (PREFILL_KV_BATCH, PREFILL_LENGTH, KV_HEAD, KV_HEAD_DIM),
      prefill_value_axis_names: AxisNames = (PREFILL_KV_BATCH, PREFILL_LENGTH, KV_HEAD, KV_HEAD_DIM),
      query_axis_names: AxisNames = (KV_BATCH, LENGTH_NO_EXP, KV_HEAD, KV_HEAD_DIM),
      key_axis_names: AxisNames = (KV_BATCH, LENGTH_NO_EXP, KV_HEAD, KV_HEAD_DIM),
      value_axis_names: AxisNames = (KV_BATCH, LENGTH_NO_EXP, KV_HEAD, KV_HEAD_DIM),
      ep_query_axis_names: AxisNames = (KV_BATCH_NO_EXP, LENGTH, KV_HEAD, KV_HEAD_DIM),
      ep_key_axis_names: AxisNames = (KV_BATCH_NO_EXP, LENGTH, KV_HEAD, KV_HEAD_DIM),
      ep_value_axis_names: AxisNames = (KV_BATCH_NO_EXP, LENGTH, KV_HEAD, KV_HEAD_DIM),
      input_axis_names: AxisNames = (BATCH, LENGTH_NO_EXP, EMBED),
      ep_input_axis_names: AxisNames = (BATCH_NO_EXP, LENGTH, EMBED),
      out_axis_names: AxisNames = (BATCH, LENGTH_NO_EXP, HEAD, D_KV),
      ep_out_axis_names: AxisNames = (BATCH_NO_EXP, LENGTH, HEAD, D_KV),
      prefill_input_axis_names: AxisNames = (PREFILL_KV_BATCH, PREFILL_LENGTH, EMBED),
      decode_input_axis_names: AxisNames = (DECODE_BATCH, DECODE_LENGTH, EMBED),
      prefill_out_axis_names: AxisNames = (PREFILL_KV_BATCH, PREFILL_LENGTH, HEAD, D_KV),
      decode_out_axis_names=(DECODE_BATCH, DECODE_LENGTH, HEAD, D_KV),
      prefill_cache_axis_order: AxisIdxes = (1, 2, 0, 3),
      ar_cache_axis_order: AxisIdxes = (1, 2, 0, 3),
      compute_axis_order: AxisIdxes = (0, 1, 2, 3),
      reshape_q: bool = False,
      is_nope_layer: bool = False,
      is_vision: bool = False,
      model_mode: str = MODEL_MODE_TRAIN,
      base_kv_cache: bool = True,
      name: str | None = None,
      rngs: Optional[nnx.Rngs] = None,
  ):
    """Initializes the Attention module.

    Attributes:
      config: The model configuration.
      num_query_heads: Number of query attention heads.
      num_kv_heads: Number of key-value attention heads.
      head_dim: The dimension of each attention head.
      max_target_length: Maximum sequence length.
      mesh: The device mesh.
      attention_kernel: The attention kernel to use (e.g., 'dot_product', 'flash').
      inputs_q_shape: Query inputs shape for initialization, required by NNX.
      inputs_kv_shape: Key/value inputs shape for initialization, required by NNX.
      dtype: The data type for computation.
      weight_dtype: The data type for weights.
      max_prefill_predict_length: Maximum length for prefill.
      dropout_rate: The dropout rate.
      kernel_init: Initializer for the kernel of the dense layers.
      float32_qk_product: If True, compute query-key product in float32.
      float32_logits: If True, cast logits to float32 before softmax.
      quant: Quantization configuration.
      kv_quant: KV cache quantization configuration.
      attention_type: The type of attention (e.g., 'global', 'local_sliding').
      attn_logits_soft_cap: Soft cap for attention logits.
      sliding_window_size: The size of the sliding window for local attention.
      use_ragged_attention: Whether to use ragged attention for decoding.
      ragged_block_size: The block size for ragged attention.
      use_qk_norm: Whether to apply normalization to query and key.
      query_pre_attn_scalar: Scalar to apply to query before attention.
      use_bias_in_projections: Whether to use bias in Q, K, V, and output projections.
      temperature_tuning: Whether to use temperature tuning for attention.
      temperature_tuning_scale: The scale for temperature tuning.
      temperature_tuning_floor_scale: The floor scale for temperature tuning.
      ... other configuration parameters.
      is_nope_layer: Whether this is a "NoPE" (No Position-Embedding) layer.
      is_vision: Whether this is a vision attention layer.
      model_mode: The model's operational mode (e.g., 'train', 'prefill').
      base_kv_cache: Whether to use base (non-MLA) kv cache, if KVCache is used
      rngs: RNG state for initialization, passed by the nnx.to_linen wrapper.
    """

    self.config = config
    self.num_query_heads = num_query_heads
    self.num_kv_heads = num_kv_heads
    self.head_dim = head_dim
    self.max_target_length = max_target_length
    self.mesh = mesh
    self.attention_kernel = attention_kernel
    self.dtype = dtype
    self.weight_dtype = weight_dtype
    self.max_prefill_predict_length = max_prefill_predict_length
    self.dropout_rate = dropout_rate
    self.kernel_init = kernel_init
    self.float32_qk_product = float32_qk_product
    self.float32_logits = float32_logits
    self.quant = quant
    self.kv_quant = kv_quant
    self.attention_type = attention_type
    self.attn_logits_soft_cap = attn_logits_soft_cap
    self.sliding_window_size = sliding_window_size
    self.use_ragged_attention = use_ragged_attention
    self.ragged_block_size = ragged_block_size
    self.use_qk_norm = use_qk_norm
    self.query_pre_attn_scalar = query_pre_attn_scalar
    self.use_bias_in_projections = use_bias_in_projections
    self.temperature_tuning = temperature_tuning
    self.temperature_tuning_scale = temperature_tuning_scale
    self.temperature_tuning_floor_scale = temperature_tuning_floor_scale
    self.prefill_query_axis_names = prefill_query_axis_names
    self.prefill_key_axis_names = prefill_key_axis_names
    self.prefill_value_axis_names = prefill_value_axis_names

    self.query_axis_names = query_axis_names
    self.key_axis_names = key_axis_names
    self.value_axis_names = value_axis_names
    self.ep_query_axis_names = ep_query_axis_names
    self.ep_key_axis_names = ep_key_axis_names
    self.ep_value_axis_names = ep_value_axis_names
    self.input_axis_names = input_axis_names
    self.ep_input_axis_names = ep_input_axis_names
    self.out_axis_names = out_axis_names
    self.ep_out_axis_names = ep_out_axis_names

    self.prefill_input_axis_names = prefill_input_axis_names
    self.decode_input_axis_names = decode_input_axis_names
    self.prefill_out_axis_names = prefill_out_axis_names
    self.decode_out_axis_names = decode_out_axis_names
    self.prefill_cache_axis_order = prefill_cache_axis_order
    self.ar_cache_axis_order = ar_cache_axis_order
    self.compute_axis_order = compute_axis_order
    self.reshape_q = reshape_q
    self.is_nope_layer = is_nope_layer
    self.is_vision = is_vision
    self.model_mode = model_mode
    self.rngs = rngs

    # Module attribute names must match names previously passed to Linen for checkpointing
    self.KVCache_0 = (
<<<<<<< HEAD
        self.init_kv_caches(inputs_kv=inputs_kv) if self.model_mode != MODEL_MODE_TRAIN and base_kv_cache else None
=======
        self.init_kv_caches(inputs_kv_shape=inputs_kv_shape)
        if self.model_mode != MODEL_MODE_TRAIN and base_kv_cache
        else None
>>>>>>> 3c30585a
    )

    self.rotary_embedding = self.init_rotary_embedding()

    self.attention_op = AttentionOp(
        config=self.config,
        mesh=self.mesh,
        attention_kernel=self.attention_kernel,
        max_target_length=self.max_target_length,
        max_prefill_predict_length=self.max_prefill_predict_length,
        float32_qk_product=self.float32_qk_product,
        float32_logits=self.float32_logits,
        quant=self.quant,
        kv_quant=self.kv_quant,
        num_query_heads=self.num_query_heads,
        num_kv_heads=self.num_kv_heads,
        dropout_rate=self.dropout_rate,
        dtype=self.dtype,
        compute_axis_order=self.compute_axis_order,
        reshape_q=self.reshape_q,
        attention_type=self.attention_type,
        attn_logits_soft_cap=self.attn_logits_soft_cap,
        sliding_window_size=self.sliding_window_size,
        chunk_attn_window_size=self.config.chunk_attn_window_size,
        use_ragged_attention=self.use_ragged_attention,
        ragged_block_size=self.ragged_block_size,
        rngs=self.rngs,
    )
    # When paged attention is enabled, paged attention op is used for all model modes except TRAIN,
    # which uses default attention op.
    if self.config.attention == "paged":
      self.paged_attention_op = paged_attention.PagedAttentionOp(
          mesh=self.mesh,
          num_pages=self.config.pagedattn_num_pages,
          tokens_per_page=self.config.pagedattn_tokens_per_page,
          max_pages_per_slot=(self.config.max_target_length + self.config.pagedattn_tokens_per_page - 1)
          // self.config.pagedattn_tokens_per_page,
          max_pages_per_prefill=(self.config.max_prefill_predict_length + self.config.pagedattn_tokens_per_page - 1)
          // self.config.pagedattn_tokens_per_page,
          pages_per_compute_block=self.config.pagedattn_pages_per_compute_block,
          num_kv_heads=self.num_kv_heads,
          kv_head_dim_size=self.head_dim,
          dtype=self.dtype,
          attn_logits_soft_cap=self.attn_logits_soft_cap,
          rngs=self.rngs,
      )

    if self.config.fused_qkv:
      self.qkv_proj = self.init_qkv_w(inputs_shape=inputs_q_shape)
    else:
      self.query = self.init_query_w(inputs_q_shape=inputs_q_shape)
      self.key = self.init_kv_w(inputs_kv_shape=inputs_kv_shape)
      self.value = self.init_kv_w(inputs_kv_shape=inputs_kv_shape)

    self.out = self.init_out_w(output_dim=inputs_q_shape[-1])

    is_llama4_decoder_block = self.config.decoder_block == DecoderBlockType.LLAMA4
    if self.use_qk_norm and not is_llama4_decoder_block:
      self.query_norm = RMSNorm(
          num_features=self.head_dim,
          dtype=self.config.dtype,
          weight_dtype=self.config.weight_dtype,
          epsilon=self.config.normalization_layer_epsilon,
          kernel_axes=("norm",),
          rngs=self.rngs,
      )
      self.key_norm = RMSNorm(
          num_features=self.head_dim,
          dtype=self.config.dtype,
          weight_dtype=self.config.weight_dtype,
          epsilon=self.config.normalization_layer_epsilon,
          kernel_axes=("norm",),
          rngs=self.rngs,
      )
    else:
      self.query_norm = None
      self.key_norm = None

<<<<<<< HEAD
  def init_query_w(self, inputs_q: Array) -> nnx.Module:
=======

  def init_query_w(self, inputs_q_shape: Tuple) -> nnx.Module:
>>>>>>> 3c30585a
    """Query projection initialization."""

    # NOTE: T5 does not explicitly rescale the attention logits by
    #       1/sqrt(depth_kq)!  This is folded into the initializers of the
    #       linear transformations, which is equivalent under Adafactor.
    depth_scaling = jnp.sqrt(self.head_dim).astype(self.dtype)

    def query_init(*args):
      # pylint: disable=no-value-for-parameter
      return self.kernel_init(*args) / depth_scaling

    kernel_axes = (
        (None, None, None) if self.config.ici_context_autoregressive_parallelism > 1 else ("embed", "q_heads", "kv")
    )
    return DenseGeneral(
        in_features_shape=self.convert_dense_general_inputs_shape(inputs_q_shape),
        out_features_shape=(self.num_query_heads, self.head_dim),
        axis=-1,
        kernel_init=query_init,
        kernel_axes=kernel_axes,
        dtype=self.dtype,
        weight_dtype=self.weight_dtype,
        quant=self.quant,
        matmul_precision=self.config.matmul_precision,
        use_bias=self.use_bias_in_projections,
        rngs=self.rngs,
    )

  def query_projection(self, inputs_q: Array) -> Array:
    """Query projection."""

    return self.query(inputs_q)

  def init_kv_w(self, inputs_kv_shape: Tuple) -> nnx.Module:
    """Initializes the key or value projection.

    Args:
      inputs_kv_shape: Key/value inputs shape for initialization.

    Returns:
      A DenseGeneral module that performs the key or value projection.
    """
    if self.num_kv_heads == -1:
      raise ValueError("num_kv_heads is not defined.")

    if self.num_query_heads % self.num_kv_heads != 0:
      raise ValueError("Invalid num_kv_heads for GQA.")

    kernel_axes = (
        (None, None, None)
        if self.config.ici_context_autoregressive_parallelism > 1
        else ("embed", "kv_heads", "kv_head_dim")
    )

    return DenseGeneral(
        in_features_shape=self.convert_dense_general_inputs_shape(inputs_kv_shape),
        out_features_shape=(self.num_kv_heads, self.head_dim),
        axis=-1,
        kernel_init=self.kernel_init,
        kernel_axes=kernel_axes,
        dtype=self.dtype,
        weight_dtype=self.weight_dtype,
        quant=self.quant,
        matmul_precision=self.config.matmul_precision,
        use_bias=self.use_bias_in_projections,
        rngs=self.rngs,
    )

  def kv_projection(self, inputs_kv: Array, proj_name: str) -> nnx.Module:
    """Applies the key or value projection.

    Args:
      inputs_kv: The input tensor to project.
      proj_name: The name of the projection ("key" or "value").

    Returns:
      The projected key or value tensor.

    Raises:
      ValueError: If `proj_name` is not one of the supported values
        ("key", "value").

    """
    if proj_name == "key":
      return self.key(inputs_kv)
    elif proj_name == "value":
      return self.value(inputs_kv)
    else:
      raise ValueError(f"proj_name must be 'key' or 'value', but got {proj_name}")

  def init_qkv_w(self, inputs_shape: Tuple) -> nnx.Module:
    return DenseGeneral(
        in_features_shape=self.convert_dense_general_inputs_shape(inputs_shape),
        out_features_shape=(3, self.num_query_heads, self.head_dim),
        axis=-1,
        kernel_init=self.kernel_init,
        kernel_axes=("embed", "qkv", "heads", "kv"),
        dtype=self.dtype,
        weight_dtype=self.weight_dtype,
        quant=self.quant,
        matmul_precision=self.config.matmul_precision,
        use_bias=self.use_bias_in_projections,
        rngs=self.rngs,
    )

  def qkv_projection(self, inputs: Array, proj_name: str):
    """Fused QKV projection"""

    qkv_proj = self.qkv_proj(inputs)
    qkv_proj = checkpoint_name(qkv_proj, "qkv_proj")
    query, key, value = qkv_proj[:, :, 0, ...], qkv_proj[:, :, 1, ...], qkv_proj[:, :, 2, ...]
    return query, key, value

  def init_out_w(self, output_dim: int) -> nnx.Module:
    """out projection"""
    out_kernel_axis = (
        (None, None, None) if self.config.ici_context_autoregressive_parallelism > 1 else ("heads", "kv", "embed")
    )
    return DenseGeneral(
        in_features_shape=(self.num_query_heads, self.head_dim),
        out_features_shape=output_dim,
        axis=(-2, -1),
        kernel_init=self.kernel_init,
        kernel_axes=out_kernel_axis,  # trade speed with memory
        dtype=self.dtype,
        weight_dtype=self.weight_dtype,
        quant=self.quant,
        matmul_precision=self.config.matmul_precision,
        use_bias=self.use_bias_in_projections,
        rngs=self.rngs,
    )

  def out_projection(self, out: Array) -> Array:
    """out projection"""

    return self.out(out)

  def convert_dense_general_inputs_shape(
      self,
      inputs_shape: tuple[int, ...] | None = None,
      axis: Union[Iterable[int], int] = -1,
  ) -> Union[Iterable[int], int]:
    axis = canonicalize_tuple(axis)
    return tuple(inputs_shape[ax] for ax in normalize_axes(axis, len(inputs_shape)))

  def init_rotary_embedding(self):
    """Initializes the rotary embeddings, handling different model types.

    Returns:
      The rotary embedding module that will be used in the model.
    """
    if self.config.attention_type == AttentionType.MLA.value:
      # For MLA attention RoPE is applied to only `self.qk_rope_head_dim` portion the heads.
      rope_embedding_dims = self.qk_rope_head_dim
    else:
      rope_embedding_dims = self.head_dim

    rope_type = self.config.rope_type.lower()
    rope_use_scale = self.config.rope_use_scale
    if self.is_vision:
      rotary_embedding = LlamaVisionRotaryEmbedding(
          image_size=self.config.image_size_for_vit,
          patch_size=self.config.patch_size_for_vit,
          hidden_size=self.config.hidden_size_for_vit,
          num_attention_heads=self.config.num_attention_heads_for_vit,
          rope_theta=self.config.rope_theta_for_vit,
          rngs=self.rngs,
      )
    elif self.config.model_name.startswith("llama3.1") or rope_type.startswith("llama3.1"):
      rotary_embedding = LLaMARotaryEmbedding(
          min_timescale=self.config.rope_min_timescale,
          max_timescale=self.config.rope_max_timescale,
          embedding_dims=rope_embedding_dims,
          fprop_dtype=self.dtype,
          use_scale=rope_use_scale,
          rngs=self.rngs,
      )
    elif rope_type.startswith("yarn"):
      rotary_embedding = YarnRotaryEmbedding(
          max_position_embeddings=self.config.max_position_embeddings,
          original_max_position_embeddings=self.config.original_max_position_embeddings,
          beta_fast=self.config.beta_fast,
          beta_slow=self.config.beta_slow,
          rope_theta=self.config.rope_max_timescale,
          rope_factor=self.config.rope_factor,
          embedding_dims=rope_embedding_dims,
          fprop_dtype=self.dtype,
          rngs=self.rngs,
      )
    else:
      max_timescale = self.config.rope_max_timescale
      # For local attention use local_rope_max_timescale if it's is positive
      if self.attention_type == AttentionType.LOCAL_SLIDING and self.config.local_rope_max_timescale > 0:
        max_timescale = self.config.local_rope_max_timescale
      rotary_embedding = RotaryEmbedding(
          min_timescale=self.config.rope_min_timescale,
          max_timescale=max_timescale,
          embedding_dims=rope_embedding_dims,
          fprop_dtype=self.dtype,
          rngs=self.rngs,
      )
    return rotary_embedding

  def apply_rotary_embedding(self, inputs: Array, inputs_positions: Optional[Array | None] = None):
    """Applies rotary embeddings, handling different model types.

    Args:
      inputs: The input tensor to apply rotary embeddings to.
      inputs_positions: The positions of the inputs.
      name: A name for the embedding layer.

    Returns:
      The input tensor with rotary embeddings applied.
    """
    return self.rotary_embedding(inputs, inputs_positions)

  def init_kv_caches(self, inputs_kv_shape: Tuple):
    """Initializes KVCache.

    Args:
      inputs_kv_shape: Key/value inputs shape for initialization.

    Returns:
      A KVCache module instance.

    """
    batch_size, _, _ = inputs_kv_shape
    # During initialization, seq_len of inputs_kv is max_target_length,
    # which is not always correct for some functions in KVCache.
    # However, KVCache internal cache shapes are based on max_prefill_length
    # and max_target_length, not the passed seq_len.
    # We can use a placeholder value. The correct fix might involve refactoring
    # KVCache.
    placeholder_seq_len = 1

    return kvcache.KVCache(
        max_prefill_length=self.max_prefill_predict_length,
        max_target_length=self.max_target_length,
        batch=batch_size,
        key_seq_len=placeholder_seq_len,
        value_seq_len=placeholder_seq_len,
        key_heads=self.num_kv_heads,
        value_heads=self.num_kv_heads,
        key_head_size=self.head_dim,
        value_head_size=self.head_dim,
        dtype=self.dtype,
        kv_quant=self.kv_quant,
        prefill_cache_axis_order=self.prefill_cache_axis_order,
        ar_cache_axis_order=self.ar_cache_axis_order,
        use_chunked_prefill=self.config.use_chunked_prefill,
        model_mode=self.model_mode,
        rngs=self.rngs,
    )

  def update_kv_caches(self, key, value, decoder_segment_ids, model_mode, previous_chunk):
    """Updates the KV caches for prefill and autoregressive modes.

    This method uses a kvcache module to update and retrieve the key-value
    caches based on the current operational mode.

    Args:
      key: The key tensor for the current attention computation.
      value: The value tensor for the current attention computation.
      decoder_segment_ids: Segment IDs for the decoder, used for masking.
      model_mode: The operational mode ('train', 'prefill', 'autoregressive').
      previous_chunk: Information about previously processed chunks, used for
        chunked prefill.

    Returns:
      A list containing two elements:
      - The prefill key-value cache, or None.
      - The autoregressive key-value cache, or None.
    """
    prefill_kv_cache, ar_kv_cache = self.KVCache_0(
        key=key,
        value=value,
        decoder_segment_ids=decoder_segment_ids,
        model_mode=model_mode,
        use_ragged_attention=self.use_ragged_attention,
        previous_chunk=previous_chunk,
    )
    return [prefill_kv_cache, ar_kv_cache]

  def __call__(
      self,
      inputs_q: Array,
      inputs_kv: Array,
      inputs_positions: Array | None = None,
      decoder_segment_ids: Array | None = None,
      *,
      model_mode: str = MODEL_MODE_TRAIN,
      deterministic: bool = False,
      previous_chunk: Any = None,
      slot: Optional[int] = None,
      page_state: Optional[page_manager.PageState] = None,
      bidirectional_mask: Any = None,
  ):
    """Applies Attention on the input data.

    Projects the inputs into multi-headed query, key, and value vectors,
    applies dot-product attention, and project the results to an output vector.

    This method handles three modes:
    1.  **Training**: The KV cache is ignored.
    2.  **Prefill**: The KV cache is filled with the key-value pairs from the input sequence.
    3.  **Autoregressive Decoding**: The KV cache is used to provide context from previous steps.

    In the cache initialization call, `inputs_q` has a shape [batch, length,
    q_features] and `inputs_kv`: [batch, length, kv_features]. During the
    incremental decoding stage, query, key and value all have the shape [batch,
    1, qkv_features] corresponding to a single step.

    Args:
      inputs_q: Input queries of shape `[batch, q_length, q_features]`.
      inputs_kv: Key/values of shape `[batch, kv_length, kv_features]`.
      inputs_positions: Input positions for rotary embeddings.
      decoder_segment_ids: Segment IDs for masking.
      model_mode: The operational mode ('train', 'prefill', 'autoregressive').
      deterministic: If True, disables dropout.
      previous_chunk: Information about previously processed chunks for chunked prefill.
      slot: The batch slot index for paged attention.
      page_state: The current state of the paged attention manager.
      bidirectional_mask: A mask for bidirectional attention, used in multimodal models.

    Returns:
      output of shape `[batch, length, q_features]`.
    """
    if model_mode == MODEL_MODE_PREFILL:
      inputs_q = nn.with_logical_constraint(inputs_q, self.prefill_input_axis_names)
      inputs_kv = nn.with_logical_constraint(inputs_kv, self.prefill_input_axis_names)
    elif model_mode == MODEL_MODE_TRAIN and self.config.expert_shard_attention_option == EP_AS_CONTEXT:
      inputs_q = nn.with_logical_constraint(inputs_q, self.ep_input_axis_names)
      inputs_kv = nn.with_logical_constraint(inputs_kv, self.ep_input_axis_names)
    elif model_mode == MODEL_MODE_TRAIN:
      inputs_q = nn.with_logical_constraint(inputs_q, self.input_axis_names)
      inputs_kv = nn.with_logical_constraint(inputs_kv, self.input_axis_names)
    else:
      inputs_q = nn.with_logical_constraint(inputs_q, self.decode_input_axis_names)
      inputs_kv = nn.with_logical_constraint(inputs_kv, self.decode_input_axis_names)

    # apply projection.
    if self.config.fused_qkv:
      query, key, value = self.qkv_projection(inputs_q, proj_name="qkv_proj")
    else:
      query = self.query_projection(inputs_q)
      key = self.kv_projection(inputs_kv, proj_name="key")
      value = self.kv_projection(inputs_kv, proj_name="value")

    is_llama4_decoder_block = self.config.decoder_block == DecoderBlockType.LLAMA4
    # NOTE: llama 4 does L2 normalization after RoPE
    if self.use_qk_norm and not is_llama4_decoder_block:
      query = self.query_norm(query)
      key = self.key_norm(key)

    # NOTE: is_nope_layer should be used in attention mask and also used in attention tuning
    use_rope = not self.is_nope_layer
    use_qk_norm = self.use_qk_norm and use_rope

    if use_rope:
      query = self.apply_rotary_embedding(query, inputs_positions=inputs_positions)
      key = self.apply_rotary_embedding(key, inputs_positions=inputs_positions)

    if use_qk_norm and is_llama4_decoder_block:
      l2_norm = L2Norm(eps=self.config.normalization_layer_epsilon)
      query = l2_norm(query)
      key = l2_norm(key)

    # apply query_pre_attn_scalar if it's present.
    if self.query_pre_attn_scalar and self.query_pre_attn_scalar != 1.0:
      query = query * self.query_pre_attn_scalar

    if self.temperature_tuning and not use_rope:
      attn_scales = (
          jnp.log(jnp.floor((inputs_positions.astype(self.dtype) + 1.0) / self.temperature_tuning_floor_scale) + 1.0)
          * self.temperature_tuning_scale
          + 1.0
      )
      query = (query * attn_scales[:, :, jnp.newaxis, jnp.newaxis]).astype(self.dtype)

    if model_mode == MODEL_MODE_PREFILL:
      query = nn.with_logical_constraint(query, self.prefill_query_axis_names)
      key = nn.with_logical_constraint(key, self.prefill_key_axis_names)
      value = nn.with_logical_constraint(value, self.prefill_value_axis_names)
    elif model_mode == MODEL_MODE_AUTOREGRESSIVE:
      query = nn.with_logical_constraint(query, (DECODE_BATCH, DECODE_LENGTH, HEAD, D_KV))
      key = nn.with_logical_constraint(key, (DECODE_BATCH, DECODE_LENGTH, KV_HEAD, D_KV))
      value = nn.with_logical_constraint(value, (DECODE_BATCH, DECODE_LENGTH, KV_HEAD, D_KV))
    elif model_mode == MODEL_MODE_TRAIN and self.config.expert_shard_attention_option == EP_AS_CONTEXT:
      query = nn.with_logical_constraint(query, self.ep_query_axis_names)
      key = nn.with_logical_constraint(key, self.ep_key_axis_names)
      value = nn.with_logical_constraint(value, self.ep_value_axis_names)
    else:
      query = nn.with_logical_constraint(query, self.query_axis_names)
      key = nn.with_logical_constraint(key, self.key_axis_names)
      value = nn.with_logical_constraint(value, self.value_axis_names)

    query = checkpoint_name(query, "query_proj")
    key = checkpoint_name(key, "key_proj")
    value = checkpoint_name(value, "value_proj")

    assert not self.config.quantize_kvcache or self.kv_quant

    if self.config.attention == "paged" and model_mode != MODEL_MODE_TRAIN:
      unnormalized_out, _, exp_sum = self.paged_attention_op(
          query, key, value, decoder_segment_ids, model_mode, previous_chunk, slot=slot, page_state=page_state
      )
      out = unnormalized_out / (exp_sum + 1e-9) if exp_sum is not None else unnormalized_out
    else:
      cached_values = [None, None]
      if model_mode != MODEL_MODE_TRAIN:
        cached_values = self.update_kv_caches(key, value, decoder_segment_ids, model_mode, previous_chunk)
      out = self.attention_op(
          query, key, value, decoder_segment_ids, model_mode, cached_values, previous_chunk, bidirectional_mask
      )

    if model_mode == MODEL_MODE_PREFILL:
      out = nn.with_logical_constraint(out, self.prefill_out_axis_names)
    elif model_mode == MODEL_MODE_TRAIN and self.config.expert_shard_attention_option == EP_AS_CONTEXT:
      out = nn.with_logical_constraint(out, self.ep_out_axis_names)
    elif model_mode == MODEL_MODE_TRAIN:
      out = nn.with_logical_constraint(out, self.out_axis_names)
    else:
      out = nn.with_logical_constraint(out, self.decode_out_axis_names)
    out = self.out_projection(out)
    out = checkpoint_name(out, "out_proj")
    return out


def mla_as_linen(
    *,
    config: Config,
    num_query_heads: int,
    num_kv_heads: int,
    head_dim: int,
    max_target_length: int,
    mesh: Mesh,
    attention_kernel: str,
    inputs_q_shape: Tuple,
    inputs_kv_shape: Tuple,
    dtype: DType = jnp.float32,
    weight_dtype: DType = jnp.float32,
    max_prefill_predict_length: int = -1,
    dropout_rate: float = 0.0,
    kernel_init: NdInitializer = nd_dense_init(1.0, "fan_in", "normal"),
    float32_qk_product: bool = False,  # computes logits in float32 for stability.
    float32_logits: bool = False,  # cast logits in float32 for stability.
    quant: Optional[Quant] = None,
    kv_quant: Optional[KVQuant] = None,
    attention_type: AttentionType = AttentionType.GLOBAL,  # Default to global attention
    attn_logits_soft_cap: float | None = None,
    sliding_window_size: int | None = None,
    use_ragged_attention: bool = False,
    ragged_block_size: int = 256,
    use_qk_norm: bool = False,
    query_pre_attn_scalar: float | None = None,
    use_bias_in_projections: bool = False,  # Set to True will enable bias in q, k, v, o projections
    # Temperature tuning parameters used for Llama4
    temperature_tuning: bool = False,
    temperature_tuning_scale: float = 0.1,
    temperature_tuning_floor_scale: float = 8192.0,
    # Shard the query activation as the same as the key and value.
    # TODO: Find a better sharding axis name.
    # TODO: Further break down the Training and Inference axes for the q, k, v.
    prefill_query_axis_names: AxisNames = (PREFILL_KV_BATCH, PREFILL_LENGTH, KV_HEAD, KV_HEAD_DIM),
    prefill_key_axis_names: AxisNames = (PREFILL_KV_BATCH, PREFILL_LENGTH, KV_HEAD, KV_HEAD_DIM),
    prefill_value_axis_names: AxisNames = (PREFILL_KV_BATCH, PREFILL_LENGTH, KV_HEAD, KV_HEAD_DIM),
    query_axis_names: AxisNames = (KV_BATCH, LENGTH_NO_EXP, KV_HEAD, KV_HEAD_DIM),
    key_axis_names: AxisNames = (KV_BATCH, LENGTH_NO_EXP, KV_HEAD, KV_HEAD_DIM),
    value_axis_names: AxisNames = (KV_BATCH, LENGTH_NO_EXP, KV_HEAD, KV_HEAD_DIM),
    ep_query_axis_names: AxisNames = (KV_BATCH_NO_EXP, LENGTH, KV_HEAD, KV_HEAD_DIM),
    ep_key_axis_names: AxisNames = (KV_BATCH_NO_EXP, LENGTH, KV_HEAD, KV_HEAD_DIM),
    ep_value_axis_names: AxisNames = (KV_BATCH_NO_EXP, LENGTH, KV_HEAD, KV_HEAD_DIM),
    input_axis_names: AxisNames = (BATCH, LENGTH_NO_EXP, EMBED),
    ep_input_axis_names: AxisNames = (BATCH_NO_EXP, LENGTH, EMBED),
    out_axis_names: AxisNames = (BATCH, LENGTH_NO_EXP, HEAD, D_KV),
    ep_out_axis_names: AxisNames = (BATCH_NO_EXP, LENGTH, HEAD, D_KV),
    prefill_input_axis_names: AxisNames = (PREFILL_KV_BATCH, PREFILL_LENGTH, EMBED),
    decode_input_axis_names: AxisNames = (DECODE_BATCH, DECODE_LENGTH, EMBED),
    prefill_out_axis_names: AxisNames = (PREFILL_KV_BATCH, PREFILL_LENGTH, HEAD, D_KV),
    decode_out_axis_names=(DECODE_BATCH, DECODE_LENGTH, HEAD, D_KV),
    prefill_cache_axis_order: AxisIdxes = (1, 2, 0, 3),
    ar_cache_axis_order: AxisIdxes = (1, 2, 0, 3),
    compute_axis_order: AxisIdxes = (0, 1, 2, 3),
    reshape_q: bool = False,
    is_nope_layer: bool = False,
    is_vision: bool = False,
    model_mode: str = MODEL_MODE_TRAIN,
    q_lora_rank: int = 0,
    kv_lora_rank: int = 512,
    qk_nope_head_dim: int = 128,
    qk_rope_head_dim: int = 64,
    v_head_dim: int = 128,
    max_position_embeddings: int = 4096 * 4,
    original_max_position_embeddings: int = 4096,
    mscale: float = 1.0,  # scaling factor for softmax
    rope_factor: float = 40.0,  # rotary embedding factor
    name: str | None = None,
):
  """A factory function to create an MLA as a Linen module.

  This function serves as a bridge to use the NNX-based `MLA` within a
  Linen model.
  """
  return nnx_wrappers.to_linen(
      MLA,
      config=config,
      num_query_heads=num_query_heads,
      num_kv_heads=num_kv_heads,
      head_dim=head_dim,
      max_target_length=max_target_length,
      mesh=mesh,
      attention_kernel=attention_kernel,
      inputs_q_shape=inputs_q_shape,
      inputs_kv_shape=inputs_kv_shape,
      dtype=dtype,
      weight_dtype=weight_dtype,
      max_prefill_predict_length=max_prefill_predict_length,
      dropout_rate=dropout_rate,
      kernel_init=kernel_init,
      float32_qk_product=float32_qk_product,
      float32_logits=float32_logits,
      quant=quant,
      kv_quant=kv_quant,
      attention_type=attention_type,
      attn_logits_soft_cap=attn_logits_soft_cap,
      sliding_window_size=sliding_window_size,
      use_ragged_attention=use_ragged_attention,
      ragged_block_size=ragged_block_size,
      use_qk_norm=use_qk_norm,
      query_pre_attn_scalar=query_pre_attn_scalar,
      use_bias_in_projections=use_bias_in_projections,
      temperature_tuning=temperature_tuning,
      temperature_tuning_scale=temperature_tuning_scale,
      temperature_tuning_floor_scale=temperature_tuning_floor_scale,
      prefill_query_axis_names=prefill_query_axis_names,
      prefill_key_axis_names=prefill_key_axis_names,
      prefill_value_axis_names=prefill_value_axis_names,
      query_axis_names=query_axis_names,
      key_axis_names=key_axis_names,
      value_axis_names=value_axis_names,
      ep_query_axis_names=ep_query_axis_names,
      ep_key_axis_names=ep_key_axis_names,
      ep_value_axis_names=ep_value_axis_names,
      input_axis_names=input_axis_names,
      ep_input_axis_names=ep_input_axis_names,
      out_axis_names=out_axis_names,
      ep_out_axis_names=ep_out_axis_names,
      prefill_input_axis_names=prefill_input_axis_names,
      decode_input_axis_names=decode_input_axis_names,
      prefill_out_axis_names=prefill_out_axis_names,
      decode_out_axis_names=decode_out_axis_names,
      prefill_cache_axis_order=prefill_cache_axis_order,
      ar_cache_axis_order=ar_cache_axis_order,
      compute_axis_order=compute_axis_order,
      reshape_q=reshape_q,
      is_nope_layer=is_nope_layer,
      is_vision=is_vision,
      model_mode=model_mode,
      q_lora_rank=q_lora_rank,
      kv_lora_rank=kv_lora_rank,
      qk_nope_head_dim=qk_nope_head_dim,
      qk_rope_head_dim=qk_rope_head_dim,
      v_head_dim=v_head_dim,
      max_position_embeddings=max_position_embeddings,
      original_max_position_embeddings=original_max_position_embeddings,
      mscale=mscale,
      rope_factor=rope_factor,
      name=name,
      metadata_fn=variable_to_logically_partitioned,
      abstract_init=False,
  )


class MLA(Attention):
  """Multi-Head Latent Attention (MLA) layer."""

  def __init__(
      self,
      config: Config,
      num_query_heads: int,
      num_kv_heads: int,
      head_dim: int,
      max_target_length: int,
      mesh: Mesh,
      attention_kernel: str,
      inputs_q_shape: Tuple,
      inputs_kv_shape: Tuple,
      dtype: DType = jnp.float32,
      weight_dtype: DType = jnp.float32,
      max_prefill_predict_length: int = -1,
      dropout_rate: float = 0.0,
      kernel_init: NdInitializer = nd_dense_init(1.0, "fan_in", "normal"),
      float32_qk_product: bool = False,  # computes logits in float32 for stability.
      float32_logits: bool = False,  # cast logits in float32 for stability.
      quant: Optional[Quant] = None,
      kv_quant: Optional[KVQuant] = None,
      attention_type: AttentionType = AttentionType.GLOBAL,  # Default to global attention
      attn_logits_soft_cap: float | None = None,
      sliding_window_size: int | None = None,
      use_ragged_attention: bool = False,
      ragged_block_size: int = 256,
      use_qk_norm: bool = False,
      query_pre_attn_scalar: float | None = None,
      use_bias_in_projections: bool = False,  # Set to True will enable bias in q, k, v, o projections
      # Temperature tuning parameters used for Llama4
      temperature_tuning: bool = False,
      temperature_tuning_scale: float = 0.1,
      temperature_tuning_floor_scale: float = 8192.0,
      # Shard the query activation as the same as the key and value.
      # TODO: Find a better sharding axis name.
      # TODO: Further break down the Training and Inference axes for the q, k, v.
      prefill_query_axis_names: AxisNames = (PREFILL_KV_BATCH, PREFILL_LENGTH, KV_HEAD, KV_HEAD_DIM),
      prefill_key_axis_names: AxisNames = (PREFILL_KV_BATCH, PREFILL_LENGTH, KV_HEAD, KV_HEAD_DIM),
      prefill_value_axis_names: AxisNames = (PREFILL_KV_BATCH, PREFILL_LENGTH, KV_HEAD, KV_HEAD_DIM),
      query_axis_names: AxisNames = (KV_BATCH, LENGTH_NO_EXP, KV_HEAD, KV_HEAD_DIM),
      key_axis_names: AxisNames = (KV_BATCH, LENGTH_NO_EXP, KV_HEAD, KV_HEAD_DIM),
      value_axis_names: AxisNames = (KV_BATCH, LENGTH_NO_EXP, KV_HEAD, KV_HEAD_DIM),
      ep_query_axis_names: AxisNames = (KV_BATCH_NO_EXP, LENGTH, KV_HEAD, KV_HEAD_DIM),
      ep_key_axis_names: AxisNames = (KV_BATCH_NO_EXP, LENGTH, KV_HEAD, KV_HEAD_DIM),
      ep_value_axis_names: AxisNames = (KV_BATCH_NO_EXP, LENGTH, KV_HEAD, KV_HEAD_DIM),
      input_axis_names: AxisNames = (BATCH, LENGTH_NO_EXP, EMBED),
      ep_input_axis_names: AxisNames = (BATCH_NO_EXP, LENGTH, EMBED),
      out_axis_names: AxisNames = (BATCH, LENGTH_NO_EXP, HEAD, D_KV),
      ep_out_axis_names: AxisNames = (BATCH_NO_EXP, LENGTH, HEAD, D_KV),
      prefill_input_axis_names: AxisNames = (PREFILL_KV_BATCH, PREFILL_LENGTH, EMBED),
      decode_input_axis_names: AxisNames = (DECODE_BATCH, DECODE_LENGTH, EMBED),
      prefill_out_axis_names: AxisNames = (PREFILL_KV_BATCH, PREFILL_LENGTH, HEAD, D_KV),
      decode_out_axis_names=(DECODE_BATCH, DECODE_LENGTH, HEAD, D_KV),
      prefill_cache_axis_order: AxisIdxes = (1, 2, 0, 3),
      ar_cache_axis_order: AxisIdxes = (1, 2, 0, 3),
      compute_axis_order: AxisIdxes = (0, 1, 2, 3),
      reshape_q: bool = False,
      is_nope_layer: bool = False,
      is_vision: bool = False,
      model_mode: str = MODEL_MODE_TRAIN,
      q_lora_rank: int = 0,
      kv_lora_rank: int = 512,
      qk_nope_head_dim: int = 128,
      qk_rope_head_dim: int = 64,
      v_head_dim: int = 128,
      max_position_embeddings: int = 4096 * 4,
      original_max_position_embeddings: int = 4096,
      mscale: float = 1.0,  # scaling factor for softmax
      rope_factor: float = 40.0,  # rotary embedding factor
      name: str | None = None,
      rngs: Optional[nnx.Rngs] = None,
  ):
    """Initializes the MLA module.

    Args:
      config: The model configuration.
      ... and other configuration parameters for MLA attention.
      rngs: The random number generators for initialization, passed by the nnx.to_linen wrapper.
    """
    base_kv_cache = config.attention != "paged" and config.mla_naive_kvcache

    # Setting these before call to super because a field is used in super
    self.q_lora_rank = q_lora_rank
    self.kv_lora_rank = kv_lora_rank
    self.qk_nope_head_dim = qk_nope_head_dim
    self.qk_rope_head_dim = qk_rope_head_dim
    self.v_head_dim = v_head_dim
    self.max_position_embeddings = max_position_embeddings
    self.original_max_position_embeddings = original_max_position_embeddings
    self.mscale = mscale
    self.rope_factor = rope_factor

    self.qk_head_dim = self.qk_nope_head_dim + self.qk_rope_head_dim

    super().__init__(
        config=config,
        num_query_heads=num_query_heads,
        num_kv_heads=num_kv_heads,
        head_dim=head_dim,
        max_target_length=max_target_length,
        mesh=mesh,
        attention_kernel=attention_kernel,
        inputs_q_shape=inputs_q_shape,
        inputs_kv_shape=inputs_kv_shape,
        dtype=dtype,
        weight_dtype=weight_dtype,
        max_prefill_predict_length=max_prefill_predict_length,
        dropout_rate=dropout_rate,
        kernel_init=kernel_init,
        float32_qk_product=float32_qk_product,
        float32_logits=float32_logits,
        quant=quant,
        kv_quant=kv_quant,
        attention_type=attention_type,
        attn_logits_soft_cap=attn_logits_soft_cap,
        sliding_window_size=sliding_window_size,
        use_ragged_attention=use_ragged_attention,
        ragged_block_size=ragged_block_size,
        use_qk_norm=use_qk_norm,
        query_pre_attn_scalar=query_pre_attn_scalar,
        use_bias_in_projections=use_bias_in_projections,
        temperature_tuning=temperature_tuning,
        temperature_tuning_scale=temperature_tuning_scale,
        temperature_tuning_floor_scale=temperature_tuning_floor_scale,
        prefill_query_axis_names=prefill_query_axis_names,
        prefill_key_axis_names=prefill_key_axis_names,
        prefill_value_axis_names=prefill_value_axis_names,
        query_axis_names=query_axis_names,
        key_axis_names=key_axis_names,
        value_axis_names=value_axis_names,
        ep_query_axis_names=ep_query_axis_names,
        ep_key_axis_names=ep_key_axis_names,
        ep_value_axis_names=ep_value_axis_names,
        input_axis_names=input_axis_names,
        ep_input_axis_names=ep_input_axis_names,
        out_axis_names=out_axis_names,
        ep_out_axis_names=ep_out_axis_names,
        prefill_input_axis_names=prefill_input_axis_names,
        decode_input_axis_names=decode_input_axis_names,
        prefill_out_axis_names=prefill_out_axis_names,
        decode_out_axis_names=decode_out_axis_names,
        prefill_cache_axis_order=prefill_cache_axis_order,
        ar_cache_axis_order=ar_cache_axis_order,
        compute_axis_order=compute_axis_order,
        reshape_q=reshape_q,
        is_nope_layer=is_nope_layer,
        is_vision=is_vision,
        model_mode=model_mode,
        base_kv_cache=base_kv_cache,
        rngs=rngs,
    )

    # Module attribute names must match names previously passed to Linen for checkpointing
    self.MlaKVCache_0 = self.init_mla_kv_caches(inputs_kv_shape) if model_mode != MODEL_MODE_TRAIN else None

    # Assert required configuration parameters for MLA attention.
    assert (
        self.config.attention_type == AttentionType.MLA.value
    ), f"MLA requires MLA attention type {AttentionType.MLA.value}"
    assert self.kv_lora_rank > 0, "KV LoRA rank must be > 0"
    assert self.qk_nope_head_dim > 0, "QK NoPe head dim must be > 0"
    assert self.qk_rope_head_dim > 0, "QK RoPE head dim must be > 0"
    assert self.v_head_dim > 0, "V head dim must be > 0"
    assert self.num_query_heads == self.num_kv_heads, "MLA requires equal number of query and kv heads"
    assert not self.config.fused_qkv, "Fused QKV is not supported for MLA"

    if self.q_lora_rank == 0:
      # Standard Q projection (without LoRA).
      self.query = DenseGeneral(
          in_features_shape=self.config.emb_dim,
          out_features_shape=(self.num_query_heads, self.qk_head_dim),
          axis=-1,
          kernel_init=self.kernel_init,
          kernel_axes=("embed", "q_heads", "kv"),
          dtype=self.dtype,
          weight_dtype=self.weight_dtype,
          quant=self.quant,
          matmul_precision=self.config.matmul_precision,
          rngs=self.rngs,
      )
    else:
      # LoRA path for Q.
      self.wq_a = DenseGeneral(
          in_features_shape=self.config.emb_dim,
          out_features_shape=self.q_lora_rank,
          axis=-1,
          kernel_init=self.kernel_init,
          kernel_axes=("embed", "q_lora"),
          dtype=self.dtype,
          weight_dtype=self.weight_dtype,
          quant=self.quant,
          matmul_precision=self.config.matmul_precision,
          rngs=self.rngs,
      )
      self.q_norm = RMSNorm(
          num_features=self.q_lora_rank,
          dtype=self.config.dtype,
          weight_dtype=self.config.weight_dtype,
          epsilon=self.config.normalization_layer_epsilon,
          kernel_axes=("norm",),
          rngs=self.rngs,
      )
      self.wq_b = DenseGeneral(
          in_features_shape=self.q_lora_rank,
          out_features_shape=(self.num_query_heads, self.qk_head_dim),
          axis=-1,
          kernel_init=self.kernel_init,
          kernel_axes=("q_lora", "q_heads", "kv"),
          dtype=self.dtype,
          weight_dtype=self.weight_dtype,
          quant=self.quant,
          matmul_precision=self.config.matmul_precision,
          rngs=self.rngs,
      )

    # KV LoRA path.
    self.wkv_a = DenseGeneral(
        in_features_shape=self.config.emb_dim,
        out_features_shape=self.kv_lora_rank + self.qk_rope_head_dim,
        axis=-1,
        kernel_init=self.kernel_init,
        kernel_axes=("embed", "kv_lora"),
        dtype=self.dtype,
        weight_dtype=self.weight_dtype,
        quant=self.quant,
        matmul_precision=self.config.matmul_precision,
        rngs=self.rngs,
    )
    self.kv_norm = RMSNorm(
        num_features=self.kv_lora_rank,
        dtype=self.config.dtype,
        weight_dtype=self.config.weight_dtype,
        epsilon=self.config.normalization_layer_epsilon,
        kernel_axes=("norm",),
        rngs=self.rngs,
    )
    self.wkv_b = DenseGeneral(
        in_features_shape=self.kv_lora_rank,
        out_features_shape=(
            self.num_query_heads,
            (self.qk_nope_head_dim + self.v_head_dim),
        ),
        axis=-1,
        kernel_init=self.kernel_init,
        kernel_axes=("kv_lora", "kv_heads", "kv_head_dim"),
        dtype=self.dtype,
        weight_dtype=self.weight_dtype,
        quant=self.quant,
        matmul_precision=self.config.matmul_precision,
        rngs=self.rngs,
    )

    # Set softmax scaling.
    self.softmax_scale = self.qk_head_dim**-0.5
    if self.max_position_embeddings > self.original_max_position_embeddings:
      mscale = 0.1 * self.mscale * jnp.log(self.rope_factor) + 1.0
      self.softmax_scale = self.softmax_scale * mscale * mscale

    # Setup paged attention op
    if self.config.attention == "paged":
      # Set head_dim to the max of qk_head_dim and v_head_dim. The current paged
      # attention kernel requires the head_dim to be the same for q, k, v.
      head_dim = max(self.qk_head_dim, self.v_head_dim)
      # Align head_dim to the pagedattn_head_dim_alignment if specified.
      if self.config.pagedattn_head_dim_alignment > 0:
        alignment = self.config.pagedattn_head_dim_alignment
        head_dim = (head_dim + alignment - 1) // alignment * alignment
      self.ds_paged_attention_op = paged_attention.PagedAttentionOp(
          mesh=self.mesh,
          num_pages=self.config.pagedattn_num_pages,
          tokens_per_page=self.config.pagedattn_tokens_per_page,
          max_pages_per_slot=(self.config.max_target_length + self.config.pagedattn_tokens_per_page - 1)
          // self.config.pagedattn_tokens_per_page,
          max_pages_per_prefill=(self.config.max_prefill_predict_length + self.config.pagedattn_tokens_per_page - 1)
          // self.config.pagedattn_tokens_per_page,
          pages_per_compute_block=self.config.pagedattn_pages_per_compute_block,
          num_kv_heads=self.num_kv_heads,
          kv_head_dim_size=head_dim,
          dtype=self.dtype,
          attn_logits_soft_cap=self.attn_logits_soft_cap,
          rngs=self.rngs,
      )

  def mla_query_projection(self, inputs_q: Array, inputs_positions: Array, model_mode) -> Array:
    """Query projection for MLA, e.g. includes LoRA if q_lora_rank > 0."""
    # Set softmax scaling.
    self.qk_head_dim = self.qk_nope_head_dim + self.qk_rope_head_dim
    self.softmax_scale = self.qk_head_dim**-0.5
    if self.max_position_embeddings > self.original_max_position_embeddings:
      mscale = 0.1 * self.mscale * jnp.log(self.rope_factor) + 1.0
      self.softmax_scale = self.softmax_scale * mscale * mscale

    if self.q_lora_rank == 0:
      q = self.query(inputs_q)
    else:
      # LoRA path
      low_rank_q = self.wq_a(inputs_q)  # [B, L, q_lora_rank]
      low_rank_q = self.q_norm(low_rank_q)  # RMSNorm on low rank
      q = self.wq_b(low_rank_q)  # [B, L, n_heads * qk_head_dim]

    # Split into non-positional and rotary parts.
    q_nope, q_pe = jnp.split(q, [self.qk_nope_head_dim], axis=-1)
    q_pe = self.apply_rotary_embedding(q_pe, inputs_positions=inputs_positions)
    # Query projection is scaled by self.softmax_scale to be consistent MaxText implementation.
    # DeepSeek v3 was doing it in attention score computation.
    query = jnp.concatenate([q_nope, q_pe], axis=-1) * self.softmax_scale

    if model_mode == MODEL_MODE_PREFILL:
      query = nn.with_logical_constraint(query, self.prefill_query_axis_names)
    elif model_mode == MODEL_MODE_TRAIN and self.config.expert_shard_attention_option == EP_AS_CONTEXT:
      query = nn.with_logical_constraint(query, self.ep_query_axis_names)
    else:
      query = nn.with_logical_constraint(query, self.query_axis_names)
    return query

  def mla_get_key_value(self, low_rank_main, key_rope, model_mode):
    """get (key,value) pair from mla"""
    kv_out = self.wkv_b(low_rank_main)

    # Split kv_out into key_nope and value parts.
    key_nope, value = jnp.split(kv_out, [self.qk_nope_head_dim], axis=-1)
    key_rope = jnp.broadcast_to(key_rope, (key_nope.shape[0], key_nope.shape[1], self.num_query_heads, key_rope.shape[3]))

    key = jnp.concatenate([key_nope, key_rope], axis=-1)

    if model_mode == MODEL_MODE_PREFILL:
      key = nn.with_logical_constraint(key, self.prefill_key_axis_names)
      value = nn.with_logical_constraint(value, self.prefill_value_axis_names)
    elif model_mode == MODEL_MODE_TRAIN and self.config.expert_shard_attention_option == EP_AS_CONTEXT:
      key = nn.with_logical_constraint(key, self.ep_key_axis_names)
      value = nn.with_logical_constraint(value, self.ep_value_axis_names)
    else:
      key = nn.with_logical_constraint(key, self.key_axis_names)
      value = nn.with_logical_constraint(value, self.value_axis_names)
    return key, value

  def init_mla_kv_caches(self, inputs_kv_shape: Tuple):
    """Initializes MlaKVCache.

    Args:
      inputs_kv_shape: Key/value inputs shape for initialization.

    Returns:
      An MlaKVCache module instance.

    Raises:
      ValueError: If the configuration is invalid.

    """
    batch_size, _, _ = inputs_kv_shape
    # During initialization, seq_len of inputs_kv is max_target_length,
    # which is not always correct for some functions in MlaKVCache.
    # However, MlaKVCache internal cache shapes are based on max_prefill_length
    # and max_target_length, not the passed seq_len.
    # We can use a placeholder value. The correct fix might involve refactoring
    # MlaKVCache.
    placeholder_seq_len = 1

    return kvcache.MlaKVCache(
        max_prefill_length=self.max_prefill_predict_length,
        max_target_length=self.max_target_length,
        batch=batch_size,
        key_seq_len=placeholder_seq_len,
        value_seq_len=placeholder_seq_len,
        key_head_size=self.kv_lora_rank,
        value_head_size=self.qk_rope_head_dim,
        dtype=self.dtype,
        kv_quant=self.kv_quant,
        prefill_cache_axis_order=self.prefill_cache_axis_order,
        ar_cache_axis_order=self.ar_cache_axis_order,
        model_mode=self.model_mode,
        use_chunked_prefill=self.config.use_chunked_prefill,
        rngs=self.rngs,
    )

  def update_mla_kv_caches(self, low_rank_main, key_rope, decoder_segment_ids, model_mode, previous_chunk=None):
    """Updates the MLA (Multi-Head Latent Attention) KV caches.

    This method is specific to the MLA attention mechanism. It calls the
    `mla_kv_cache_as_linen` module to update and retrieve the caches, which
    store latent representations (`low_rank_main`) and RoPE-applied keys
    (`key_rope`). It then reconstructs the full key and value tensors from
    the cached components.

    Args:
      low_rank_main: The main latent component of the key.
      key_rope: The RoPE-applied component of the key.
      decoder_segment_ids: Segment IDs for decoder masking.
      model_mode: The operational mode ('train', 'prefill', 'autoregressive').
      previous_chunk: Information about previously processed chunks, for
        chunked prefill.

    Returns:
      A list containing two elements:
      - The prefill key-value cache, reconstructed from the MLA cache, or None.
      - The autoregressive key-value cache, reconstructed from the MLA cache, or None.
    """

    prefill_mla_cache, ar_mla_cache = self.MlaKVCache_0(
        key_latent=low_rank_main,
        key_rope=key_rope,
        decoder_segment_ids=decoder_segment_ids,
        model_mode=model_mode,
        use_ragged_attention=self.use_ragged_attention,
        previous_chunk=previous_chunk,
    )

    if prefill_mla_cache:
      low_rank_main, key_rope, decoder_segment_ids = prefill_mla_cache
      key, value = self.mla_get_key_value(low_rank_main, key_rope, model_mode)
      prefill_kv_cache = key, value, decoder_segment_ids
    else:
      prefill_kv_cache = None

    if ar_mla_cache:
      low_rank_main, key_rope, decoder_segment_ids, lengths = ar_mla_cache
      key, value = self.mla_get_key_value(low_rank_main, key_rope, model_mode)
      ar_kv_cache = key, value, decoder_segment_ids, lengths
    else:
      ar_kv_cache = None
    return [prefill_kv_cache, ar_kv_cache]

  def mla_kv_projection(self, inputs: Array, inputs_positions: Array, decoder_segment_ids, model_mode, previous_chunk):
    """MLA key/value projection with integrated rotary embedding."""
    low_rank = self.wkv_a(inputs)
    low_rank_main, low_rank_rope = jnp.split(low_rank, [self.kv_lora_rank], axis=-1)
    low_rank_main = self.kv_norm(low_rank_main)

    # Apply rotary embedding to key_rope.
    key_rope = jnp.expand_dims(low_rank_rope, axis=2)
    key_rope = self.apply_rotary_embedding(key_rope, inputs_positions=inputs_positions)

    key, value = self.mla_get_key_value(low_rank_main, key_rope, model_mode)
    cached_values = [None, None]
    if self.config.attention != "paged" and model_mode != MODEL_MODE_TRAIN:
      if self.config.mla_naive_kvcache:
        cached_values = self.update_kv_caches(key, value, decoder_segment_ids, model_mode, previous_chunk)
      else:
        cached_values = self.update_mla_kv_caches(low_rank_main, key_rope, decoder_segment_ids, model_mode, previous_chunk)

    return key, value, cached_values

  def __call__(
      self,
      inputs_q: Array,
      inputs_kv: Array,
      inputs_positions: Array | None = None,
      decoder_segment_ids: Array | None = None,
      *,
      model_mode: str = MODEL_MODE_TRAIN,
      deterministic: bool = False,
      previous_chunk: Any = None,
      slot: Optional[int] = None,
      page_state: Optional[page_manager.PageState] = None,
      bidirectional_mask: Optional[Any] = None,
  ) -> Array:
    """Forward pass for MLA, reusing `AttentionOp` for the actual attention.

    Args:
      inputs_q: Query input [batch, q_length, embed_dim].
      inputs_kv: KV input   [batch, kv_length, embed_dim].
      inputs_positions: Positions for rotary embeddings or similar.
      decoder_segment_ids: Segment IDs for masking, if any.
      model_mode: "train", "prefill", or "autoregressive".
      deterministic: Disables dropout if set to True.
      previous_chunk: Information about previously processed chunks for chunked prefill.
      slot: The batch slot index for paged attention.
      page_state: The current state of the paged attention manager.
      bidirectional_mask: A mask for bidirectional attention, used in multimodal models.

    Returns:
      A tensor of shape [batch, length, embed_dim] containing the
      MLA-attended outputs.
    """
    if model_mode == MODEL_MODE_PREFILL:
      inputs_q = nn.with_logical_constraint(inputs_q, self.prefill_input_axis_names)
      inputs_kv = nn.with_logical_constraint(inputs_kv, self.prefill_input_axis_names)
    elif model_mode == MODEL_MODE_TRAIN and self.config.expert_shard_attention_option == EP_AS_CONTEXT:
      inputs_q = nn.with_logical_constraint(inputs_q, self.ep_input_axis_names)
      inputs_kv = nn.with_logical_constraint(inputs_kv, self.ep_input_axis_names)
    else:
      inputs_q = nn.with_logical_constraint(inputs_q, self.input_axis_names)
      inputs_kv = nn.with_logical_constraint(inputs_kv, self.input_axis_names)

    query = self.mla_query_projection(inputs_q, inputs_positions, model_mode)
    key, value, cached_values = self.mla_kv_projection(
        inputs_kv, inputs_positions, decoder_segment_ids, model_mode, previous_chunk
    )

    query = checkpoint_name(query, "query_proj")
    key = checkpoint_name(key, "key_proj")
    value = checkpoint_name(value, "value_proj")

    if self.config.attention == "paged" and model_mode != MODEL_MODE_TRAIN:
      unnormalized_out, _, exp_sum = self.ds_paged_attention_op(
          query, key, value, decoder_segment_ids, model_mode, previous_chunk, slot=slot, page_state=page_state
      )
      unnormalized_out = unnormalized_out[..., : self.v_head_dim]
      out = unnormalized_out / (exp_sum + 1e-9) if exp_sum is not None else unnormalized_out
    else:
      out = self.attention_op(query, key, value, decoder_segment_ids, model_mode, cached_values)

    if model_mode == MODEL_MODE_TRAIN and self.config.expert_shard_attention_option == EP_AS_CONTEXT:
      out = nn.with_logical_constraint(out, self.ep_out_axis_names)
    else:
      out = nn.with_logical_constraint(out, self.out_axis_names)

    out = self.out_projection(out)
    return out


# pylint: disable=protected-access
class LoadBalancedCausalMask(splash_attention_mask._ComputableMask):
  """Lazy causal mask, prevents the model from attending to future tokens.
  Attributes:
    offset: Offset of q start wrt kv. A positive offset shifts the bottom
      triangle upward, a negative one shifts it downward. A negative offset
      makes the first 'offset' rows of the attention matrix all 0s which leads
      to undefined softmax.
  """

  offset: int
  shape: tuple[int, int]
  cp_size: int

  def __init__(self, shape: tuple[int, int], offset: int = 0, shard_count: int = 1, cp_size: int = 4):
    self.offset = offset

    def causal_mask_function(q_ids, kv_ids):
      if self.offset == 0:
        return q_ids >= kv_ids
      else:
        return q_ids + self.offset >= kv_ids

    arr = np.arange(shape[0])
    # we reorder the mask to be load balanced following the same approach as
    # used to reorder the input tokens
    out = max_utils.reorder_mask_load_balancing(arr[None, :, None, None], cp_size, 1)
    q_sequence = out[0, :, 0, 0]

    mask_function = causal_mask_function

    super().__init__(
        shape=shape,
        mask_function=mask_function,
        shard_count=shard_count,
    )
    self.q_sequence = q_sequence

  def __eq__(self, other: object):
    if not isinstance(other, type(self)):
      return NotImplemented

    return self.shape == other.shape and self.offset == other.offset and np.array_equal(self.q_sequence, other.q_sequence)

  def __hash__(self):
    return hash(
        (
            type(self),
            self.shape,
            self.offset,
            self.q_sequence.tobytes() if self.q_sequence is not None else None,
        )
    )<|MERGE_RESOLUTION|>--- conflicted
+++ resolved
@@ -1631,30 +1631,6 @@
   value vectors, applies the attention mechanism, and projects the results to
   an output vector.
 
-<<<<<<< HEAD
-  Attributes:
-    config: The model configuration.
-    num_query_heads: Number of query attention heads.
-    num_kv_heads: Number of key-value attention heads.
-    head_dim: The dimension of each attention head.
-    max_target_length: Maximum sequence length.
-    mesh: The device mesh.
-    attention_kernel: The attention kernel to use (e.g., 'dot_product', 'flash').
-    inputs_q: Dummy query inputs for initialization, required by NNX.
-    inputs_kv: Dummy key/value inputs for initialization, required by NNX.
-    dtype: The data type for computation.
-    weight_dtype: The data type for weights.
-    max_prefill_predict_length: Maximum length for prefill.
-    dropout_rate: The dropout rate.
-    kernel_init: Initializer for the kernel of the dense layers.
-    float32_qk_product: If True, compute query-key product in float32.
-    float32_logits: If True, cast logits to float32 before softmax.
-    quant: Quantization configuration.
-    kv_quant: KV cache quantization configuration.
-    attention_type: The type of attention (e.g., 'global', 'local_sliding').
-    attn_logits_soft_cap: Soft cap for attention logits.
-    ... and other configuration parameters.
-=======
     Attributes:
       config: The model configuration.
       num_query_heads: Number of query attention heads.
@@ -1677,7 +1653,6 @@
       attention_type: The type of attention (e.g., 'global', 'local_sliding').
       attn_logits_soft_cap: Soft cap for attention logits.
       ... and other configuration parameters.
->>>>>>> 3c30585a
   """
 
   def __init__(
@@ -1840,13 +1815,9 @@
 
     # Module attribute names must match names previously passed to Linen for checkpointing
     self.KVCache_0 = (
-<<<<<<< HEAD
-        self.init_kv_caches(inputs_kv=inputs_kv) if self.model_mode != MODEL_MODE_TRAIN and base_kv_cache else None
-=======
         self.init_kv_caches(inputs_kv_shape=inputs_kv_shape)
         if self.model_mode != MODEL_MODE_TRAIN and base_kv_cache
         else None
->>>>>>> 3c30585a
     )
 
     self.rotary_embedding = self.init_rotary_embedding()
@@ -1925,12 +1896,7 @@
       self.query_norm = None
       self.key_norm = None
 
-<<<<<<< HEAD
-  def init_query_w(self, inputs_q: Array) -> nnx.Module:
-=======
-
   def init_query_w(self, inputs_q_shape: Tuple) -> nnx.Module:
->>>>>>> 3c30585a
     """Query projection initialization."""
 
     # NOTE: T5 does not explicitly rescale the attention logits by
