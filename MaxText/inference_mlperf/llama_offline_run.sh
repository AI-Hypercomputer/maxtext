--- conflicted
+++ resolved
@@ -11,18 +11,11 @@
 skip_warmup=false
 test_run=false
 enable_profiler=false
-<<<<<<< HEAD
-enable_batch_prefill=false
-=======
->>>>>>> 10b24ab5
 performance=true
 audit=false
 accuracy=false
 fast_eval=false
-<<<<<<< HEAD
-=======
 enable_batch_prefill=false
->>>>>>> 10b24ab5
 
 for arg in "$@"; do
   case $arg in
@@ -105,14 +98,6 @@
   BASEDIR=/home/${USER}/inference
 fi
 
-<<<<<<< HEAD
-if [ -z "$BASEDIR" ];
-then
-  BASEDIR=/home/${USER}/inference
-fi
-
-=======
->>>>>>> 10b24ab5
 if [ -z "$DATA_DISK_DIR" ];
 then
   DATA_DISK_DIR=/home/${USER}/loadgen_run_data
@@ -160,11 +145,7 @@
     --audit_conf ${AUDIT_CONF}  \
     --total_sample_count ${TOTAL_SAMPLE_COUNT} \
     --dataset_path ${DATASET_PATH} \
-<<<<<<< HEAD
-    --prefill_lengths_and_batch_sizes ${BATCH_AND_PREFILL_LEN} \
-=======
     --prefill_lengths_and_per_device_batch_sizes ${PREFILL_LENS_AND_PER_DEVICE_BATCH_SIZES} \
->>>>>>> 10b24ab5
     --maxengine_args "${MAXENGINE_ARGS}" \
     --output_log_dir ${OUTPUT_LOG_DIR} \
     --tok_outlen_multiplier ${TOK_OUTLEN_MULTIPLIER} \
@@ -202,14 +183,9 @@
     else
       EVAL_SCRIPT="evaluate-accuracy.py"
     fi
-<<<<<<< HEAD
-    
-    ${CMD} python3 ${EVAL_SCRIPT} \
-=======
     echo
     ${CMD} python3 ${EVAL_SCRIPT} \
       --checkpoint-path ${HF_CKPT} \
->>>>>>> 10b24ab5
       --tokenizer-path ${TOKENIZER_PATH} \
       --mlperf-accuracy-file ${OUTPUT_ACCURACY_JSON_PATH} \
       --dataset-file ${DATASET_PATH} 2>&1 | tee ${OUTPUT_LOG_DIR}/evaluate_offline_accuracy_log.log
