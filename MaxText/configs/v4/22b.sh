--- conflicted
+++ resolved
@@ -49,13 +49,9 @@
 fi
 
 # Set up network optimizations
-<<<<<<< HEAD
-bash preflight.sh
-=======
 if [ "$RUN_PREFLIGHT" = "true" ]; then
     bash preflight.sh
 fi
->>>>>>> 5d1e7a37
 
 # Train
 export LIBTPU_INIT_ARGS="--xla_enable_async_all_gather=true TPU_MEGACORE=MEGACORE_DENSE"
