--- conflicted
+++ resolved
@@ -616,7 +616,6 @@
 sa_k_layout: "HEAD_DIM_MINOR"
 sa_v_layout: "HEAD_DIM_MINOR"
 
-<<<<<<< HEAD
 # Ray
 use_ray: False
 failure_sim_time: 300
@@ -625,7 +624,6 @@
 
 # Logging
 log_hps: False
-=======
 #######################
 ### Paged Attention ###
 #######################
@@ -637,5 +635,4 @@
 
 # Chunked Prefill Parameters
 prefill_chunk_size: 256
-use_chunked_prefill: False
->>>>>>> 4bf3beaa
+use_chunked_prefill: False