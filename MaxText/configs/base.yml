# Copyright 2023 Google LLC
#
# Licensed under the Apache License, Version 2.0 (the "License");
# you may not use this file except in compliance with the License.
# You may obtain a copy of the License at
#
#      https://www.apache.org/licenses/LICENSE-2.0
#
# Unless required by applicable law or agreed to in writing, software
# distributed under the License is distributed on an "AS IS" BASIS,
# WITHOUT WARRANTIES OR CONDITIONS OF ANY KIND, either express or implied.
# See the License for the specific language governing permissions and
# limitations under the License.

# This sentinel is a reminder to choose a real run name.
# If there is already a checkpoint under this run, that checkpoint will auto-resume.
run_name: ""

model_name: "default" # override config settings to match a specific model. other than the override, nothing should use this!
normalization_layer_epsilon: 1.e-05

################################## CHECKPOINTING ##################################
# Checkpointing makes the following choices in the following order, starting with (1):
#   (1) If there is already a checkpoint for this run_name, we load the latest entire checkpoint.
#     This ensures if we're resuming a run after preemption or hardware failure we lose minimum state.
#   (2) Same priority and mutually exclusive -- you can't set both!
#      * If load_parameters_path is set, we load a parameter only checkpoint from that path.
#      * If load_full_state_path is set, we load a full state checkpoint from that path.
#   (3) We don't load a checkpoint and initialize state instead!

# Loads a just parameters from a specific directory
# e.g. gs://my-base-output-directory/my-previous-run-name/checkpoints/items/NUMBER or NUMBER/items
load_parameters_path: ""
# Loads a full checkpoint including optimizer state and step count from a specific directory
# e.g. gs://my-base-output-directory/my-previous-run-name/checkpoints/items/NUMBER or NUMBER/items
load_full_state_path: ""

# If enable_checkpointing is true, an asynchronous checkpointer will be used if
# async_checkpointing is true, else a synchronous one is used. If you have
# problems with the checkpointer we recommend trying the synchronous one.
enable_checkpointing: True
async_checkpointing: True
checkpoint_period: 10_000
# enables one replica to read the ckpt then broadcast to the rest
enable_single_replica_ckpt_restoring: False

force_unroll: False # during generate_param_only_checkpoint should we unroll the loop?

# checkpointing using orbax has two important parameters: array driver
# and its underlying storage - the kvstore (preferably ocdbt)
# orbax supports setting a target file size, chunking a single
# large arrays into small physical files (<2GB) can speed up distributed and over
# the network loading enormously
checkpoint_storage_target_data_file_size_bytes: 2147483648
checkpoint_storage_use_ocdbt: True
checkpoint_storage_use_zarr3: True
############################### END CHECKPOINTING ##################################


reuse_example_batch: 0 # for testing TPU performance, this options repeated uses the same batch.

metrics_file: "" # for testing, local file that stores scalar metrics. If empty, no metrics are written.
# If true save metrics such as loss and TFLOPS to GCS in {base_output_directory}/{run_name}/metrics/
gcs_metrics: False

# If true save config to GCS in {base_output_directory}/{run_name}/
save_config_to_gcs: False

# Activation dtypes.
dtype: "bfloat16"
# Used to configure quantization in the transformer layers, defaults to null implying bf16.
# Possible alternative settings are as follows:
# 'int8' for dynamic range quantization using 8-bits
# 'intmp' for mixed precision quantization for inference as described here: MaxText/configs/quantization/README.md
# 'fp8' for 8-bit floating-point GeMMs on NVIDIA GPUs.
quantization: ""
# Choose one of default, high, and highest.
# https://kolonist26-jax-kr.readthedocs.io/en/latest/jax.lax.html#jax.lax.Precision
matmul_precision: "default"
activations_in_float32: False # Sets activations to float32 before nonlinearity it true, else dtype
# Used to replicate the quantization scale to avoid the inefficient XLA fusion for 2d sharding.
replicate_quant_scale: False
# Path to file with quantization config for intmp.
quant_cfg_path: ""
quantize_kvcache: False # Set to True to quantize KV Cache values, defaults to False
# Valid kv_quant_axis values:
#   - "" is valid only when quantize_kvcache is False
#   - "dkv" indicates quantize kv cache over the cache_kv, i.e. kv dimension axis
#   - "heads_and_dkv" indicates quantize kv cache over cache_heads and cache_kv axes
# Default to "heads_and_dkv" for faster compution, kv_quant_axis is not used when quantize_kvcache is False
#   - "dkv" is expected with better accuracy but degraded computation
kv_quant_axis: "heads_and_dkv"
kv_quant_dtype: "int8"
checkpoint_is_quantized: False # Set to True if reading from a saved aqt quantized checkpoint
# Saves params quantized on fly at following path
save_quantized_params_path: ""
#Used to configure the mode in which model is called
# when left as is, corresponds to training
# accepted values are "inference"
model_call_mode: ""

# Shard the range finding operation for quantization. By default this is set to number of slices.
quantization_local_shard_count: -1

decoder_block: "llama2" # which style of DecoderBlock to use.
# Global parameter scale needs to be a power of 2. If you want finer grained control of the model sizes
# then you should explicitly set base_embed_dim, base_num_query_heads, base_num_kv_heads,
# base_mlp_dim, base_num_decoder_layers and/or head_dim.
weight_dtype: float32
global_parameter_scale: 1
base_emb_dim: 2048
base_num_query_heads: 16
base_num_kv_heads: 16
base_mlp_dim: 7168
base_num_decoder_layers: 16
head_dim: 128
mlp_activations: ["silu", "linear"]
dropout_rate: 0.0
logits_via_embedding: False
normalize_embedding_logits: True  # whether to normlize pre-softmax logits if logits_via_embedding is true
logits_dot_in_fp32: False  # whether to use fp32 in logits_dense or shared_embedding dot product for stability
cast_logits_to_fp32: True # whether to cast the logits to fp32. The higher precision is generally beneficial, but it can vary slightly.

# mixture of experts (moe)
num_experts: 1
num_experts_per_tok: 1
megablox: True
sparse_matmul: True
capacity_factor: -1.0 # a factor to decide expert capacity for token dropping, and no dropping by default
load_balance_loss_weight: 0.01 # weight for the load balance loss

# pipeline parallelism
# The number of decoder layers is equal to the product of num_stages, num_layers_per_pipeline_stage and num_pipeline_repeats.
# There is a tradeoff between the num_layers_per_pipeline_stage and num_pipeline_repeats: The more layers per stage the easier
# it is to hide the pipeline communication behind the compute since there is more compute per stage, however there will be a larger bubble
# since there are fewer repeats. Similarly there is tradeoff for num_pipeline_microbatches - more microbatches leads to a smaller bubble,
# but a smaller size per microbatch which may hurt per-stage performance. Additionally note when microbatches > num_stages we have the opportunity to
# perform the circular transfer (last stage to first) asynchronously.
# The bubble fraction is (num_stages - 1) / (num_pipeline_repeats * num_pipeline_microbatches + num_stages - 1)
num_layers_per_pipeline_stage: 1
# The number of repeats will be set to num_decoder_layers / (num_pipeline_stages * num_layers_per_pipeline_stage)
num_pipeline_repeats: -1
# num_pipeline_microbatches must be a multiple of the number of pipeline stages. By default it is set to the number of stages.
# Note the microbatch_size is given by global_batch_size / num_pipeline_microbatches, where global_batch_size = per_device_batch_size * num_devices
num_pipeline_microbatches: -1
pipeline_delay_activation_forwarding: False # This delays the activation forwarding one loop iteration simplifying XLA's task of overlapping since
# the communication and compute in each iteration are now independent. However this comes at the cost of doubling the pipeline bubble,
# and you must set the number of microbatches to at least 2 * num_stages (the minimum 2 * num_stages is set by default with this delay).

# There are two loops for PP:
#  1)  Outer loop over microbatches (pipeline iterations)
#  2)  Inner loop over layers (layers per stage)
# We have observed extra remat when a remat policy and scanning is performed on both, and recommend the default
# settings below of scanning and setting a remat policy only over the pipeline iterations.
# It may be useful to do the reverse when the layers_per_stage is very large.
# The below settings only have effect when using pipeline parallelism.
scan_pipeline_iterations: True
# The layers per stage scanning option is set by scan_layers, we recommend setting scan_layers=False
set_remat_policy_on_pipeline_iterations: True
set_remat_policy_on_layers_per_stage: False


# Choose 'remat_policy' between 'minimal', 'save_dot_with_context_except_mlp', 'save_dot_except_mlpwi', 'save_dot_except_mlp',
# 'save_qkv_proj', 'qkv_proj_offloaded', 'custom', 'minimal_offloaded', 'save_out_proj' and 'full'.
# These options offer a trade-off between speed (fastest to slowest) and HBM usage (highest to lowest)
remat_policy: 'full'
# If "custom" remat_policy is chosen, you can select tensors from the following list to offload on host memory, rematerialize or save on device memory.
# Pick one of these options for following tensors: ['remat','device','offload']
decoder_layer_input: 'device' # this tensor cannot be rematerialized - it serves as periodic checkpoints that act as the remat start points
context: 'remat' # From https://github.com/NVIDIA/TransformerEngine/blob/main/transformer_engine/jax/attention.py#L581-L583
mlpwi: 'remat'
mlpwi_0: 'remat'
mlpwi_1: 'remat'
mlpwo: 'remat'
query_proj: 'remat'
key_proj: 'remat'
value_proj: 'remat'
qkv_proj: 'remat'
out_proj: 'remat'

optimizer_memory_host_offload: False
scan_layers: True # We recommend setting this to false when using pipeline parallelism, instead scanning the PP iterations.
param_scan_axis: 1

# The attention parameter dictates the specific algorithm/methodology used to compute the attention scores
# The attention_type parameter determines the variants of attention, e.g. global or local_sliding
attention: 'autoselected' # Supported attention: autoselected, dot_product, flash, cudnn_flash_te
attention_type: 'global' # Supported attention_type: global, local_sliding
sliding_window_size: 0
attn_logits_soft_cap: 0.0
final_logits_soft_cap: 0.0
use_post_attn_norm: False
use_post_ffw_norm: False


# Combine matmuls for QKV and MLP
fused_qkv: False
fused_mlp: False

record_internal_nn_metrics: 0

# Output directory
# Create a GCS bucket, e.g. my-maxtext-outputs and set this to "gs://my-maxtext-outputs/"
base_output_directory: ""

# Whether or not to enable emergency checkpoint. If True, `local_checkpoint_directory` and a non-zero `local_checkpoint_period` must also be specified.
# Emergency checkpoint is an experimental Orbax feature that: periodically saves to persistent storage and, with a larger invertal, saves to a local directory.
# During restore, if a local copy is available in any slice, it will be broadcast to other slices without having to fetch from persistent storage.
# See more details on https://github.com/google/orbax/tree/main/checkpoint/orbax/checkpoint/experimental/emergency.
enable_emergency_checkpoint: False

# It should be specified when and only when `enable_emergency_checkpoint` is True.
local_checkpoint_directory: ""

# It should be a positive number when and only when `enable_emergency_checkpoint` is True.
local_checkpoint_period: 0

# Whether or not to use emergency checkpoint with the replicator service.
use_replicator_service: False

# The interval to backup local checkpoints to the persistent storage.
replicator_backup_interval_minutes: 0

# Jax cache directory
jax_cache_dir: "~/jax_cache"

# Hardware
hardware: 'tpu' # Supported hardware types are 'tpu', 'gpu', 'gpu_multiprocess' and 'cpu'

# Parallelism
mesh_axes: ['data', 'stage', 'fsdp', 'fsdp_transpose', 'sequence', 'tensor', 'tensor_sequence', 'expert', 'autoregressive']
logical_axis_rules: [
                      ['activation_batch', ['data', 'fsdp', 'fsdp_transpose', 'expert']],
                      ['activation_batch_no_exp', ['data', 'fsdp', 'fsdp_transpose']],
                      ['activation_embed_and_logits_batch', ['data', 'stage', 'fsdp', 'fsdp_transpose', 'expert']],
                      ['activation_heads', ['tensor','sequence','tensor_sequence']],
                      ['activation_kv_heads', ['tensor','sequence','tensor_sequence']],
                      ['activation_length', ['sequence']],
                      ['activation_norm_length', ['tensor_sequence', 'sequence']],
                      ['activation_embed', 'tensor'],
                      ['activation_mlp', ['tensor', 'tensor_sequence']],
                      ['activation_kv', ['tensor', 'tensor_sequence']],
                      ['activation_prefill_kv_batch', ['data', 'fsdp', 'fsdp_transpose', 'expert']],
                      ['activation_kv_batch', ['data', 'fsdp', 'fsdp_transpose', 'expert']],
                      ['activation_kv_head_dim', ['tensor', 'tensor_sequence']],
                      ['activation_vocab', ['tensor', 'sequence', 'tensor_sequence']],
                      ['activation_vocab', 'tensor'],
                      ['activation_vocab', 'tensor_sequence'],
                      ['activation_vocab', 'sequence'],
                      ['activation_stage', 'stage'],
                      ['activation_exp', 'expert'],
                      ['mlp', ['fsdp_transpose', 'tensor', 'tensor_sequence', 'autoregressive']],
                      ['vocab', ['tensor', 'tensor_sequence', 'autoregressive']],
                      ['embed', ['fsdp', 'fsdp_transpose', 'sequence', 'expert']],
                      ['embed', ['fsdp', 'sequence', 'expert']],
                      ['embed_no_exp', ['fsdp', 'fsdp_transpose', 'sequence']],
                      ['embed_no_exp', ['fsdp', 'sequence']],
                      ['norm', ['tensor', 'tensor_sequence']],
                      ['q_heads', ['tensor', 'tensor_sequence', 'autoregressive']],
                      ['heads', ['tensor', 'tensor_sequence', 'autoregressive']],
                      ['layers', 'stage'],
                      ['kv', []],
                      ['kv_heads', ['tensor', 'tensor_sequence', 'autoregressive']],
                      ['kv_head_dim', []],
                      ['cache_batch_prefill', []],
                      ['cache_batch', []],
                      ['cache_heads', ['autoregressive', 'tensor', 'tensor_sequence']],
                      ['cache_kv', []],
                      ['cache_sequence', []],
                      ['exp', 'expert'],
                    ]
# Axes used for DCN must be earlier in this list than ICI, see (b/339009148) for details
data_sharding: [['data', 'stage', 'fsdp', 'fsdp_transpose', 'sequence', 'tensor', 'tensor_sequence', 'expert', 'autoregressive']]

# sharding tolerance: float between 0.0 and 1.0 representing the allowed percentage of non-sharded parameters.
sharding_tolerance: 0.02

# One axis for each parallelism type may hold a placeholder (-1)
# value to auto-shard based on available slices and devices.
# By default, product of the DCN axes should equal number of slices
# and product of the ICI axes should equal number of devices per slice.
dcn_data_parallelism: -1  # recommended DCN axis to be auto-sharded
dcn_fsdp_parallelism: 1
dcn_fsdp_transpose_parallelism: 1
dcn_sequence_parallelism: 1  # never recommended
dcn_tensor_parallelism: 1 # never recommended
dcn_tensor_sequence_parallelism: 1 # never recommended
dcn_pipeline_parallelism: 1
dcn_expert_parallelism: 1
dcn_autoregressive_parallelism: 1 # never recommended
ici_data_parallelism: 1
ici_fsdp_parallelism: -1 # recommended ICI axis to be auto-sharded
ici_fsdp_transpose_parallelism: 1
ici_sequence_parallelism: 1
ici_tensor_parallelism: 1
ici_tensor_sequence_parallelism: 1
ici_autoregressive_parallelism: 1
ici_pipeline_parallelism: 1
ici_expert_parallelism: 1

# The number of TPU slices is automatically determined, you should not set this explicitly. For ahead of time compilation,
# you should set compile_toplogy_num_slices, which will in turn set this value. For non-TPU environments this is set to 1.
num_slices: -1

# Tokenizer
vocab_size: 32_000 # powers of 2 for sharding
tokenizer_path: "assets/tokenizer.llama2"
tokenize_train_data: True  # False if the dataset is pre-tokenized
tokenize_eval_data: True  # False if the dataset is pre-tokenized
add_bos: True
add_eos: True

# Dataset
per_device_batch_size: 12.0
expansion_factor_real_data: -1 # if -1 then all hosts will load real data, else total_hosts//expansion_factor_real_data will pull data from GCS.
eval_per_device_batch_size: 0.0
max_corpus_chars: 10_000_000
train_data_columns: ['text'] # for DPO dataset containing "chosen" and "rejected"
eval_data_columns: ['text'] # for DPO dataset containing "chosen" and "rejected"

# direct preference optimization (DPO)
use_dpo: False
dpo_label_smoothing: 0.0
dpo_beta: 0.1

# dataset_type must be synthetic, hf, grain, tfds
# details in: https://github.com/google/maxtext/blob/main/getting_started/Data_Input_Pipeline.md
dataset_type: tfds
# for TFDS input pipeline (dataset_type=tfds)
dataset_path: "" # your path given as argument in download_dataset.sh, e.g. "gs://my-maxtext-dataset/"
dataset_name: 'c4/en:3.0.1'
eval_dataset_name: 'c4/en:3.0.1'
eval_split: 'validation'
# for HuggingFace input pipeline (dataset_type=hf)
hf_path: ''
hf_data_dir: ''
hf_train_files: ''
hf_eval_split: ''
hf_eval_files: ''
hf_access_token: ''
# for Grain input pipeline (dataset_type=grain)
grain_train_files: ''
grain_eval_files: ''
grain_worker_count: 1

# Training loop
steps: 150_001 # If set to -1 then will inherit value from learning_rate_schedule_steps
log_period: 100 # Flushes Tensorboard

jax_distributed_initialization_timeout: 300 # This is the default timeout in https://github.com/jax-ml/jax/blob/main/jax/_src/distributed.py
# Note there are two separate initializations - the jax coordination service (aka jax.distributed.initialize) and the backend (e.g. PjRT), the timeout above refers
# only to the jax coordination service.
jax_debug_log_modules: "" # Set this to "jax" to enable jax verbose logging such as for the jax coordination service initialization.
skip_jax_distributed_system: False # If True we will not initialize the jax distributed system.
# Currently the jax distributed is needed on cloud TPUs for async checkpointing.
# However when run on google internal TPUs the coordination service is started automatically
# and we should set this to True so we won't try to initialize a second time manually.

# We take inspiration from Llama2's learning rate (LR) schedule, see https://arxiv.org/pdf/2307.09288.pdf section 2.2
# Learning rate schedule has either two or three parts:
# 1) Linear warmup from 0 to [learning_rate] over steps 0 to [learning_rate_schedule_steps * warmup_steps_fraction]
# 2) Cosine decay from [learning_rate] to [learning_rate * cosine_learning_rate_final_fraction] from warmup to learning_rate_schedule_steps
# 3) Constant learning rate of 0 from learning_rate_schedule_steps to steps.
# The zero learning rate section can be used to more accurately measure the fully trained model's performance.
learning_rate: 3.e-5
cosine_learning_rate_final_fraction: 0.1
warmup_steps_fraction: 0.1
learning_rate_schedule_steps: -1 # By default the length of the schedule is set to the number of steps.
# However you may choose a longer schedule (learning_rate_schedule_steps > steps), in which case the training will end before
# dropping fully down. Or you may choose a shorter schedule, where the unspecified steps will have a learning rate of 0.

max_target_length: 2048 # Maximum sequence length
max_prefill_predict_length: 64 # Maximum length for the prefill when doing autoregression
prompt: "I love to" # Prompt for language model sampling.
load_from_prefill_dir: False # If true, decode.py doesn't "prefill" but just reads from directory
prefill_cache_dir: "" # If set and load_from_prefill_dir, decode.py reads from directory. If set, decode.py writes to directory
autoregressive_decode_assert: ""

# For nsys profiler, pass the training command to nsys command
# e.g. nsys profile -s none --force-overwrite true --capture-range=cudaProfilerApi --capture-range-end=stop {training command}
profiler: "" # Supported profiler: '', xplane, nsys
# If set to true, upload all profiler results from all hosts. Otherwise, only upload the profiler result from the first host.
upload_all_profiler_results: False
# Skip first n steps for profiling, to omit things like compilation and to give
# the iteration time a chance to stabilize.
skip_first_n_steps_for_profiler: 1
# Profile for a small number of steps to avoid a large profile file size.
profiler_steps: 5
profile_cleanly: True # If set to true, adds a block_until_ready on train state which aligns the profile for each step.
profile_periodically_period: -1 # If set to a positive integer, profile every profile_periodically_period steps.
# This is useful to debug scenarios where performance is changing.


# Dump HLO options
dump_hlo: False
dump_hlo_local_dir: "/tmp/xla_dump/"
dump_hlo_delete_local_after: True # Cleans local directory after its uploaded
dump_hlo_gcs_dir: "" # Defaults to {base_output_directory}/{run_name}/xla_dump
dump_hlo_module_name: "jit_train_step" # Filter uploading modules by this string. Set to empty string to remove any filter.
dump_hlo_xla_flags: "" # Defaults to "--xla_dump_to={dump_hlo_local_dir} --xla_dump_hlo_module_re={dump_hlo_module_name} --xla_dump_large_constants"
dump_hlo_upload_all: False # If true all hosts dump HLO, false only jax.process_index()==0
# All hosts should have identical HLO for SPMD programs, however we have encountered some bugs
# where this is not the case and it is helpful to compare HLO across hosts.

# When dropout is false the model is a deterministic function of the
# data_shuffle_seed and init_weights_seed (i.e. reproducible losses)
enable_dropout: True
enable_data_shuffling: True
data_shuffle_seed: 0
init_weights_seed: 0

# You may disable clipping by setting gradient_clipping_threshold to zero.
gradient_clipping_threshold: 1.0

# Instead of updating the weights every step, you may effectively use a larger
# batch by accumulating the gradient over a set of steps.
gradient_accumulation_steps: 1

# AdamW optimizer parameters
# We use AdamW following Llama2's training details, see https://arxiv.org/pdf/2307.09288.pdf section 2.2
opt_type: "adamw"  # one of "adam_pax" or "adamw"
adam_b1: 0.9 # Exponential decay rate to track the first moment of past gradients.
adam_b2: 0.95 # Exponential decay rate to track the second moment of past gradients.
adam_eps: 1.e-8 # A small constant applied to denominator outside of the square root.
adam_eps_root: 0. # A small constant applied to denominator inside the square root.
adam_weight_decay: 0.1 # AdamW Weight decay

# Stack trace parameters
collect_stack_trace: False
stack_trace_to_cloud: False  # Uploads to cloud logging if True, else to the console if False.
stack_trace_interval_seconds: 600  # Stack trace collection frequency in seconds.

# Use iota operator in Embed
use_iota_embed: False
# use positional embedding
use_untrainable_positional_embedding: False
trainable_position_size: -1  # enable gpt3 position embedding with a positive trainable_position_size
# Rope parameters
rope_min_timescale: 1
rope_max_timescale: 10_000

# Ahead of time Compilation (aka AOT)
# Only set these arguments if you are running train_compile or loading a compiled train step.
compiled_trainstep_file: "" # Name of saved serialized compiled train_step, e.g. compiled_train_v5e-256.pickle
compile_topology: '' # Target hardware version, e.g. 'v5e-256'
compile_topology_num_slices: -1 # Number of target slices, set to a positive integer.

decode_sampling_strategy: "greedy" # decode_sampling_strategy should be one of greedy, weighted, nucleus, or topk
decode_sampling_nucleus_p: -1 # set if you're doing nucleus / top-p
decode_sampling_top_k: 0 # set if you're doing top-k
decode_sampling_temperature: 1.

eval_interval: -1  # the specific number of train step between eval_step
eval_steps: -1  # only run this number of batches for eval, for debugging use
target_eval_loss: 0.  # early stop once reaching target eval_loss

# Goodput parameters
enable_goodput_recording: True
monitor_goodput: True
goodput_upload_interval_seconds: 60
enable_pathways_goodput: False

# GCP workload monitoring
report_heartbeat_metric_for_gcp_monitoring: False
heartbeat_reporting_interval_in_seconds: 5
report_performance_metric_for_gcp_monitoring: False

# Vertex AI Tensorboard Configurations - https://github.com/google/maxtext/tree/main/getting_started/Use_Vertex_AI_Tensorboard.md
# Set to True for GCE, False if running via XPK
use_vertex_tensorboard: False
# Project to create Vertex AI Tensorboard in for GCE, blank if project is set using 'gcloud config set project'
# Set this to blank if running via XPK
vertex_tensorboard_project: ""
# Region to create Vertex AI Tensorboard in for GCE, blank if running via XPK
# Vertex AI supported regions: https://cloud.google.com/vertex-ai/docs/general/locations#available-regions
vertex_tensorboard_region: ""

# If set to True, MaxText will perform extra checks using jax.checkify. Note that this will effect performance.
max_checkify: False

# Inference
inference_microbenchmark_prefill_lengths: "64,128,256,512,1024"
inference_microbenchmark_stages: "prefill,generate"
inference_microbenchmark_loop_iters: 10
inference_microbenchmark_log_file_path: ""
inference_metadata_file: "" # path to a json file
inference_server: "MaxtextInterleavedServer"  # inference server to start
inference_benchmark_test: False
enable_model_warmup: False

# Stack prefill cache across the layer to reduce the
# Python layer latency.
stack_prefill_result_cache: False

# KV Cache layout control
# Logical layout: 0,1,2,3 ; CACHE_BATCH, CACHE_SEQUENCE, CACHE_HEADS, CACHE_KV
# Default layout: 1,2,0,3 ; CACHE_SEQUENCE, CACHE_HEADS, CACHE_BATCH, CACHE_KV
prefill_cache_axis_order: "1,2,0,3"
ar_cache_axis_order: "1,2,0,3"

# Compute layout control
# Default layout: 0,1,2,3 ; BATCH, LENGTH, HEAD, D_KV
# Currently only support compute layout: 0,1,2,3 and 0,2,1,3
compute_axis_order: "0,1,2,3"

reshape_q: False

# Maxengine Metrics
prometheus_port: 0

# Maxengine server
enable_jax_profiler: False
jax_profiler_port: 9999

log_config: True # Prints the config (after defaults have been set by pyconfig logic)

# Checkpoint Structured logging
enable_checkpoint_cloud_logger: False

# Single-controller
enable_single_controller: False

custom_mesh: "" # Available options: ['hybrid_ring_64x4', 'hybrid_ring_32x8']
# Split physical axes for https://jax.readthedocs.io/en/latest/_autosummary/jax.experimental.mesh_utils.create_device_mesh.html
allow_split_physical_axes: False

use_ragged_attention: False
ragged_block_size: 256

### Splash attention block sizes
# These can be tuned for specific hardware generations, and can be set up to
# the model's sequence length.
sa_block_q: 512
sa_block_kv: 512
sa_block_kv_compute: 512
sa_block_q_dkv: 512
<<<<<<< HEAD
sa_block_kv_dkv: 512
sa_block_kv_dkv_compute: 512
sa_block_q_dq: 512
sa_block_kv_dq: 512
sa_use_fused_bwd_kernel: False
sa_q_layout: "HEAD_DIM_MINOR"
sa_k_layout: "HEAD_DIM_MINOR"
sa_v_layout: "HEAD_DIM_MINOR"
=======
sa_block_q_dq: 512

# Attributes needed for the MaxText checkpointing loop using standalone_checkpointer.
gcs_metrics_bucket: distributed-checkpointing-metrics
# The simulated interval of a step.
per_step_interval: 0.0
# Specifies the maximum number of checkpoints to keep and older checkpoints are removed.
# This translates to the Orbax parameter at 
# https://source.corp.google.com/piper///depot/google3/third_party/py/orbax/checkpoint/checkpoint_manager.py;l=158?q=%20max_to_keep%20f:orbax.
max_ckpts_to_keep: -1
# Whether to enable background deletion for the older checkpoints.
# Suggest this to be True to avoid checkpoint deletion being factored into the write time.
enable_background_delete: True
# At the end of the workload, the maximum time the workload will wait for any lingering
# old checkpoints to be deleted. Default to be 20 hrs.
final_ckpts_deletion_timeout_in_s: 72000
>>>>>>> 6a955d41
<|MERGE_RESOLUTION|>--- conflicted
+++ resolved
@@ -534,7 +534,6 @@
 sa_block_kv: 512
 sa_block_kv_compute: 512
 sa_block_q_dkv: 512
-<<<<<<< HEAD
 sa_block_kv_dkv: 512
 sa_block_kv_dkv_compute: 512
 sa_block_q_dq: 512
@@ -543,8 +542,6 @@
 sa_q_layout: "HEAD_DIM_MINOR"
 sa_k_layout: "HEAD_DIM_MINOR"
 sa_v_layout: "HEAD_DIM_MINOR"
-=======
-sa_block_q_dq: 512
 
 # Attributes needed for the MaxText checkpointing loop using standalone_checkpointer.
 gcs_metrics_bucket: distributed-checkpointing-metrics
@@ -559,5 +556,4 @@
 enable_background_delete: True
 # At the end of the workload, the maximum time the workload will wait for any lingering
 # old checkpoints to be deleted. Default to be 20 hrs.
-final_ckpts_deletion_timeout_in_s: 72000
->>>>>>> 6a955d41
+final_ckpts_deletion_timeout_in_s: 72000