--- conflicted
+++ resolved
@@ -157,15 +157,14 @@
 data_shuffle_seed: 0
 init_weights_seed: 0
 
-<<<<<<< HEAD
 # You may disable clipping by setting gradient_clipping_threshold to zero.
 gradient_clipping_threshold: 1.0
 
-# Adam optimizer parameters
-=======
+# You may disable clipping by setting gradient_clipping_threshold to zero.
+gradient_clipping_threshold: 1.0
+
 # AdamW optimizer parameters
 # We use AdamW following Llama2's training details, see https://arxiv.org/pdf/2307.09288.pdf section 2.2
->>>>>>> 7b601ac5
 adam_b1: 0.9 # Exponential decay rate to track the first moment of past gradients.
 adam_b2: 0.95 # Exponential decay rate to track the second moment of past gradients.
 adam_eps: 1.e-8 # A small constant applied to denominator outside of the square root.
