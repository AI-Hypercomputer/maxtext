# Copyright 2023 Google LLC
#
# Licensed under the Apache License, Version 2.0 (the "License");
# you may not use this file except in compliance with the License.
# You may obtain a copy of the License at
#
#      https://www.apache.org/licenses/LICENSE-2.0
#
# Unless required by applicable law or agreed to in writing, software
# distributed under the License is distributed on an "AS IS" BASIS,
# WITHOUT WARRANTIES OR CONDITIONS OF ANY KIND, either express or implied.
# See the License for the specific language governing permissions and
# limitations under the License.

# This sentinel is a reminder to choose a real run name.
# If there is already a checkpoint under this run, that checkpoint will auto-resume.
run_name: ""

model_name: "default" # override config settings to match a specific model. other than the override, nothing should use this!
normalization_layer_epsilon: 1.e-05

################################## CHECKPOINTING ##################################
# Checkpointing makes the following choices in the following order, starting with (1):
#   (1) If there is already a checkpoint for this run_name, we load the latest entire checkpoint.
#     This ensures if we're resuming a run after preemption or hardware failure we lose minimum state.
#   (2) Same priority and mutually exclusive -- you can't set both!
#      * If load_parameters_path is set, we load a parameter only checkpoint from that path.
#      * If load_full_state_path is set, we load a full state checkpoint from that path.
#   (3) We don't load a checkpoint and initialize state instead!

# Loads a just parameters from a specific directory
# e.g. gs://my-base-output-directory/my-previous-run-name/checkpoints/items/NUMBER or NUMBER/items
load_parameters_path: ""
# Loads a full checkpoint including optimizer state and step count from a specific directory
# e.g. gs://my-base-output-directory/my-previous-run-name/checkpoints/items/NUMBER or NUMBER/items
load_full_state_path: ""

# If enable_checkpointing is true, an asynchronous checkpointer will be used if
# async_checkpointing is true, else a synchronous one is used. If you have
# problems with the checkpointer we recommend trying the synchronous one.
enable_checkpointing: True
async_checkpointing: True
checkpoint_period: 10_000
# enables one replica to read the ckpt then broadcast to the rest
enable_single_replica_ckpt_restoring: False

force_unroll: False # during generate_param_only_checkpoint should we unroll the loop?

# checkpointing using orbax has two important parameters: array driver
# and its underlying storage - the kvstore (preferably ocdbt)
# orbax supports setting a target file size, chunking a single
# large arrays into small physical files (<2GB) can speed up distributed and over
# the network loading enormously
checkpoint_storage_target_data_file_size_bytes: 2147483648
checkpoint_storage_use_ocdbt: True
checkpoint_storage_use_zarr3: True
############################### END CHECKPOINTING ##################################


reuse_example_batch: 0 # for testing TPU performance, this options repeated uses the same batch.

metrics_file: "" # for testing, local file that stores scalar metrics. If empty, no metrics are written.
# If true save metrics such as loss and TFLOPS to GCS in {base_output_directory}/{run_name}/metrics/
gcs_metrics: False

# If true save config to GCS in {base_output_directory}/{run_name}/
save_config_to_gcs: False

# Activation dtypes.
dtype: "bfloat16"
# Used to configure quantization in the transformer layers, defaults to null implying bf16.
# Possible alternative settings are as follows:
# 'int8' for dynamic range quantization using 8-bits
# 'intmp' for mixed precision quantization for inference as described here: MaxText/configs/quantization/README.md
# 'fp8' for 8-bit floating-point GeMMs on NVIDIA GPUs.
quantization: ""
# Choose one of default, high, and highest.
# https://kolonist26-jax-kr.readthedocs.io/en/latest/jax.lax.html#jax.lax.Precision
matmul_precision: "default"
activations_in_float32: False # Sets activations to float32 before nonlinearity it true, else dtype
# Used to replicate the quantization scale to avoid the inefficient XLA fusion for 2d sharding.
replicate_quant_scale: False
# Path to file with quantization config for intmp.
quant_cfg_path: ""
quantize_kvcache: False # Set to True to quantize KV Cache values, defaults to False
# Valid kv_quant_axis values:
#   - "" is valid only when quantize_kvcache is False
#   - "dkv" indicates quantize kv cache over the cache_kv, i.e. kv dimension axis
#   - "heads_and_dkv" indicates quantize kv cache over cache_heads and cache_kv axes
# Default to "heads_and_dkv" for faster compution, kv_quant_axis is not used when quantize_kvcache is False
#   - "dkv" is expected with better accuracy but degraded computation
kv_quant_axis: "heads_and_dkv"
kv_quant_dtype: "int8"
checkpoint_is_quantized: False # Set to True if reading from a saved aqt quantized checkpoint
# Saves params quantized on fly at following path
save_quantized_params_path: ""
#Used to configure the mode in which model is called
# when left as is, corresponds to training
# accepted values are "inference"
model_call_mode: ""

# Shard the range finding operation for quantization. By default this is set to number of slices.
quantization_local_shard_count: -1

decoder_block: "llama2" # which style of DecoderBlock to use.
# Global parameter scale needs to be a power of 2. If you want finer grained control of the model sizes
# then you should explicitly set base_embed_dim, base_num_query_heads, base_num_kv_heads,
# base_mlp_dim, base_num_decoder_layers and/or head_dim.
weight_dtype: float32
global_parameter_scale: 1
base_emb_dim: 2048
base_num_query_heads: 16
base_num_kv_heads: 16
base_mlp_dim: 7168
base_num_decoder_layers: 16
head_dim: 128
mlp_activations: ["silu", "linear"]
dropout_rate: 0.0
logits_via_embedding: False
normalize_embedding_logits: True  # whether to normlize pre-softmax logits if logits_via_embedding is true
logits_dot_in_fp32: False  # whether to use fp32 in logits_dense or shared_embedding dot product for stability
cast_logits_to_fp32: True # whether to cast the logits to fp32. The higher precision is generally beneficial, but it can vary slightly.
float32_qk_product: False # in dot_product attention, whether to cast to fp32 the inputs to qk product
float32_logits: False # in dot_product attention, whether to cast to fp32 the inputs to softmax

# mixture of experts (moe)
num_experts: 1
num_experts_per_tok: 1
megablox: True
sparse_matmul: True
capacity_factor: -1.0 # a factor to decide expert capacity for token dropping, and no dropping by default
load_balance_loss_weight: 0.01 # weight for the load balance loss

# deepseek moe
base_moe_mlp_dim: 7168 # intermediate dimension at MoE layer (use base_mlp_dim if not DeepSeek style)
first_num_dense_layers: 0 # number of initial dense layers in the model
shared_experts: 1
routed_scaling_factor: 1.0 # scaling factor for routing scores
routed_score_func: "" # scoring function for routing
routed_bias: False # a flag if a bias term is added for routing

# pipeline parallelism
# The number of decoder layers is equal to the product of num_stages, num_layers_per_pipeline_stage and num_pipeline_repeats.
# There is a tradeoff between the num_layers_per_pipeline_stage and num_pipeline_repeats: The more layers per stage the easier
# it is to hide the pipeline communication behind the compute since there is more compute per stage, however there will be a larger bubble
# since there are fewer repeats. Similarly there is tradeoff for num_pipeline_microbatches - more microbatches leads to a smaller bubble,
# but a smaller size per microbatch which may hurt per-stage performance. Additionally note when microbatches > num_stages we have the opportunity to
# perform the circular transfer (last stage to first) asynchronously.
# The bubble fraction is (num_stages - 1) / (num_pipeline_repeats * num_pipeline_microbatches + num_stages - 1)
num_layers_per_pipeline_stage: 1
# The number of repeats will be set to num_decoder_layers / (num_pipeline_stages * num_layers_per_pipeline_stage)
num_pipeline_repeats: -1
# num_pipeline_microbatches must be a multiple of the number of pipeline stages. By default it is set to the number of stages.
# Note the microbatch_size is given by global_batch_size / num_pipeline_microbatches, where global_batch_size = per_device_batch_size * num_devices
num_pipeline_microbatches: -1
pipeline_delay_activation_forwarding: False # This delays the activation forwarding one loop iteration simplifying XLA's task of overlapping since
# the communication and compute in each iteration are now independent. However this comes at the cost of doubling the pipeline bubble,
# and you must set the number of microbatches to at least 2 * num_stages (the minimum 2 * num_stages is set by default with this delay).

<<<<<<< HEAD
=======
pipeline_fsdp_ag_once: False # If set to true then all gather all of the weights over FSDP before the first pipeline iteration.
# This is a memory/time tradeoff - we now have to store the FSDP gathered weights and gradients (typically in bf16), as opposed
# to only one stage's worth, however we only execute one all-gather and reduce across per repeat, as opposed
# to every microbatch. This is similar to zero-1 sharding, since we also don't need to all gather the FSDP weights in the backward pass.
# An alternative to setting this to true may be to replace any FSDP with DP and use optimizer offloading if necessary.
# A more optimal behavior is to all-gather at the start of each repeat, which would ideally get the best of both worlds -
# a small amount of memory and time, however this has proven hard to implement in SPMD, see b/364386697 for more.

>>>>>>> 10b24ab5
# There are two loops for PP:
#  1)  Outer loop over microbatches (pipeline iterations)
#  2)  Inner loop over layers (layers per stage)
# We have observed extra remat when a remat policy and scanning is performed on both, and recommend the default
# settings below of scanning and setting a remat policy only over the pipeline iterations.
# It may be useful to do the reverse when the layers_per_stage is very large.
# The below settings only have effect when using pipeline parallelism.
scan_pipeline_iterations: True
# The layers per stage scanning option is set by scan_layers, we recommend setting scan_layers=False
set_remat_policy_on_pipeline_iterations: True
set_remat_policy_on_layers_per_stage: False


# Choose 'remat_policy' between 'minimal', 'save_dot_with_context_except_mlp', 'save_dot_except_mlpwi', 'save_dot_except_mlp',
# 'save_qkv_proj', 'qkv_proj_offloaded', 'custom', 'minimal_offloaded', 'save_out_proj' and 'full'.
# These options offer a trade-off between speed (fastest to slowest) and HBM usage (highest to lowest)
remat_policy: 'full'
# If "custom" remat_policy is chosen, you can select tensors from the following list to offload on host memory, rematerialize or save on device memory.
# Pick one of these options for following tensors: ['remat','device','offload']
decoder_layer_input: 'device' # this tensor cannot be rematerialized - it serves as periodic checkpoints that act as the remat start points
context: 'remat' # From https://github.com/NVIDIA/TransformerEngine/blob/main/transformer_engine/jax/attention.py#L581-L583
mlpwi: 'remat'
mlpwi_0: 'remat'
mlpwi_1: 'remat'
mlpwo: 'remat'
query_proj: 'remat'
key_proj: 'remat'
value_proj: 'remat'
qkv_proj: 'remat'
out_proj: 'remat'

optimizer_memory_host_offload: False
scan_layers: True # We recommend setting this to false when using pipeline parallelism, instead scanning the PP iterations.
param_scan_axis: 1

# The attention parameter dictates the specific algorithm/methodology used to compute the attention scores
# The attention_type parameter determines the variants of attention, e.g. global or local_sliding
attention: 'autoselected' # Supported attention: autoselected, dot_product, flash, cudnn_flash_te
attention_type: 'global' # Supported attention_type: global, local_sliding
sliding_window_size: 0
attn_logits_soft_cap: 0.0
final_logits_soft_cap: 0.0
use_post_attn_norm: False
use_post_ffw_norm: False


# Combine matmuls for QKV and MLP
fused_qkv: False
fused_mlp: False

record_internal_nn_metrics: 0

# Output directory
# Create a GCS bucket, e.g. my-maxtext-outputs and set this to "gs://my-maxtext-outputs/"
base_output_directory: ""

# Whether or not to enable emergency checkpoint. If True, `local_checkpoint_directory` and a non-zero `local_checkpoint_period` must also be specified.
# Emergency checkpoint is an experimental Orbax feature that: periodically saves to persistent storage and, with a larger invertal, saves to a local directory.
# During restore, if a local copy is available in any slice, it will be broadcast to other slices without having to fetch from persistent storage.
# See more details on https://github.com/google/orbax/tree/main/checkpoint/orbax/checkpoint/experimental/emergency.
enable_emergency_checkpoint: False

# It should be specified when and only when `enable_emergency_checkpoint` is True.
local_checkpoint_directory: ""

# It should be a positive number when and only when `enable_emergency_checkpoint` is True.
local_checkpoint_period: 0

# Whether or not to use emergency checkpoint with the replicator service.
use_replicator_service: False

# The interval to backup local checkpoints to the persistent storage.
replicator_backup_interval_minutes: 0

# Jax cache directory
jax_cache_dir: "~/jax_cache"

# Hardware
hardware: 'tpu' # Supported hardware types are 'tpu', 'gpu', 'gpu_multiprocess' and 'cpu'

# Parallelism
mesh_axes: ['data', 'stage', 'fsdp', 'fsdp_transpose', 'sequence', 'tensor', 'tensor_sequence', 'expert', 'autoregressive']
logical_axis_rules: [
                      ['activation_batch', ['data', 'fsdp', 'fsdp_transpose', 'expert']],
                      ['activation_batch_no_exp', ['data', 'fsdp', 'fsdp_transpose']],
                      ['activation_embed_and_logits_batch', ['data', 'stage', 'fsdp', 'fsdp_transpose', 'expert']],
                      ['activation_heads', ['tensor','sequence','tensor_sequence']],
                      ['activation_kv_heads', ['tensor','sequence','tensor_sequence']],
                      ['activation_length', ['sequence']],
                      ['activation_norm_length', ['tensor_sequence', 'sequence']],
                      ['activation_embed', 'tensor'],
                      ['activation_mlp', ['tensor', 'tensor_sequence']],
                      ['activation_kv', ['tensor', 'tensor_sequence']],
                      ['activation_prefill_kv_batch', ['data', 'fsdp', 'fsdp_transpose', 'expert']],
                      ['activation_kv_batch', ['data', 'fsdp', 'fsdp_transpose', 'expert']],
                      ['activation_kv_head_dim', ['tensor', 'tensor_sequence']],
                      ['activation_vocab', ['tensor', 'sequence', 'tensor_sequence']],
                      ['activation_vocab', 'tensor'],
                      ['activation_vocab', 'tensor_sequence'],
                      ['activation_vocab', 'sequence'],
                      ['activation_stage', 'stage'],
                      ['activation_exp', 'expert'],
                      ['mlp', ['fsdp_transpose', 'tensor', 'tensor_sequence', 'autoregressive']],
                      ['vocab', ['tensor', 'tensor_sequence', 'autoregressive']],
                      ['embed', ['fsdp', 'fsdp_transpose', 'sequence', 'expert']],
                      ['embed', ['fsdp', 'sequence', 'expert']],
                      ['embed_no_exp', ['fsdp', 'fsdp_transpose', 'sequence']],
                      ['embed_no_exp', ['fsdp', 'sequence']],
                      ['norm', ['tensor', 'tensor_sequence']],
                      ['q_heads', ['tensor', 'tensor_sequence', 'autoregressive']],
                      ['heads', ['tensor', 'tensor_sequence', 'autoregressive']],
                      ['layers', 'stage'],
                      ['kv', []],
                      ['kv_heads', ['tensor', 'tensor_sequence', 'autoregressive']],
                      ['kv_head_dim', []],
                      ['cache_batch_prefill', []],
                      ['cache_batch', []],
                      ['cache_heads', ['autoregressive', 'tensor', 'tensor_sequence']],
                      ['cache_kv', []],
                      ['cache_sequence', []],
                      ['exp', 'expert'],
                    ]
# Axes used for DCN must be earlier in this list than ICI, see (b/339009148) for details
data_sharding: [['data', 'stage', 'fsdp', 'fsdp_transpose', 'sequence', 'tensor', 'tensor_sequence', 'expert', 'autoregressive']]

# sharding tolerance: float between 0.0 and 1.0 representing the allowed percentage of non-sharded parameters.
sharding_tolerance: 0.02

# One axis for each parallelism type may hold a placeholder (-1)
# value to auto-shard based on available slices and devices.
# By default, product of the DCN axes should equal number of slices
# and product of the ICI axes should equal number of devices per slice.
dcn_data_parallelism: -1  # recommended DCN axis to be auto-sharded
dcn_fsdp_parallelism: 1
dcn_fsdp_transpose_parallelism: 1
dcn_sequence_parallelism: 1  # never recommended
dcn_tensor_parallelism: 1 # never recommended
dcn_tensor_sequence_parallelism: 1 # never recommended
dcn_pipeline_parallelism: 1
dcn_expert_parallelism: 1
dcn_autoregressive_parallelism: 1 # never recommended
ici_data_parallelism: 1
ici_fsdp_parallelism: -1 # recommended ICI axis to be auto-sharded
ici_fsdp_transpose_parallelism: 1
ici_sequence_parallelism: 1
ici_tensor_parallelism: 1
ici_tensor_sequence_parallelism: 1
ici_autoregressive_parallelism: 1
ici_pipeline_parallelism: 1
ici_expert_parallelism: 1

# The number of TPU slices is automatically determined, you should not set this explicitly. For ahead of time compilation,
# you should set compile_toplogy_num_slices, which will in turn set this value. For non-TPU environments this is set to 1.
num_slices: -1

# Tokenizer
vocab_size: 32_000 # powers of 2 for sharding
tokenizer_path: "assets/tokenizer.llama2"
tokenize_train_data: True  # False if the dataset is pre-tokenized
tokenize_eval_data: True  # False if the dataset is pre-tokenized
add_bos: True
add_eos: True

# Dataset
per_device_batch_size: 12.0
expansion_factor_real_data: -1 # if -1 then all hosts will load real data, else total_hosts//expansion_factor_real_data will pull data from GCS.
eval_per_device_batch_size: 0.0
max_corpus_chars: 10_000_000
train_data_columns: ['text'] # for DPO dataset containing "chosen" and "rejected"
eval_data_columns: ['text'] # for DPO dataset containing "chosen" and "rejected"

# direct preference optimization (DPO)
use_dpo: False
dpo_label_smoothing: 0.0
dpo_beta: 0.1

# dataset_type must be synthetic, hf, grain, tfds
# details in: https://github.com/google/maxtext/blob/main/getting_started/Data_Input_Pipeline.md
dataset_type: tfds
# for TFDS input pipeline (dataset_type=tfds)
dataset_path: "" # your path given as argument in download_dataset.sh, e.g. "gs://my-maxtext-dataset/"
dataset_name: 'c4/en:3.0.1'
eval_dataset_name: 'c4/en:3.0.1'
eval_split: 'validation'
# for HuggingFace input pipeline (dataset_type=hf)
hf_path: ''
hf_data_dir: ''
hf_train_files: ''
hf_eval_split: ''
hf_eval_files: ''
hf_access_token: ''
# for Grain input pipeline (dataset_type=grain)
grain_train_files: ''
grain_eval_files: ''
grain_worker_count: 1

# Training loop
steps: 150_001 # If set to -1 then will inherit value from learning_rate_schedule_steps
log_period: 100 # Flushes Tensorboard

jax_distributed_initialization_timeout: 300 # This is the default timeout in https://github.com/jax-ml/jax/blob/main/jax/_src/distributed.py
# Note there are two separate initializations - the jax coordination service (aka jax.distributed.initialize) and the backend (e.g. PjRT), the timeout above refers
# only to the jax coordination service.
jax_debug_log_modules: "" # Set this to "jax" to enable jax verbose logging such as for the jax coordination service initialization.
skip_jax_distributed_system: False # If True we will not initialize the jax distributed system.
# Currently the jax distributed is needed on cloud TPUs for async checkpointing.
# However when run on google internal TPUs the coordination service is started automatically
# and we should set this to True so we won't try to initialize a second time manually.

# We take inspiration from Llama2's learning rate (LR) schedule, see https://arxiv.org/pdf/2307.09288.pdf section 2.2
# Learning rate schedule has either two or three parts:
# 1) Linear warmup from 0 to [learning_rate] over steps 0 to [learning_rate_schedule_steps * warmup_steps_fraction]
# 2) Cosine decay from [learning_rate] to [learning_rate * cosine_learning_rate_final_fraction] from warmup to learning_rate_schedule_steps
# 3) Constant learning rate of 0 from learning_rate_schedule_steps to steps.
# The zero learning rate section can be used to more accurately measure the fully trained model's performance.
learning_rate: 3.e-5
cosine_learning_rate_final_fraction: 0.1
warmup_steps_fraction: 0.1
learning_rate_schedule_steps: -1 # By default the length of the schedule is set to the number of steps.
# However you may choose a longer schedule (learning_rate_schedule_steps > steps), in which case the training will end before
# dropping fully down. Or you may choose a shorter schedule, where the unspecified steps will have a learning rate of 0.

max_target_length: 2048 # Maximum sequence length
max_prefill_predict_length: 64 # Maximum length for the prefill when doing autoregression
prompt: "I love to" # Prompt for language model sampling.
load_from_prefill_dir: False # If true, decode.py doesn't "prefill" but just reads from directory
prefill_cache_dir: "" # If set and load_from_prefill_dir, decode.py reads from directory. If set, decode.py writes to directory
autoregressive_decode_assert: ""

# For nsys profiler, pass the training command to nsys command
# e.g. nsys profile -s none --force-overwrite true --capture-range=cudaProfilerApi --capture-range-end=stop {training command}
profiler: "" # Supported profiler: '', xplane, nsys
# If set to true, upload all profiler results from all hosts. Otherwise, only upload the profiler result from the first host.
upload_all_profiler_results: False
# Skip first n steps for profiling, to omit things like compilation and to give
# the iteration time a chance to stabilize.
skip_first_n_steps_for_profiler: 1
# Profile for a small number of steps to avoid a large profile file size.
profiler_steps: 5
profile_cleanly: True # If set to true, adds a block_until_ready on train state which aligns the profile for each step.
profile_periodically_period: -1 # If set to a positive integer, profile every profile_periodically_period steps.
# This is useful to debug scenarios where performance is changing.


# Dump HLO options
dump_hlo: False
dump_hlo_local_dir: "/tmp/xla_dump/"
dump_hlo_delete_local_after: True # Cleans local directory after its uploaded
dump_hlo_gcs_dir: "" # Defaults to {base_output_directory}/{run_name}/xla_dump
dump_hlo_module_name: "jit_train_step" # Filter uploading modules by this string. Set to empty string to remove any filter.
dump_hlo_xla_flags: "" # Defaults to "--xla_dump_to={dump_hlo_local_dir} --xla_dump_hlo_module_re={dump_hlo_module_name} --xla_dump_large_constants"
dump_hlo_upload_all: False # If true all hosts dump HLO, false only jax.process_index()==0
# All hosts should have identical HLO for SPMD programs, however we have encountered some bugs
# where this is not the case and it is helpful to compare HLO across hosts.

# When dropout is false the model is a deterministic function of the
# data_shuffle_seed and init_weights_seed (i.e. reproducible losses)
enable_dropout: True
enable_data_shuffling: True
data_shuffle_seed: 0
init_weights_seed: 0

# You may disable clipping by setting gradient_clipping_threshold to zero.
gradient_clipping_threshold: 1.0

# Instead of updating the weights every step, you may effectively use a larger
# batch by accumulating the gradient over a set of steps.
gradient_accumulation_steps: 1

# AdamW optimizer parameters
# We use AdamW following Llama2's training details, see https://arxiv.org/pdf/2307.09288.pdf section 2.2
opt_type: "adamw"  # one of "adam_pax" or "adamw"
adam_b1: 0.9 # Exponential decay rate to track the first moment of past gradients.
adam_b2: 0.95 # Exponential decay rate to track the second moment of past gradients.
adam_eps: 1.e-8 # A small constant applied to denominator outside of the square root.
adam_eps_root: 0. # A small constant applied to denominator inside the square root.
adam_weight_decay: 0.1 # AdamW Weight decay

# Stack trace parameters
collect_stack_trace: False
stack_trace_to_cloud: False  # Uploads to cloud logging if True, else to the console if False.
stack_trace_interval_seconds: 600  # Stack trace collection frequency in seconds.

# Use iota operator in Embed
use_iota_embed: False
# use positional embedding
use_untrainable_positional_embedding: False
trainable_position_size: -1  # enable gpt3 position embedding with a positive trainable_position_size
# Rope parameters
rope_min_timescale: 1
rope_max_timescale: 10_000

# Ahead of time Compilation (aka AOT)
# Only set these arguments if you are running train_compile or loading a compiled train step.
compiled_trainstep_file: "" # Name of saved serialized compiled train_step, e.g. compiled_train_v5e-256.pickle
compile_topology: '' # Target hardware version, e.g. 'v5e-256'
compile_topology_num_slices: -1 # Number of target slices, set to a positive integer.

decode_sampling_strategy: "greedy" # decode_sampling_strategy should be one of greedy, weighted, nucleus, or topk
decode_sampling_nucleus_p: -1 # set if you're doing nucleus / top-p
decode_sampling_top_k: 0 # set if you're doing top-k
decode_sampling_temperature: 1.

eval_interval: -1  # the specific number of train step between eval_step
eval_steps: -1  # only run this number of batches for eval, for debugging use
target_eval_loss: 0.  # early stop once reaching target eval_loss

# Goodput parameters
enable_goodput_recording: True
monitor_goodput: True
<<<<<<< HEAD
goodput_upload_interval_seconds: 60
enable_pathways_goodput: False
=======
goodput_upload_interval_seconds: 30
enable_pathways_goodput: False
monitor_step_time_deviation: True
step_deviation_interval_seconds: 30
>>>>>>> 10b24ab5

# GCP workload monitoring
report_heartbeat_metric_for_gcp_monitoring: False
heartbeat_reporting_interval_in_seconds: 5
report_performance_metric_for_gcp_monitoring: False
<<<<<<< HEAD
=======

enable_tensorboard: True
>>>>>>> 10b24ab5

# Vertex AI Tensorboard Configurations - https://github.com/google/maxtext/tree/main/getting_started/Use_Vertex_AI_Tensorboard.md
# Set to True for GCE, False if running via XPK
use_vertex_tensorboard: False
# Project to create Vertex AI Tensorboard in for GCE, blank if project is set using 'gcloud config set project'
# Set this to blank if running via XPK
vertex_tensorboard_project: ""
# Region to create Vertex AI Tensorboard in for GCE, blank if running via XPK
# Vertex AI supported regions: https://cloud.google.com/vertex-ai/docs/general/locations#available-regions
vertex_tensorboard_region: ""

# If set to True, MaxText will perform extra checks using jax.checkify. Note that this will effect performance.
max_checkify: False

# Inference
inference_microbenchmark_prefill_lengths: "64,128,256,512,1024"
inference_microbenchmark_stages: "prefill,generate"
inference_microbenchmark_loop_iters: 10
inference_microbenchmark_log_file_path: ""
inference_metadata_file: "" # path to a json file
inference_server: "MaxtextInterleavedServer"  # inference server to start
inference_benchmark_test: False
enable_model_warmup: False

# Stack prefill cache across the layer to reduce the
# Python layer latency.
stack_prefill_result_cache: False

# KV Cache layout control
# Logical layout: 0,1,2,3 ; CACHE_BATCH, CACHE_SEQUENCE, CACHE_HEADS, CACHE_KV
# Default layout: 1,2,0,3 ; CACHE_SEQUENCE, CACHE_HEADS, CACHE_BATCH, CACHE_KV
prefill_cache_axis_order: "1,2,0,3"
ar_cache_axis_order: "1,2,0,3"

# Compute layout control
# Default layout: 0,1,2,3 ; BATCH, LENGTH, HEAD, D_KV
# Currently only support compute layout: 0,1,2,3 and 0,2,1,3
compute_axis_order: "0,1,2,3"

reshape_q: False

# Maxengine Metrics
prometheus_port: 0

# Maxengine server
enable_jax_profiler: False
jax_profiler_port: 9999

log_config: True # Prints the config (after defaults have been set by pyconfig logic)

# Checkpoint Structured logging
enable_checkpoint_cloud_logger: False

# Single-controller
enable_single_controller: False

custom_mesh: "" # Available options: ['hybrid_ring_64x4', 'hybrid_ring_32x8']
# Split physical axes for https://jax.readthedocs.io/en/latest/_autosummary/jax.experimental.mesh_utils.create_device_mesh.html
allow_split_physical_axes: False
# Apply transformations to the mesh to optimize for TPU v6e
optimize_mesh_for_tpu_v6e: False

use_ragged_attention: False
ragged_block_size: 256

### Splash attention block sizes
# These can be tuned for specific hardware generations, and can be set up to
# the model's sequence length.
sa_block_q: 512
sa_block_kv: 512
sa_block_kv_compute: 512
sa_block_q_dkv: 512
sa_block_kv_dkv: 512
sa_block_kv_dkv_compute: 512
sa_block_q_dq: 512
sa_block_kv_dq: 512
sa_use_fused_bwd_kernel: False
sa_q_layout: "HEAD_DIM_MINOR"
sa_k_layout: "HEAD_DIM_MINOR"
<<<<<<< HEAD
sa_v_layout: "HEAD_DIM_MINOR"

# Attributes needed for the MaxText checkpointing loop using standalone_checkpointer.
gcs_metrics_bucket: distributed-checkpointing-metrics
# The simulated interval of a step.
per_step_interval: 0.0
# Specifies the maximum number of checkpoints to keep and older checkpoints are removed.
# This translates to the Orbax parameter at 
# https://source.corp.google.com/piper///depot/google3/third_party/py/orbax/checkpoint/checkpoint_manager.py;l=158?q=%20max_to_keep%20f:orbax.
max_ckpts_to_keep: -1
# Whether to enable background deletion for the older checkpoints.
# Suggest this to be True to avoid checkpoint deletion being factored into the write time.
enable_background_delete: True
# At the end of the workload, the maximum time the workload will wait for any lingering
# old checkpoints to be deleted. Default to be 20 hrs.
final_ckpts_deletion_timeout_in_s: 72000
=======
sa_v_layout: "HEAD_DIM_MINOR"
>>>>>>> 10b24ab5
<|MERGE_RESOLUTION|>--- conflicted
+++ resolved
@@ -157,8 +157,6 @@
 # the communication and compute in each iteration are now independent. However this comes at the cost of doubling the pipeline bubble,
 # and you must set the number of microbatches to at least 2 * num_stages (the minimum 2 * num_stages is set by default with this delay).
 
-<<<<<<< HEAD
-=======
 pipeline_fsdp_ag_once: False # If set to true then all gather all of the weights over FSDP before the first pipeline iteration.
 # This is a memory/time tradeoff - we now have to store the FSDP gathered weights and gradients (typically in bf16), as opposed
 # to only one stage's worth, however we only execute one all-gather and reduce across per repeat, as opposed
@@ -167,7 +165,6 @@
 # A more optimal behavior is to all-gather at the start of each repeat, which would ideally get the best of both worlds -
 # a small amount of memory and time, however this has proven hard to implement in SPMD, see b/364386697 for more.
 
->>>>>>> 10b24ab5
 # There are two loops for PP:
 #  1)  Outer loop over microbatches (pipeline iterations)
 #  2)  Inner loop over layers (layers per stage)
@@ -478,25 +475,17 @@
 # Goodput parameters
 enable_goodput_recording: True
 monitor_goodput: True
-<<<<<<< HEAD
-goodput_upload_interval_seconds: 60
-enable_pathways_goodput: False
-=======
 goodput_upload_interval_seconds: 30
 enable_pathways_goodput: False
 monitor_step_time_deviation: True
 step_deviation_interval_seconds: 30
->>>>>>> 10b24ab5
 
 # GCP workload monitoring
 report_heartbeat_metric_for_gcp_monitoring: False
 heartbeat_reporting_interval_in_seconds: 5
 report_performance_metric_for_gcp_monitoring: False
-<<<<<<< HEAD
-=======
 
 enable_tensorboard: True
->>>>>>> 10b24ab5
 
 # Vertex AI Tensorboard Configurations - https://github.com/google/maxtext/tree/main/getting_started/Use_Vertex_AI_Tensorboard.md
 # Set to True for GCE, False if running via XPK
@@ -576,7 +565,6 @@
 sa_use_fused_bwd_kernel: False
 sa_q_layout: "HEAD_DIM_MINOR"
 sa_k_layout: "HEAD_DIM_MINOR"
-<<<<<<< HEAD
 sa_v_layout: "HEAD_DIM_MINOR"
 
 # Attributes needed for the MaxText checkpointing loop using standalone_checkpointer.
@@ -592,7 +580,4 @@
 enable_background_delete: True
 # At the end of the workload, the maximum time the workload will wait for any lingering
 # old checkpoints to be deleted. Default to be 20 hrs.
-final_ckpts_deletion_timeout_in_s: 72000
-=======
-sa_v_layout: "HEAD_DIM_MINOR"
->>>>>>> 10b24ab5
+final_ckpts_deletion_timeout_in_s: 72000