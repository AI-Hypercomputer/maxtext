--- conflicted
+++ resolved
@@ -529,18 +529,6 @@
 sa_block_kv: 512
 sa_block_kv_compute: 512
 sa_block_q_dkv: 512
-<<<<<<< HEAD
-sa_block_q_dq: 512
-
-# Ray
-use_ray: False
-failure_sim_time: 300
-crash_prob: 0.5
-hang_prob: 0.5
-
-# Logging
-log_hps: False
-=======
 sa_block_kv_dkv: 512
 sa_block_kv_dkv_compute: 512
 sa_block_q_dq: 512
@@ -549,4 +537,12 @@
 sa_q_layout: "HEAD_DIM_MINOR"
 sa_k_layout: "HEAD_DIM_MINOR"
 sa_v_layout: "HEAD_DIM_MINOR"
->>>>>>> 85fdc768
+
+# Ray
+use_ray: False
+failure_sim_time: 300
+crash_prob: 0.5
+hang_prob: 0.5
+
+# Logging
+log_hps: False