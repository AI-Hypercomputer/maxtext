"""
Copyright 2023 Google LLC

Licensed under the Apache License, Version 2.0 (the "License");
you may not use this file except in compliance with the License.
You may obtain a copy of the License at

     https://www.apache.org/licenses/LICENSE-2.0

Unless required by applicable law or agreed to in writing, software
distributed under the License is distributed on an "AS IS" BASIS,
WITHOUT WARRANTIES OR CONDITIONS OF ANY KIND, either express or implied.
See the License for the specific language governing permissions and
limitations under the License.
"""

# pytype: skip-file
# pylint: disable=missing-module-docstring, bare-except, consider-using-generator, missing-function-docstring
from collections import OrderedDict
import math
import os
import sys
from typing import Any, Union

import jax
from jax.experimental.compilation_cache import compilation_cache
from layers.attentions import AttentionType
import accelerator_to_spec_map
import max_logging
import max_utils
import yaml

# pylint: disable=line-too-long

_MAX_PREFIX = "M_"

# YAML attribute to specify inheritance.
_BASE_CONFIG_ATTR = "base_config"


def yaml_key_to_env_key(s: str) -> str:
  return _MAX_PREFIX + s.upper()


def string_to_bool(s: str) -> bool:
  if s.lower() == "true":
    return True
  if s.lower() == "false":
    return False
  raise ValueError(f"Can't convert {s} to bool")


_yaml_types_to_parser = {str: str, int: int, float: float, bool: string_to_bool}


def validate_compute_axis_order(s: str) -> None:
  valid_compute_axis_order = ("0,1,2,3", "0,2,1,3")
  if s not in valid_compute_axis_order:  # currently supported compute_axis_order
    raise ValueError("Invalid compute_axis_order was passed. Valid options ", valid_compute_axis_order)


def validate_kv_quant_axis(s: str, quantize_kvcache: bool) -> None:
  valid_kv_quant_axis = ("", "dkv", "heads_and_dkv")
  if s not in valid_kv_quant_axis:  # currently supported kv_quant_axis
    raise ValueError("Invalid kv_quant_axis was passed. Valid options ", valid_kv_quant_axis)
  if quantize_kvcache and s == "":
    raise ValueError("kv_quant_axis can not be '' when quantize_kvcache is True")


def validate_attention_kernel(s: str) -> None:
  valid_attention_kernels = ("autoselected", "dot_product", "flash", "cudnn_flash_te")
  if s not in valid_attention_kernels:  # currently supported attention
    raise ValueError("Invalid attention kernel was passed. Valid options ", valid_attention_kernels)


def validate_attention_type(s: str) -> None:
  valid_attention_types = (attention_type.value for attention_type in AttentionType)
  if s not in valid_attention_types:  # currently supported attention
    raise ValueError("Invalid attention type was passed. Valid options ", valid_attention_types)


def validate_profiler_type(s: str) -> None:
  valid_profiler_types = ("", "nsys", "xplane")
  if s not in valid_profiler_types:  # currently supported attention
    raise ValueError("Invalid profiler type was passed. Valid options ", valid_profiler_types)


def validate_periodic_profiler(profiler, profile_periodically_period, profiler_steps):
  if profile_periodically_period <= 0:
    return
  if not profiler:
    raise ValueError("Periodic profiler requested but no profiler was set, set it via profiler=xplane or profiler=nsys")
  if profile_periodically_period < profiler_steps:
    raise ValueError(
        f"You must set the profile_periodically_period {profile_periodically_period} at least as long profiler_steps {profiler_steps}."
    )


def validate_model_call_mode(s: str) -> None:
  valid_model_call_modes = ("", "inference")
  if s not in valid_model_call_modes:  # currently supported attention
    raise ValueError(f"Invalid model call mode {s}. Valid options are {valid_model_call_modes}")


def validate_prefill_and_target_lengths(max_prefill_length: int, max_target_length: int) -> None:
  if max_prefill_length <= 0:
    raise ValueError(f"Invalid max_prefill_predict_length {max_prefill_length}, it should be a positive number")
  if max_target_length < max_prefill_length:
    # valid max_target_length = max_prefill_length for existing logit checks
    raise ValueError(
        f"Invalid max_target_length {max_target_length}, this should be sum of "
        f"max_prefill_predict_length ({max_prefill_length}) and max output length expected."
    )


def validate_keys(keys):
  validate_attention_kernel(keys["attention"])
  validate_attention_type(keys["attention_type"])
  validate_profiler_type(keys["profiler"])
  validate_periodic_profiler(keys["profiler"], keys["profile_periodically_period"], keys["profiler_steps"])
  validate_compute_axis_order(keys["compute_axis_order"])
  validate_kv_quant_axis(keys["kv_quant_axis"], keys["quantize_kvcache"])
  validate_model_call_mode(keys["model_call_mode"])
  validate_prefill_and_target_lengths(keys["max_prefill_predict_length"], keys["max_target_length"])

  assert (keys["load_parameters_path"] == "" and keys["load_full_state_path"] == "") or keys[
      "enable_checkpointing"
  ], "You must set enable_checkpointing to load a checkpoint"
  assert (
      keys["load_parameters_path"] == "" or keys["load_full_state_path"] == ""
  ), "At most one of `load_parameters_path` or `load_full_state_path` should be set"
  if keys["enable_emergency_checkpoint"]:
    assert (
        keys["local_checkpoint_directory"] != ""
    ), "A local checkpoint directory must be specified when using emergency checkpoint"
    assert (
        keys["local_checkpoint_period"] > 0
    ), "A positive local checkpoint period must be specified when using emergency checkpoint"
    if keys["use_replicator_service"]:
      assert (
          keys["replicator_backup_interval_minutes"] > 0
      ), "Replicator service is enabled, the backup interval minutes must be positive"
  else:
    max_logging.log(
        "Not using emergency checkpoint, ignoring local_checkpoint_directory, local_checkpoint_period,"
        " use_replicator_service and replicator_backup_interval_minutes"
    )

  validate_multiple_slices(keys)
  if keys["num_experts"] > 1:
    validate_megablox_parallelism(keys)
    validate_deepseek_moe(keys)


def validate_data_input(keys):
  """validate provided parameters for data input"""
  if keys["dataset_type"] == "hf":
    max_logging.log(
        f"dataset_type set to hf, will use {keys['hf_path']=}, {keys['hf_data_dir']=} and {keys['hf_train_files']=} to read data"
    )
    assert keys["hf_path"] != "", "hf_path can't be empty when dataset_type=hf"
    if not keys["hf_train_files"]:
      keys["hf_train_files"] = None
    if not keys["hf_eval_files"]:
      keys["hf_eval_files"] = None
    if keys["hf_eval_files"]:
      keys["hf_eval_split"] = "train"
    if keys["eval_interval"] > 0:
      assert keys["hf_eval_split"], "Please specify hf_eval_split or set eval_interval to <=0."

  elif keys["dataset_type"] == "grain":
    max_logging.log(
        f"dataset_type set to grain, will use {keys['grain_train_files']=} as data files, and {keys['grain_worker_count']} workers"
    )
    assert keys["grain_train_files"] != "", "grain_train_files can't be empty when dataset_type=grain"
    if keys["eval_interval"] > 0:
      assert keys["grain_eval_files"], "Please specify grain_eval_files or set eval_interval to <=0."
  elif keys["dataset_type"] == "tfds":
    max_logging.log(f"dataset_type set to tfds, will use {keys['dataset_path']=} and {keys['dataset_name']=}")
    assert keys["dataset_name"] != "", "dataset_name can't be empty when dataset_type=tfds"
    if keys["eval_interval"] > 0:
      assert keys["eval_split"], "Please specify eval_split or set eval_interval to <=0."

  if keys["sharding_tolerance"] > 1.0 or keys["sharding_tolerance"] < 0.0:
    max_logging.log(
        "WARNING: 'sharding_tolerance: allowed percentage of non-sharded parameters' should be between 0.0 and 1.0"
    )


def validate_model_name(s: str) -> bool:
  """Validate provided model name."""
  # currently supported models
  valid_model_names = (
      "default",
      "llama2-7b",
      "llama2-13b",
      "llama2-70b",
      "llama3-8b",
      "llama3-70b",
      "llama3.1-8b",
      "llama3.1-70b",
      "llama3.1-405b",
      "mistral-7b",
      "mixtral-8x7b",
      "mixtral-8x22b",
      "deepseek3-671b",
      "gemma-7b",
      "gemma-2b",
      "gemma2-2b",
      "gemma2-9b",
      "gemma2-27b",
      "gpt3-175b",
      "gpt3-22b",
      "gpt3-6b",
      "gpt3-52k",
  )
  if s not in valid_model_names:
    raise ValueError(f"Invalid model name was passed. Got {s}, Valid options {valid_model_names}")


def validate_no_keys_overwritten_twice(keys1: list[str], keys2: list[str]):
  overwritten_keys = [k for k in keys1 if k in keys2]
  if overwritten_keys:
    raise ValueError(
        f"Keys {overwritten_keys} are overwritten from both the model"
        " and the environment/command line. This isn't allowed."
    )


def validate_and_assign_remat_tensors(keys):
  # list of allowed tensors for custom remat policy
  tensors = [
      "decoder_layer_input",
      "context",
      "mlpwi",
      "mlpwi_0",
      "mlpwi_1",
      "mlpwo",
      "query_proj",
      "key_proj",
      "value_proj",
      "out_proj",
  ]
  assert keys["decoder_layer_input"] != "remat", "Cannot remeterialize this tensor with scan_layers=True"
  tensors_on_device = []
  tensors_to_offload = []
  for t in tensors:
    if keys[t] == "device":
      tensors_on_device.append(t)
    elif keys[t] == "offload":
      tensors_to_offload.append(t)
    elif keys[t] != "remat":
      raise ValueError(f"Invalid value chosen for tensor {t}")
  keys["tensors_on_device"] = tensors_on_device
  keys["tensors_to_offload"] = tensors_to_offload
  return keys


_config = None
config = None


def _lists_to_tuples(l: list[Any]) -> Union[tuple[Any], list[Any]]:
  return tuple(_lists_to_tuples(x) for x in l) if isinstance(l, list) else l


class _HyperParameters:
  # pylint: disable=missing-class-docstring
  def _validate_env_variables(self, raw_data_from_yaml: dict[str, Any]):
    for environment_var in os.environ:
      if environment_var[: len(_MAX_PREFIX)] == _MAX_PREFIX:
        proposed_key = environment_var[len(_MAX_PREFIX) :].lower()
        if proposed_key not in raw_data_from_yaml:
          raise ValueError(f"We received env `{environment_var}` but it doesn't match a key, so it is assumed a mistake.")
        if not environment_var[len(_MAX_PREFIX) :].isupper():
          raise ValueError(f"We received env `{environment_var}` but it isn't all uppercase.")

  def _load_kwargs(self, argv: list[str], **kwargs):
    args_dict = dict(a.split("=", 1) for a in argv[2:])
    args_dict.update(kwargs)
    return args_dict

  def _update_from_env_and_command_line(self, raw_keys, raw_data_from_yaml, argv, **kwargs) -> list[str]:
    """Update model config from environment and command line"""
    raw_data_from_cmd_line = self._load_kwargs(argv, **kwargs)
    updated_keys = []

    for k in raw_data_from_cmd_line:
      if k not in raw_data_from_yaml:
        raise ValueError(f"Key {k} was passed at the command line but isn't in config.")

    for k in raw_data_from_yaml:
      if k in raw_data_from_cmd_line and yaml_key_to_env_key(k) in os.environ:
        raise ValueError(f"You are passing overrides by both CLI and ENV for `{k}`. This isn't allowed.")

      if not k in raw_data_from_cmd_line and not yaml_key_to_env_key(k) in os.environ:
        raw_keys[k] = raw_data_from_yaml[k]
        continue

      updated_keys.append(k)
      if k in raw_data_from_cmd_line:
        new_proposal = raw_data_from_cmd_line[k]
      else:
        new_proposal = os.environ.get(yaml_key_to_env_key(k))

      if (not isinstance(new_proposal, type(raw_data_from_yaml[k]))) and (
          type(raw_data_from_yaml[k]) not in _yaml_types_to_parser
      ):
        raise ValueError(
            f"For key '{k}', type {type(raw_data_from_yaml[k])} not in {_yaml_types_to_parser.keys()}, can't pass"
            " at the CLI or ENV"
        )

      if isinstance(new_proposal, type(raw_data_from_yaml[k])):
        raw_keys[k] = new_proposal  # take the raw data, no type conversion
      else:
        try:
          raw_keys[k] = _yaml_types_to_parser[type(raw_data_from_yaml[k])](
              new_proposal
          )  # take the command line value, but type it like the config value.
        except ValueError as e:
          raise ValueError(f"Couldn't parse value from CLI or ENV '{new_proposal}' for key '{k}'") from e

    return updated_keys

  def _load_config(self, config_name: str) -> dict[str, Any]:
    """Loads the YAML config from a file with a given name."""
    with open(config_name, "r", encoding="utf-8") as yaml_file:
      raw_data_from_yaml = yaml.safe_load(yaml_file)

    # Load data from parent config. Note that inheritance has override
    # semantics, and the path is relative to the current config.
    if _BASE_CONFIG_ATTR in raw_data_from_yaml:
      parent_config_filename = raw_data_from_yaml[_BASE_CONFIG_ATTR]
      if not os.path.isabs(parent_config_filename):
        loaded_parent_config_filename = os.path.join(os.path.dirname(config_name), parent_config_filename)
        if not os.path.isfile(loaded_parent_config_filename):
          dir_path = os.path.dirname(os.path.realpath(__file__))
          loaded_parent_config_filename = os.path.join(dir_path, f"configs/{parent_config_filename}")
      else:
        loaded_parent_config_filename = parent_config_filename

      base_config = self._load_config(loaded_parent_config_filename)
      for key, value in raw_data_from_yaml.items():
        base_config[key] = value
      return base_config
    return raw_data_from_yaml

  def __init__(self, argv: list[str], **kwargs):
    config_name: str = argv[1]
    raw_data_from_yaml = self._load_config(config_name)

    self._validate_env_variables(raw_data_from_yaml)

    raw_keys = OrderedDict()
    keys_from_env_and_command_line = self._update_from_env_and_command_line(raw_keys, raw_data_from_yaml, argv, **kwargs)
    max_logging.log(f"Updating keys from env and command line: {keys_from_env_and_command_line}")
    keys_from_model = _HyperParameters.update_model_vars(argv[1], raw_keys, config_name)
    max_logging.log(f"Updating keys from model: {keys_from_model}")
    validate_no_keys_overwritten_twice(keys_from_env_and_command_line, keys_from_model)

    # This must be invoked before initializing the backend
    raw_keys = validate_and_set_hlo_dump_defaults(raw_keys)

    # We initialize the jax distributed system here because it must be done before device backend is initialized.
    if raw_keys["jax_debug_log_modules"]:
      jax.config.update("jax_debug_log_modules", raw_keys["jax_debug_log_modules"])
    max_utils.maybe_initialize_jax_distributed_system(raw_keys)

    if raw_keys["jax_cache_dir"]:
      compilation_cache.set_cache_dir(os.path.expanduser(raw_keys["jax_cache_dir"]))

    _HyperParameters.user_init(raw_keys)
    if raw_keys["dataset_type"] == "c4_mlperf" and raw_keys["model_name"] == "gpt3-175b":
      _HyperParameters.configure_gpt3_task(raw_keys)

    if not os.path.isfile(raw_keys["tokenizer_path"]):
      # Try and find the tokenizer path relative to the config file.
      tokenizer_path = os.path.join(
          os.path.dirname(config_name),
          raw_keys["tokenizer_path"],
      )

      if os.path.isfile(tokenizer_path):
        raw_keys["tokenizer_path"] = tokenizer_path

    self.keys = raw_keys
    keys = [k for k in raw_keys]  # pylint: disable=unnecessary-comprehension
    keys.sort()

    if raw_keys["log_config"]:
      for k in keys:
        max_logging.log(f"Config param {k}: {raw_keys[k]}")

  @staticmethod
  def user_init(raw_keys):
    """Transformations between the config data and configs used at runtime"""
    if raw_keys["run_name"] == "":
      raw_keys["run_name"] = os.environ.get("JOBSET_NAME")  # using XPK default
    run_name = raw_keys["run_name"]
    base_output_directory = raw_keys["base_output_directory"]
    if run_name:
      raw_keys["tensorboard_dir"] = os.path.join(base_output_directory, run_name, "tensorboard", "")
      raw_keys["checkpoint_dir"] = os.path.join(base_output_directory, run_name, "checkpoints", "")
      raw_keys["metrics_dir"] = os.path.join(base_output_directory, run_name, "metrics", "")

    if raw_keys["learning_rate_schedule_steps"] == -1:
      raw_keys["learning_rate_schedule_steps"] = raw_keys["steps"]
    if raw_keys["steps"] == -1:
      raw_keys["steps"] = raw_keys["learning_rate_schedule_steps"]

    if raw_keys["attn_logits_soft_cap"] == 0.0:
      raw_keys["attn_logits_soft_cap"] = None
    if raw_keys["final_logits_soft_cap"] == 0.0:
      raw_keys["final_logits_soft_cap"] = None

    emb_scale, num_head_scale, mlp_dim_scale, layer_scale = get_individual_scales(raw_keys["global_parameter_scale"])
    raw_keys["emb_dim"] = 2**emb_scale * raw_keys["base_emb_dim"]
    raw_keys["num_query_heads"] = 2**num_head_scale * raw_keys["base_num_query_heads"]
    raw_keys["num_kv_heads"] = 2**num_head_scale * raw_keys["base_num_kv_heads"]
    raw_keys["mlp_dim"] = 2**mlp_dim_scale * raw_keys["base_mlp_dim"]
    raw_keys["moe_mlp_dim"] = 2**mlp_dim_scale * raw_keys["base_moe_mlp_dim"]
    raw_keys["num_decoder_layers"] = 2**layer_scale * raw_keys["base_num_decoder_layers"]

    # This is the first command that initializes the backend - it calls
    # jax.devices()
    (
        raw_keys["global_batch_size_to_load"],
        raw_keys["global_batch_size_to_train_on"],
        raw_keys["micro_batch_size_to_train_on"],
    ) = calculate_global_batch_sizes(
        raw_keys["per_device_batch_size"],
        raw_keys["expansion_factor_real_data"],
        get_num_target_devices(raw_keys),
        raw_keys["gradient_accumulation_steps"],
    )

    if raw_keys["eval_per_device_batch_size"] <= 0:
      raw_keys["eval_per_device_batch_size"] = raw_keys["per_device_batch_size"]

    (
        raw_keys["global_batch_size_to_load_eval"],
        raw_keys["global_batch_size_to_eval_on"],
        raw_keys["micro_batch_size_to_eval_on"],
    ) = calculate_global_batch_sizes(
        raw_keys["eval_per_device_batch_size"], raw_keys["expansion_factor_real_data"], get_num_target_devices(raw_keys), 1
    )

    raw_keys["num_slices"] = max_utils.get_num_slices(raw_keys)
    raw_keys["quantization_local_shard_count"] = get_quantization_local_shard_count(raw_keys)
    raw_keys = create_parallelisms_list(raw_keys)
    raw_keys = set_and_validate_pipeline_config(raw_keys)

    if raw_keys["dataset_type"] == "c4_mlperf":
      raw_keys["add_bos"] = False
      raw_keys["add_eos"] = False
      max_logging.log("Override add_bos and add_eos to False when dataset_type=c4_mlperf")

    # Write raw_keys to GCS before type conversions
    max_utils.write_config_raw_keys_for_gcs(raw_keys)

    # Type conversions
    raw_keys["dtype"] = jax.numpy.dtype(raw_keys["dtype"])
    raw_keys["logical_axis_rules"] = _lists_to_tuples(raw_keys["logical_axis_rules"])
    raw_keys["data_sharding"] = _lists_to_tuples(raw_keys["data_sharding"])

    if raw_keys["remat_policy"] == "custom":
      raw_keys = validate_and_assign_remat_tensors(raw_keys)
    validate_keys(raw_keys)
    validate_data_input(raw_keys)

  @staticmethod
  def configure_gpt3_task(raw_keys):
    """dynamically configure gpt3 task based on training rules"""
    # follow https://github.com/google/paxml/blob/19db52eed85ae0d2365339b83a97cd0b873bbf73/paxml/tasks/lm/params/c4.py#L280
    #   according to training_rules of mlperf gpt3 training
    global_batch_size_to_train_on = raw_keys["global_batch_size_to_train_on"]
    if global_batch_size_to_train_on <= 3584:
      raw_keys["learning_rate"] = 2e-5
    else:
      raw_keys["learning_rate"] = 3e-5
    warmup_steps = math.ceil(265.0 * 1536 / global_batch_size_to_train_on - 1e-6)
    decay_end_step = math.ceil(108600.0 * 1536 / global_batch_size_to_train_on - 1e-6)
    raw_keys["learning_rate_schedule_steps"] = decay_end_step
    raw_keys["warmup_steps_fraction"] = warmup_steps / decay_end_step
    raw_keys["eval_interval"] = math.ceil(24567 / global_batch_size_to_train_on)

  @staticmethod
  def update_model_vars(base_config_path, raw_keys, config_name: str):
    """Update model config variables"""
    validate_model_name(raw_keys["model_name"])
    max_logging.log(f"Running Model: {raw_keys['model_name']}")

    updated_keys = []
    if raw_keys["model_name"] != "default":
      model_name = raw_keys["model_name"]
      # First look at the model configs next to the base_config_path, and
      # fallback to the python codebase if the config cannot be found.
      file_path = os.path.join(os.path.dirname(base_config_path), f"models/{model_name}.yml")
      if not os.path.isfile(file_path):
        dir_path = os.path.dirname(os.path.realpath(__file__))
        file_path = os.path.join(dir_path, f"configs/models/{model_name}.yml")
      with open(file_path, "r", encoding="utf-8") as file:
        model_vars = yaml.safe_load(file)
        updated_keys = list(model_vars.keys())
      raw_keys = validate_and_update_keys(raw_keys, model_vars, config_name)
    return updated_keys


def create_parallelisms_list(raw_keys):
  ici_parallelism = [
      raw_keys["ici_data_parallelism"],
      raw_keys["ici_pipeline_parallelism"],
      raw_keys["ici_fsdp_parallelism"],
      raw_keys["ici_fsdp_transpose_parallelism"],
      raw_keys["ici_sequence_parallelism"],
      raw_keys["ici_tensor_parallelism"],
      raw_keys["ici_tensor_sequence_parallelism"],
      raw_keys["ici_expert_parallelism"],
      raw_keys["ici_autoregressive_parallelism"],
  ]
  dcn_parallelism = [
      raw_keys["dcn_data_parallelism"],
      raw_keys["dcn_pipeline_parallelism"],
      raw_keys["dcn_fsdp_parallelism"],
      raw_keys["dcn_fsdp_transpose_parallelism"],
      raw_keys["dcn_sequence_parallelism"],
      raw_keys["dcn_tensor_parallelism"],
      raw_keys["dcn_tensor_sequence_parallelism"],
      raw_keys["dcn_expert_parallelism"],
      raw_keys["dcn_autoregressive_parallelism"],
  ]
  raw_keys["ici_parallelism"] = ici_parallelism
  raw_keys["dcn_parallelism"] = dcn_parallelism
  return raw_keys


def validate_and_set_hlo_dump_defaults(raw_keys):
  if not raw_keys["dump_hlo"]:
    return raw_keys
  if os.environ.get("XLA_FLAGS") and raw_keys["dump_hlo_xla_flags"]:
    raise ValueError("You must set either XLA_FLAGS or dump_hlo_xla_flags to dump HLO, but not both.")
  if not os.environ.get("XLA_FLAGS") and not raw_keys["dump_hlo_xla_flags"]:
    raw_keys["dump_hlo_xla_flags"] = f"--xla_dump_to={raw_keys['dump_hlo_local_dir']} --xla_dump_large_constants"
    if raw_keys["dump_hlo_module_name"]:
      raw_keys["dump_hlo_xla_flags"] = (
          f"{raw_keys['dump_hlo_xla_flags']} --xla_dump_hlo_module_re={raw_keys['dump_hlo_module_name']}"
      )
  if not raw_keys["dump_hlo_gcs_dir"]:
    raw_keys["dump_hlo_gcs_dir"] = os.path.join(raw_keys["base_output_directory"], raw_keys["run_name"], "xla_dump")
  else:
    raw_keys["dump_hlo_gcs_dir"] = max_utils.add_trailing_slash(raw_keys["dump_hlo_gcs_dir"])
  if not os.environ.get("XLA_FLAGS"):
    os.environ["XLA_FLAGS"] = raw_keys["dump_hlo_xla_flags"]
  return raw_keys


def validate_multiple_slices(raw_keys):
  if (
      math.fabs(
          math.prod(
              [
                  raw_keys["dcn_data_parallelism"],
                  raw_keys["dcn_pipeline_parallelism"],
                  raw_keys["dcn_fsdp_parallelism"],
                  raw_keys["dcn_fsdp_transpose_parallelism"],
                  raw_keys["dcn_sequence_parallelism"],
                  raw_keys["dcn_tensor_parallelism"],
                  raw_keys["dcn_tensor_sequence_parallelism"],
                  raw_keys["dcn_expert_parallelism"],
                  raw_keys["dcn_autoregressive_parallelism"],
              ]
          )
      )
      > 1
  ):
    assert raw_keys["num_slices"] > 1, "DCN parallelism requested but only one slice available."


def set_and_validate_pipeline_config(raw_keys):
  if using_pipeline_parallelism(raw_keys):

    def modify_activation_embed_and_logits_batch(logical_axis_rules):
      for idx, logical_rule in enumerate(logical_axis_rules):
        if logical_rule[0] == "activation_embed_and_logits_batch":
          # For pipeline parallelism the pre and post decoder layer tensors' batch dimension is sharded by stages.
          # Microbatches are sharded by stage, so moving out of and into this sharding should be a local reshape.
          # The "stage" needs to be listed first since the microbatch dimension is first before the reshape.
          logical_axis_rules[idx] = [
              "activation_embed_and_logits_batch",
              ["stage", "data", "fsdp", "fsdp_transpose", "expert"],
          ]
          break  # Exit the loop after modifying the list
      return logical_axis_rules

    def pipeline_first_axis(raw_keys):
      # We have seen better performance when axes used for DCN are earlier in this list than ICI, see (b/339009148) for details
      ici_parallelism = [
          raw_keys["ici_pipeline_parallelism"],
          raw_keys["ici_data_parallelism"],
          raw_keys["ici_fsdp_parallelism"],
          raw_keys["ici_fsdp_transpose_parallelism"],
          raw_keys["ici_sequence_parallelism"],
          raw_keys["ici_tensor_parallelism"],
          raw_keys["ici_tensor_sequence_parallelism"],
          raw_keys["ici_expert_parallelism"],
          raw_keys["ici_autoregressive_parallelism"],
      ]
      dcn_parallelism = [
          raw_keys["dcn_pipeline_parallelism"],
          raw_keys["dcn_data_parallelism"],
          raw_keys["dcn_fsdp_parallelism"],
          raw_keys["dcn_fsdp_transpose_parallelism"],
          raw_keys["dcn_sequence_parallelism"],
          raw_keys["dcn_tensor_parallelism"],
          raw_keys["dcn_tensor_sequence_parallelism"],
          raw_keys["dcn_expert_parallelism"],
          raw_keys["dcn_autoregressive_parallelism"],
      ]
      mesh_axes = [
          "stage",
          "data",
          "fsdp",
          "fsdp_transpose",
          "sequence",
          "tensor",
          "tensor_sequence",
          "expert",
          "autoregressive",
      ]
      data_sharding = [
          ["stage", "data", "fsdp", "fsdp_transpose", "sequence", "tensor", "tensor_sequence", "expert", "autoregressive"]
      ]

      raw_keys["ici_parallelism"] = ici_parallelism
      raw_keys["dcn_parallelism"] = dcn_parallelism
      raw_keys["mesh_axes"] = mesh_axes
      raw_keys["data_sharding"] = data_sharding
      return raw_keys

    raw_keys["using_pipeline_parallelism"] = True
    raw_keys["logical_axis_rules"] = modify_activation_embed_and_logits_batch(raw_keys["logical_axis_rules"])
    raw_keys = pipeline_first_axis(raw_keys)
    num_stages = int(raw_keys["ici_pipeline_parallelism"] * raw_keys["dcn_pipeline_parallelism"])
    if raw_keys["num_pipeline_repeats"] == -1:
      num_pipeline_repeats, remainder = divmod(
          raw_keys["num_decoder_layers"], num_stages * raw_keys["num_layers_per_pipeline_stage"]
      )
      assert (
          not remainder
      ), f"The number of layers per stage ({raw_keys['num_layers_per_pipeline_stage']}) times the number of stages ({num_stages}) must divide the number of decoder layers ({raw_keys['num_decoder_layers']}) "
      raw_keys["num_pipeline_repeats"] = num_pipeline_repeats
    assert (
        num_stages * raw_keys["num_pipeline_repeats"] * raw_keys["num_layers_per_pipeline_stage"]
        == raw_keys["num_decoder_layers"]
    ), f"The product of pipeline stages ({num_stages}), repeats ({raw_keys['num_pipeline_repeats']}), and layers per stage ({raw_keys['num_layers_per_pipeline_stage']}) must be equal to the number of layers ({raw_keys['num_decoder_layers']})"
    if raw_keys["num_pipeline_microbatches"] == -1:
      if raw_keys["pipeline_delay_activation_forwarding"]:
        raw_keys["num_pipeline_microbatches"] = 2 * num_stages
      else:
        raw_keys["num_pipeline_microbatches"] = num_stages
    assert (
        raw_keys["num_pipeline_microbatches"] % num_stages == 0
    ), f"The number of microbatches ({raw_keys['num_pipeline_microbatches']}) must be divisible by the number of stages ({num_stages})"
    assert (
        raw_keys["micro_batch_size_to_train_on"] % raw_keys["num_pipeline_microbatches"] == 0
    ), f"The batch size ({raw_keys['micro_batch_size_to_train_on']}) must be divisible by the number of microbatches ({raw_keys['num_pipeline_microbatches']})"
    if raw_keys["pipeline_delay_activation_forwarding"]:
      assert (
          raw_keys["num_pipeline_microbatches"] >= 2 * num_stages
      ), f"Delayed activation forwarding requires at least 2 * num_stages microbatches, but {num_stages} stages are used with {raw_keys['num_pipeline_microbatches']} microbatches"
  else:
    raw_keys["using_pipeline_parallelism"] = False
  return raw_keys


<<<<<<< HEAD
=======
def validate_deepseek_moe(raw_keys):
  if raw_keys["decoder_block"] == "deepseek" and using_pipeline_parallelism(raw_keys):
    raise ValueError("Currently we do not support DeepSeek MoE with pipeline parallelism.")


>>>>>>> 10b24ab5
def validate_megablox_parallelism(raw_keys):
  if (
      raw_keys["sparse_matmul"]
      and raw_keys["megablox"]
      and (
          using_sequence_parallelism(raw_keys) or using_pipeline_parallelism(raw_keys) or using_expert_parallelism(raw_keys)
      )
  ):
    raise ValueError("Currently we only support Megablox with data and tensor parallelism.")
  tensor_parallelism = (
      raw_keys["ici_tensor_parallelism"]
      * raw_keys["dcn_tensor_parallelism"]
      * raw_keys["ici_tensor_sequence_parallelism"]
      * raw_keys["dcn_tensor_sequence_parallelism"]
  )
  if raw_keys["megablox"] and using_tensor_parallelism(raw_keys) and (raw_keys["emb_dim"] % tensor_parallelism):
    raise ValueError(
        f"The embedding dimension {raw_keys['emb_dim']} is not divisible by tensor parallelism setting {tensor_parallelism}."
    )


def create_new_logical_axis_rules(old_logical_axis_rules, new_logical_axis_rules):
  new_logical_axis = set()
  replacements = []
  for logical_axis, mesh_axes in new_logical_axis_rules:
    logical_axis_exists = any(rule for rule in old_logical_axis_rules if rule[0] == logical_axis)
    if not logical_axis_exists:
      continue
    replacements.append((logical_axis, mesh_axes))
    new_logical_axis.add(logical_axis)
  old_logical_rules_filtered = [
      (old_logical_axis, _lists_to_tuples(old_mesh_axes))
      for old_logical_axis, old_mesh_axes in old_logical_axis_rules
      if old_logical_axis not in new_logical_axis
  ]
  return old_logical_rules_filtered + replacements


def update_model_keys(raw_keys, model_keys, key):
  """Update `key` value in `raw_keys` from the value in `model_keys`."""
  assert key in model_keys and key in raw_keys
  if key == "logical_axis_rules":
    raw_keys[key] = create_new_logical_axis_rules(
        old_logical_axis_rules=raw_keys[key], new_logical_axis_rules=model_keys[key]
    )
    return
  raw_keys[key] = model_keys[key]


def validate_and_update_keys(raw_keys, model_keys, config_name: str):
  """Validate and update model specific config keys"""
  max_logging.log("Updating following parameters in config\n")

  for k in model_keys:
    max_logging.log(f"{k}: {model_keys[k]}")
    if k not in raw_keys:
      raise ValueError(f"Key {k} does not exist in config {config_name}.")
    elif not isinstance(raw_keys[k], type(model_keys[k])):
      raise ValueError(f"Type of key:{k} does not match with {type(model_keys[k])}")
    else:
      update_model_keys(raw_keys, model_keys, k)
  return raw_keys


def get_individual_scales(scale):
  """Choose appropriate scales for individual dimensions based on global scale
  We choose to rotate between doubling:
    num_head and mlp_dim
    embed_dim
    num_layers
  Any one of these steps is not a perfect doubling, although going through a cycle
  of three is a near perfect 8x scaling except for the linear -> softmax -> output step"""

  log_2_scale = math.floor((math.log2(scale)))
  if 2**log_2_scale != scale:
    raise ValueError(
        "Global parameter scale should be a power of 2. If you want finer grained control of the model sizes "
        "then you can explicitly set base_embed_dim, base_num_heads, base_mlp_dim, base_num_decoder_layers and/or head_dim."
    )
  base_scale, rem = divmod(log_2_scale, 3)
  num_head_scale = base_scale + int(rem > 0)
  mlp_dim_scale = num_head_scale
  emb_scale = base_scale + int(rem > 1)
  layer_scale = base_scale
  return emb_scale, num_head_scale, mlp_dim_scale, layer_scale


def calculate_global_batch_sizes(
    per_device_batch_size, expansion_factor_real_data, num_devices, gradient_accumulation_steps
):
  """Calculates target global batch size from target devices and per_device_batch"""
  if per_device_batch_size < 1.0:
    # For per_device_batch_size<1, we load the data as if per_device_batch_size=1
    if expansion_factor_real_data != -1:
      micro_batch_size_to_load = num_devices * expansion_factor_real_data
    else:
      micro_batch_size_to_load = num_devices
  else:
    if expansion_factor_real_data != -1:
      micro_batch_size_to_load = int(num_devices * per_device_batch_size * expansion_factor_real_data)
    else:
      micro_batch_size_to_load = int(num_devices * per_device_batch_size)

  micro_batch_size_to_train_on = int(num_devices * per_device_batch_size)
  global_batch_size_to_load = int(micro_batch_size_to_load * gradient_accumulation_steps)
  global_batch_size_to_train_on = int(micro_batch_size_to_train_on * gradient_accumulation_steps)
  return global_batch_size_to_load, global_batch_size_to_train_on, micro_batch_size_to_train_on


def get_num_target_devices(raw_keys):
  # In AOT case compile_topology is set (e.g. is not the empty string), and we determine the
  # number of devices from the compile_topology. In non-AOT settings we simply can use jax.devices().
  if raw_keys.get("compile_topology"):
    compile_topology = accelerator_to_spec_map.get_system_characteristics(raw_keys["compile_topology"])
    devices_per_slice = compile_topology.devices_per_slice
    return int(devices_per_slice * raw_keys["compile_topology_num_slices"])
  else:
    return len(jax.devices())


def get_quantization_local_shard_count(raw_keys):
  if raw_keys["quantization_local_shard_count"] == -1:
    return raw_keys["num_slices"]
  else:
    return raw_keys["quantization_local_shard_count"]


def using_pipeline_parallelism(raw_keys) -> bool:
  return int(raw_keys["ici_pipeline_parallelism"]) > 1 or int(raw_keys["dcn_pipeline_parallelism"]) > 1


def using_tensor_parallelism(raw_keys) -> bool:
  return (
      int(raw_keys["ici_tensor_parallelism"]) > 1
      or int(raw_keys["dcn_tensor_parallelism"]) > 1
      or int(raw_keys["ici_tensor_sequence_parallelism"]) > 1
      or int(raw_keys["dcn_tensor_sequence_parallelism"]) > 1
  )


def using_sequence_parallelism(raw_keys) -> bool:
  return int(raw_keys["ici_sequence_parallelism"]) > 1 or int(raw_keys["dcn_sequence_parallelism"]) > 1


def using_expert_parallelism(raw_keys) -> bool:
  return int(raw_keys["ici_expert_parallelism"]) > 1 or int(raw_keys["dcn_expert_parallelism"]) > 1


class HyperParameters:  # pylint: disable=missing-class-docstring

  def __init__(self):
    pass

  def __getattr__(self, attr):
    if attr not in _config.keys:
      raise ValueError(f"Requested key {attr}, not in config")
    return _config.keys[attr]

  def __setattr__(self, attr, value):
    raise ValueError

  def get_keys(self):
    return _config.keys


def initialize(argv, **kwargs):
  global _config, config
  _config = _HyperParameters(argv, **kwargs)
  config = HyperParameters()


if __name__ == "__main__":
  initialize(sys.argv)
  print(config.steps)
  r = range(config.steps)<|MERGE_RESOLUTION|>--- conflicted
+++ resolved
@@ -674,14 +674,11 @@
   return raw_keys
 
 
-<<<<<<< HEAD
-=======
 def validate_deepseek_moe(raw_keys):
   if raw_keys["decoder_block"] == "deepseek" and using_pipeline_parallelism(raw_keys):
     raise ValueError("Currently we do not support DeepSeek MoE with pipeline parallelism.")
 
 
->>>>>>> 10b24ab5
 def validate_megablox_parallelism(raw_keys):
   if (
       raw_keys["sparse_matmul"]
