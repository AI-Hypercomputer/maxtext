--- conflicted
+++ resolved
@@ -361,14 +361,10 @@
     raw_keys = validate_and_set_hlo_dump_defaults(raw_keys)
 
     # We initialize the jax distributed system here because it must be done before device backend is initialized.
-<<<<<<< HEAD
+    if raw_keys["jax_debug_log_modules"]:
+      jax.config.update("jax_debug_log_modules", raw_keys["jax_debug_log_modules"])
     if not raw_keys["use_ray"]:
       max_utils.maybe_initialize_jax_distributed_system(raw_keys)
-=======
-    if raw_keys["jax_debug_log_modules"]:
-      jax.config.update("jax_debug_log_modules", raw_keys["jax_debug_log_modules"])
-    max_utils.maybe_initialize_jax_distributed_system(raw_keys)
->>>>>>> 85fdc768
 
     if raw_keys["jax_cache_dir"]:
       compilation_cache.set_cache_dir(os.path.expanduser(raw_keys["jax_cache_dir"]))
@@ -387,17 +383,11 @@
       if os.path.isfile(tokenizer_path):
         raw_keys["tokenizer_path"] = tokenizer_path
 
+
     self.keys = raw_keys
-<<<<<<< HEAD
     if raw_keys["log_hps"]:
       keys = [k for k in raw_keys]  # pylint: disable=unnecessary-comprehension
       keys.sort()
-=======
-    keys = [k for k in raw_keys]  # pylint: disable=unnecessary-comprehension
-    keys.sort()
-
-    if raw_keys["log_config"]:
->>>>>>> 85fdc768
       for k in keys:
         max_logging.log(f"Config param {k}: {raw_keys[k]}")
 
