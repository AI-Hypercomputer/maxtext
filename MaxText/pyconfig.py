--- conflicted
+++ resolved
@@ -61,13 +61,8 @@
 
 def validate_model_name(s: str) -> bool:
   # currently supported models
-<<<<<<< HEAD
   valid_model_names = ('default', 'llama2-7b', 'llama2-7b-add-chinese', 'llama2-70b', 'mistral-7b',
                        'mixtral-8x7b', 'gamma-7b','gamma-2b',
-=======
-  valid_model_names = ('default', 'llama2-7b', 'llama2-70b', 'mistral-7b',
-                       'mixtral-8x7b', 'gemma-7b','gemma-2b',
->>>>>>> 829421ac
                        'gpt3-175b', 'gpt3-22b', 'gpt3-6b', 'gpt3-52k')
   if s not in valid_model_names:
     raise ValueError(
