--- conflicted
+++ resolved
@@ -132,12 +132,8 @@
   ici_parallelism = fill_unspecified_mesh_axes(ici_parallelism, num_devices_per_slice, 'ICI')
 
   if multi_slice_env:
-<<<<<<< HEAD
+    dcn_parallelism = fill_unspecified_mesh_axes(dcn_parallelism, num_slices, 'DCN')
     mesh = mesh_utils.create_hybrid_device_mesh(ici_parallelism, dcn_parallelism, devices)
-=======
-    dcn_parallelism = fill_unspecified_mesh_axes(dcn_parallelism, num_slices, 'DCN')
-    mesh = mesh_utils.create_hybrid_device_mesh(ici_parallelism, dcn_parallelism)
->>>>>>> 1802b4b7
   else:
     mesh = mesh_utils.create_device_mesh(ici_parallelism, devices)
 
