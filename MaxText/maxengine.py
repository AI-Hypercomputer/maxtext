# Copyright 2024 Google LLC
#
# Licensed under the Apache License, Version 2.0 (the "License");
# you may not use this file except in compliance with the License.
# You may obtain a copy of the License at
#
#     http://www.apache.org/licenses/LICENSE-2.0
#
# Unless required by applicable law or agreed to in writing, software
# distributed under the License is distributed on an "AS IS" BASIS,
# WITHOUT WARRANTIES OR CONDITIONS OF ANY KIND, either express or implied.
# See the License for the specific language governing permissions and
# limitations under the License.

"""Implementation of Engine API for MaxText"""
import copy as cp
import functools
from typing import Any, List, Optional, Tuple, Callable
from collections import defaultdict

import flax
from flax import linen as nn
from flax.linen import partitioning as nn_partitioning

from layers import models, quantizations

import jax
import jax.numpy as jnp
from jax.sharding import PartitionSpec as P
from jax.experimental import layout as jax_layout

import common_types
from jetstream.core import config_lib
from jetstream.engine import engine_api
from jetstream.engine import tokenizer_pb2
from jetstream.engine import tokenizer_api
from jetstream.engine import token_utils

import max_utils
import inference_utils
import pyconfig
import jaxlib

import warnings
<<<<<<< HEAD

warnings.simplefilter("ignore", category=FutureWarning)
=======
>>>>>>> 10b24ab5

warnings.simplefilter("ignore", category=FutureWarning)
DecodeState = Any
Prefix = Any
PackedPrefix = Any
Params = Any
PRNGKeyType = Any
DLL = jax_layout.DeviceLocalLayout
Layout = jax_layout.Layout


class MaxEngineConfig:
  """Engine specific config class to allow using multiple MaxEngine instances in an inference run.
  The default pyconfig.config is a global param shared across multiple instances and doesn't
  allow using different config for each MaxEngine instance.
  """

  def __init__(self, keys):
    # self.keys = keys
    self.__dict__["keys"] = keys

  def __getattr__(self, attr):
    if attr not in self.keys:
      raise ValueError(f"Requested key {attr}, not in config")
    return self.keys[attr]

  def __setattr__(self, attr, value):
    raise ValueError

  def get_keys(self):
    return self.keys


class MaxEngine(engine_api.Engine):
  """The computational core of the generative model server.

  Engine defines an API that models must adhere to as they plug into the
  JetStream efficient serving infrastructure.
  """

  def __init__(self, config: Any, devices: config_lib.Devices | None = None):
    self.config = config

    # Mesh definition
    devices_array = max_utils.create_device_mesh(config=config, devices=devices)
    self._mesh = jax.sharding.Mesh(devices_array, config.mesh_axes)

    # Model and Optimizer definition
    quant = quantizations.configure_quantization(config)
    self.model = models.Transformer(config, mesh=self._mesh, quant=quant)
    self.replicated_sharding = jax.sharding.NamedSharding(self._mesh, P(None))

    self.abstract_params = None
    self.prefill_kv_cache_annotations = None
    self.kv_cache_annotations = None
    self.kv_cache_annotations_named = None
    self.prefill_kv_cache_shardings = None
    self.kv_cache_shardings = None
    self.state_mesh_annotations = None
    self.decode_state_shapes = None
    self.decode_state_layouts = None
    self.param_layouts = None

  def generate_aot(
      self, params: Params, decode_state: DecodeState, rng: Optional[PRNGKeyType] = None
  ) -> Tuple[DecodeState, engine_api.ResultTokens]:
    """Wrapper to generate for ahead of time compilation."""

    return self.generate(params=params, decode_state=decode_state, rng=rng)

  def _compile_generate_and_get_layouts(
      self, params: Any, decode_state: Any, rng_shape: Any, xla_flags: dict[str, Any] | None = None
  ) -> tuple[Any, Any, Any, Any]:
    """Optimal memory layout for params and decode_state."""

    param_layout = Layout(DLL.AUTO)
    decode_state_layout = Layout(DLL.AUTO)
    # Keyword arguments are not yet supported in JAX for specifying shardings. Therefore, all AOT
    # compiled functions use arguments instead.
    compiled_generate = (
        jax.jit(
            self.generate_aot,
            in_shardings=(param_layout, decode_state_layout, None),
            out_shardings=(Layout(DLL.AUTO), Layout(DLL.AUTO)),
            donate_argnames=("decode_state",),
        ).lower(params, decode_state, rng_shape)
    ).compile(compiler_options=xla_flags)

    arg_layouts, _ = compiled_generate.input_layouts
    generate_out_layouts, _ = compiled_generate.output_layouts

    return compiled_generate, arg_layouts[0], arg_layouts[1], generate_out_layouts

  def _identity(self, x: Any) -> Any:
    """Avoids lambda that breaks JAX caching."""

    return x

  def _iterated_layout(self, arrays: Any, layouts: Any, xla_flags: dict[str, Any] | None = None) -> Any:
    """Lays out an array tensor by tensor to prevent OOMs."""

    def _layout(x, s, l):
      if x.layout == l:
        return x
      # Somehow this can be None sometimes.
      dll = l.device_local_layout if isinstance(l, Layout) else l
      f = jax.jit(self._identity, out_shardings=Layout(dll, s)).lower(x).compile(compiler_options=xla_flags)
      y = f(x)
      # Achieves donation of the input argument, but allows for different memory
      # layouts and shapes.
      jax.tree.map(lambda z: z.delete(), x)
      jax.block_until_ready(y)
      return y

    shardings = jax.tree.map(lambda x: x.sharding, arrays)
    arrays = jax.tree.map(_layout, arrays, shardings, layouts)
    return arrays

  def aot_compile(
      self, params: Params, pass_rng_shape: bool, xla_flags: dict[str, Any] | None = None
  ) -> Tuple[Any, Params, Any]:
    """Ahead of time compilation of generate with auto layout, relayout parameters."""
    if pass_rng_shape:
      rng_shape = jax.ShapeDtypeStruct([4], jax.numpy.dtype("uint32"))
    else:
      rng_shape = None
    self.decode_state_shapes = jax.eval_shape(self.init_decode_state, rng_shape)

    generate_executable, self.param_layouts, _, self.decode_state_layouts = self._compile_generate_and_get_layouts(
        self.abstract_params, self.decode_state_shapes, rng_shape, xla_flags
    )
    return (
        generate_executable,
        self._iterated_layout(params, self.param_layouts),
        jax.jit(self.init_decode_state, in_shardings=(None), out_shardings=self.decode_state_layouts)
        .lower(rng_shape)
        .compile(),
    )

  def load_params(self, *args, rng: Optional[PRNGKeyType] = None, **kwargs) -> Params:
    """Load Parameters, typically from GCS"""
    # pylint: disable=unused-argument

    if rng is None:
      rng = jax.random.PRNGKey(0)

    if self.model.quant and self.config.checkpoint_is_quantized:
      print("Loading from the quantized checkpoint...")
      self.model.quant.quant_mode = quantizations.get_quant_mode("serve")

    rng1, rng2, rng3 = jax.random.split(rng, 3)
    state, self.state_mesh_annotations = max_utils.setup_decode_state(self.model, self.config, rng1, self._mesh, None)
    # pylint: disable=isinstance-second-argument-not-valid-type
    self.abstract_params = jax.tree_util.tree_map(
        lambda x: jax.ShapeDtypeStruct(shape=x.shape, dtype=x.dtype, sharding=x.sharding)
<<<<<<< HEAD
        if isinstance(x, jaxlib.xla_extension.ArrayImpl)
=======
        if isinstance(x, jax.Array)
>>>>>>> 10b24ab5
        else None,
        state.params,
    )

    self.prefill_kv_cache_annotations = max_utils.get_prefill_kv_cache_annotations(self.model, self.config, rng2, self._mesh)
    self.prefill_kv_cache_shardings = jax.tree_util.tree_map(
        lambda x: jax.sharding.NamedSharding(self._mesh, x),
        self.prefill_kv_cache_annotations,
    )

    if self.config.stack_prefill_result_cache:
      # Add extra axis for the axis generated by the stack.
      self.prefill_kv_cache_shardings = jax.tree_util.tree_map(
          lambda x: jax.sharding.NamedSharding(self._mesh, jax.sharding.PartitionSpec(None, *x.spec)),
          self.prefill_kv_cache_shardings,
      )
      self.prefill_kv_cache_shardings = self.prefill_kv_cache_shardings["decoder"]["layers_0"]

    self.kv_cache_annotations = max_utils.get_kv_cache_annotations(self.model, self.config, rng2, self._mesh)
    self.kv_cache_shardings = jax.tree_util.tree_map(
        lambda x: jax.sharding.NamedSharding(self._mesh, x),
        self.kv_cache_annotations,
    )

    if self.model.quant and not self.config.checkpoint_is_quantized:
      params = self.quantize_params(state, rng3)
    else:
      params = state.params
    max_utils.print_mem_stats("After load_params")
    return params

  def quantize_params(self, state, rng: Optional[PRNGKeyType] = None):
    """Forward pass to quantize decode params."""
    if rng is None:
      rng = jax.random.PRNGKey(0)

    self.model.quant.quant_mode = quantizations.get_quant_mode("convert")

    @jax.jit
    def model_apply(_p, _rng):
      return self.model.apply(
          _p | {"aqt": {}},
          jnp.ones((1, self.config.max_prefill_predict_length), dtype=jnp.int32),
          jnp.ones((1, self.config.max_prefill_predict_length), dtype=jnp.int32),
          decoder_segment_ids=jnp.zeros((1, self.config.max_prefill_predict_length), dtype=jnp.int32),
          enable_dropout=False,
          model_mode=common_types.MODEL_MODE_PREFILL,
          rngs={"params": _rng},
          mutable=True,
      )

    _, new_vars = model_apply(state.params, rng)
    # Remove param values which have corresponding qtensors in aqt to save memory.
    params = {}
    params["aqt"] = new_vars["aqt"]
    params["params"] = quantizations.remove_quantized_params(state.params["params"], new_vars["aqt"])
    self.abstract_params = jax.tree_util.tree_map(
        lambda x: jax.ShapeDtypeStruct(shape=x.shape, dtype=x.dtype, sharding=x.sharding),
        params,
    )
    max_utils.save_quantized_checkpoint_if_configured(self.config, params)
    self.model.quant.quant_mode = quantizations.get_quant_mode("serve")
    return params

  def _maybe_stack_prefill_result_cache(self, cache):
    """Stack the caches across the layers."""
    if not self.config.stack_prefill_result_cache:
      return cache

    layer_keys = []
    for i in range(self.config.num_decoder_layers):
      layer_keys.append(f"layers_{i}")

    layer_cache = [cache["decoder"][layer_key] for layer_key in layer_keys]

    return jax.tree.map(lambda *c: jnp.stack(c), *layer_cache)

  def _maybe_unstack_prefill_result_cache(self, cache):
    """Unstack the caches across the layers."""
    if not self.config.stack_prefill_result_cache:
      return cache

    flat_cache, treedef = jax.tree.flatten(cache)
    layer_cache = [jax.tree.unflatten(treedef, flat_cache_vars) for flat_cache_vars in zip(*flat_cache, strict=True)]
    res_cache = {"decoder": {}}

    for i in range(self.config.num_decoder_layers):
      res_cache["decoder"][f"layers_{i}"] = layer_cache[i]

    return res_cache

<<<<<<< HEAD
=======
  def prefill_aot(
      self,
      params: Params,
      padded_tokens: jax.Array,
      true_length: int,
      rng: Optional[PRNGKeyType] = None,
  ) -> Tuple[Prefix, engine_api.ResultTokens]:
    """Wrapper for prefill for ahead-of-time compilation."""

    return self.prefill(params=params, padded_tokens=padded_tokens, true_length=true_length, rng=rng)

>>>>>>> 10b24ab5
  @functools.partial(jax.jit, static_argnums=(0,))
  def prefill(
      self,
      *,
      params: Params,
      existing_prefix: Optional[jax.Array] = None,
      padded_tokens: jax.Array,
      true_length: int,
      sampler: Optional[Callable[[Any], Any]] = None,  # pylint: disable=unused-argument
      rng: Optional[PRNGKeyType] = None,
  ) -> Tuple[Prefix, engine_api.ResultTokens]:
    """Computes a kv-cache for a new generate request.

    Args:
      params: Scalar multiplier.
      existing_prefix: If provided, represents a prefix that has already been
        processed by the underlying model.
      padded_tokens: Logically appended tokens to any existing prefix, this is
        what we compute prefill on.
      true_length: The real length of the tokens, pre-pad.
    Returns:
      kv_cache: For the resulting text.
    """
    if existing_prefix:
      raise ValueError("We don't know what to do with existing_prefix")

    if rng is None:
      rng = jax.random.PRNGKey(0)

    input_tokens = jnp.expand_dims(padded_tokens, 0)  # [BATCH, SEQUENCE]
    positions = jnp.expand_dims(jnp.arange(0, input_tokens.shape[1]), 0)

    zero_to_n = jnp.arange(0, padded_tokens.shape[0])
    ones_to_keep = zero_to_n < true_length
    one_d_output = ones_to_keep * common_types.DECODING_ACTIVE_SEQUENCE_INDICATOR
    sequence_indicator = jnp.expand_dims(one_d_output, 0)

    rng, new_rng = jax.random.split(rng)
    with self._mesh, nn_partitioning.axis_rules(self.config.logical_axis_rules):
      flat_logits, new_vars = self.model.apply(
          params,
          input_tokens,
          positions,
          decoder_segment_ids=sequence_indicator,
          enable_dropout=False,
          model_mode=common_types.MODEL_MODE_PREFILL,
          rngs={"params": new_rng},
          mutable=["cache"],
      )

    next_pos = jnp.full((1, 1), true_length, dtype=jnp.int32)
    generated_tokens = jnp.zeros((1, 1), dtype=jnp.int32)
    selected_logits = jax.lax.dynamic_slice(
        flat_logits,
        (0, true_length - 1, 0),
        (flat_logits.shape[0], 1, flat_logits.shape[2]),
    )
    selected_logits = jax.lax.with_sharding_constraint(selected_logits, self.replicated_sharding)

    # sampling first token
    first_generated_token = inference_utils.sampling(
        selected_logits,
        rng,
        self.config.decode_sampling_strategy,
        topk=self.config.decode_sampling_top_k,
        nucleus_topp=self.config.decode_sampling_nucleus_p,
        temperature=self.config.decode_sampling_temperature,
    )

    all_valid = jnp.ones(first_generated_token.shape, dtype=jnp.int8)
    result = engine_api.ResultTokens(
        data=jnp.concatenate((first_generated_token, all_valid, generated_tokens), axis=1),
        # Tokens are shape [batch, speculations], so when we concatenate
        # tokens, validity and length along their index 1 dimension then they
        # occupy 0:speculations.
        tokens_idx=(0, 1),
        # Validity occupies the same amount of space, but next in line.
        valid_idx=(1, 2),
        # And lengths is rank 1.
        length_idx=(2, 3),
        samples_per_slot=1,
    )

    cache = new_vars["cache"]
    cache = self._maybe_stack_prefill_result_cache(cache)

    return {
        "logits": selected_logits,
        "cache": cache,
        "next_pos": next_pos,
        "generated_tokens": generated_tokens,
        "tokens": first_generated_token,
    }, result

  @functools.partial(jax.jit, static_argnums=(0,), static_argnames=("num_prompts",))
  def prefill_concat(
      self,
      *,
      params: Params,
      existing_prefix: Optional[jax.Array] = None,
      padded_tokens: jax.Array,
      decoder_positions: jax.Array,
      decoder_segment_ids: jax.Array,
      start_pos: jax.Array,
      true_lengths: jax.Array,
      num_prompts: int,
      sampler: Optional[Callable[[Any], Any]] = None,  # pylint: disable=unused-argument
      rng: Optional[PRNGKeyType] = None,
  ) -> Tuple[Any, PackedPrefix, List[engine_api.ResultTokens]]:
    """Computes a kv-cache for a new packed generate request, which is a
    concatenation of several shorter prompts. Experimentation shows that
    longer prefill sequences gives approximately 15% boost in time per prefilled
    token.

    Args:
      params: Scalar multiplier.
      existing_prefix: If provided, represents a prefix that has already been
        processed by the underlying model.
      padded_tokens: Logically appended tokens to any existing prefix, this is
        what we compute prefill on.
      decoder_positions: int values indicating the position of token in its
        original sequence.
      decoder_segment_ids: int values indicating which sequence the the token
        originally belong to.
      start_pos: Padded array indicating the start position of each of the prompts.
      true_length: Padded array indicating the true lengths of each of the prompts.
      num_prompts: the number of prompts packed in the entire sequence.
    Returns:
      kv_cache: For the resulting text.
    """
    if existing_prefix:
      raise ValueError("We don't know what to do with existing_prefix")

    if rng is None:
      rng = jax.random.PRNGKey(0)
    input_tokens = jnp.expand_dims(padded_tokens, 0)  # [BATCH, SEQUENCE]
    decoder_positions = jnp.expand_dims(decoder_positions, 0)
    decoder_segment_ids = jnp.expand_dims(decoder_segment_ids, 0)
    rng, new_rng = jax.random.split(rng)
    with self._mesh, nn_partitioning.axis_rules(self.config.logical_axis_rules):
      flat_logits, new_vars = self.model.apply(
          params,
          input_tokens,
          decoder_positions,
          decoder_segment_ids=decoder_segment_ids,
          enable_dropout=False,
          model_mode=common_types.MODEL_MODE_PREFILL,
          rngs={"params": new_rng},
          mutable=["cache"],
      )
    cache = new_vars["cache"]
    cache = self._maybe_stack_prefill_result_cache(cache)

    def process_packed_logits_and_caches(packed_flat_logits, idx):
      next_pos = jnp.full((1, 1), true_lengths[idx], dtype=jnp.int32)
      generated_tokens = jnp.zeros((1, 1), dtype=jnp.int32)
      selected_logits = jax.lax.dynamic_slice(
          packed_flat_logits,
          (0, start_pos[idx] + true_lengths[idx] - 1, 0),
          (packed_flat_logits.shape[0], 1, packed_flat_logits.shape[2]),
      )
      selected_logits = jax.lax.with_sharding_constraint(selected_logits, self.replicated_sharding)
      first_generated_token = inference_utils.sampling(
          selected_logits,
          rng,
          self.config.decode_sampling_strategy,
          topk=self.config.decode_sampling_top_k,
          nucleus_topp=self.config.decode_sampling_nucleus_p,
          temperature=self.config.decode_sampling_temperature,
      )
      all_valid = jnp.ones(first_generated_token.shape, dtype=jnp.int8)
      result = engine_api.ResultTokens(
          data=jnp.concatenate((first_generated_token, all_valid, generated_tokens), axis=1),
          # Tokens are shape [batch, speculations], so when we concatenate
          # tokens, validity and length along their index 1 dimension then they
          # occupy 0:speculations.
          tokens_idx=(0, 1),
          # Validity occupies the same amount of space, but next in line.
          valid_idx=(1, 2),
          # And lengths is rank 1.
          length_idx=(2, 3),
          samples_per_slot=1,
      )
      return {
          "logits": selected_logits,
          "next_pos": next_pos,
          "generated_tokens": generated_tokens,
          "tokens": first_generated_token,
      }, result

    prefill_results = defaultdict(list)
    first_tokens = []
    for idx in range(num_prompts):
      prefill_result, first_token = process_packed_logits_and_caches(flat_logits, idx)
      for k, v in prefill_result.items():
        prefill_results[k].append(v)
      first_tokens.append(first_token)
    prefill_results = {k: jnp.stack(v) for k, v in prefill_results.items()}
    return cache, prefill_results, first_tokens

  def prefill_insert(  # pylint: disable=too-many-positional-arguments
      self,
      padded_tokens: jax.Array,
      true_length: int,
      rng: Any,
      decode_state: DecodeState,
      slot: int,
      params: Params,
  ) -> DecodeState:
    """Prefill and insert a single computed prefill cache into KV cache."""

    prefix, _ = self.prefill(params=params, padded_tokens=padded_tokens, true_length=true_length, rng=rng)
    return self.insert(prefix, decode_state, slot)

  @functools.partial(jax.jit, static_argnums=(0,), donate_argnums=(2,))
  def generate(
      self,
      params: Params,
      decode_state: DecodeState,
      sampler: Optional[Callable[[Any], Any]] = None,  # pylint: disable=unused-argument
      rng: Optional[PRNGKeyType] = None,
  ) -> Tuple[DecodeState, engine_api.ResultTokens]:
    """Run one generate step"""
    if rng is None:
      rng = jax.random.PRNGKey(0)

    previous_token = decode_state["tokens"]

    rng, new_rng = jax.random.split(rng)
    # run one step generation
    with self._mesh, nn_partitioning.axis_rules(self.config.logical_axis_rules):
      out_logits, new_vars = self.model.apply(
          params | {"cache": decode_state["cache"]},
          previous_token,
          decode_state["next_pos"],
          enable_dropout=False,
          model_mode=common_types.MODEL_MODE_AUTOREGRESSIVE,
          rngs={"params": new_rng},
          mutable=["cache"],
      )

    out_logits = jax.lax.with_sharding_constraint(out_logits, self.replicated_sharding)
    new_cache = jax.lax.with_sharding_constraint(new_vars["cache"], self.kv_cache_shardings)

    # sampling tokens
    new_token = inference_utils.sampling(
        out_logits,
        rng,
        self.config.decode_sampling_strategy,
        topk=self.config.decode_sampling_top_k,
        nucleus_topp=self.config.decode_sampling_nucleus_p,
        temperature=self.config.decode_sampling_temperature,
    )

    all_valid = jnp.ones(new_token.shape, dtype=jnp.int8)
    result = engine_api.ResultTokens(
        data=jnp.concatenate((new_token, all_valid, decode_state["generated_tokens"]), axis=1),
        # Tokens are shape [batch, speculations], so when we concatenate
        # tokens, validity and length along their index 1 dimension then they
        # occupy 0:speculations.
        tokens_idx=(0, 1),
        # Validity occupies the same amount of space, but next in line.
        valid_idx=(1, 2),
        # And lengths is rank 1.
        length_idx=(2, 3),
        samples_per_slot=1,
    )

    return {
        "logits": out_logits,
        "cache": new_cache,
        "next_pos": decode_state["next_pos"] + 1,
        "generated_tokens": decode_state["generated_tokens"] + 1,
        "tokens": new_token,
    }, result

  @functools.partial(
      jax.jit,
      static_argnums=(0,),
      donate_argnums=(
          1,
          2,
      ),
  )
  def insert(
      self,
      prefix: Prefix,
      decode_state: DecodeState,
      slot: int,
  ) -> DecodeState:
    """Insert a single computed prefill cache into KV cache."""
    unboxed_prefix = max_utils.unbox_logicallypartioned(prefix)

    unboxed_prefix["cache"] = self._maybe_unstack_prefill_result_cache(unboxed_prefix["cache"])

    def copy(path, partial_cache, full_cache, annotations):
      path_key = path[-1].key
      if path_key in [
          "cache_ar_index",
          "cached_ar_key",
          "cached_ar_value",
          "cached_ar_key_scale",
          "cached_ar_value_scale",
      ]:
        return full_cache  # we don't even zero these out because we can mask them out.

      batch_idx = -1
      if "cache_batch" in annotations:
        batch_idx = annotations.index("cache_batch")
      elif "cache_scale_batch" in annotations:
        batch_idx = annotations.index("cache_scale_batch")

      if batch_idx < 0:
        raise ValueError(f"Batch index {batch_idx=} shouldn't be less than zero for {path_key}, got {annotations=}")

      if path_key == "cache_ar_segment_id":
        ### goal: zero this out in case there is existing data
        s = list(full_cache.shape)
        s[batch_idx] = 1
        zeros = jnp.zeros(tuple(s), dtype=jnp.int32)
        return jax.lax.dynamic_update_index_in_dim(full_cache, zeros, slot, batch_idx)
      elif path_key == "cache_prefill_segment_id":
        s = list(full_cache.shape)
        s[batch_idx] = 1
        zeros = jnp.zeros(tuple(s), dtype=jnp.int32)
        ## zero out in case prefill cache is too small to cover
        full_cache = jax.lax.dynamic_update_index_in_dim(full_cache, zeros, slot, batch_idx)
        ## copy prefill cachce
        full_cache = jax.lax.dynamic_update_index_in_dim(full_cache, partial_cache, slot, batch_idx)
        return full_cache
      elif path_key == "cached_ar_lengths":
        return full_cache.at[slot].set(0)
      elif path_key in [
          "cached_prefill_key",
          "cached_prefill_value",
          "cached_prefill_key_scale",
          "cached_prefill_value_scale",
      ]:
        return jax.lax.dynamic_update_index_in_dim(full_cache, partial_cache, slot, batch_idx)
      else:
        raise ValueError(f"We don't have a strategy for inserting {path_key}")

    inserted_cache = jax.tree_util.tree_map_with_path(
        copy,
        unboxed_prefix["cache"],
        decode_state["cache"],
        self.kv_cache_annotations_named,
    )
    inserted_logits = jax.lax.dynamic_update_index_in_dim(decode_state["logits"], unboxed_prefix["logits"], slot, 0)
    inserted_next_pos = jax.lax.dynamic_update_index_in_dim(decode_state["next_pos"], unboxed_prefix["next_pos"], slot, 0)
    inserted_generated_tokens = jax.lax.dynamic_update_index_in_dim(
        decode_state["generated_tokens"],
        unboxed_prefix["generated_tokens"],
        slot,
        0,
    )
    inserted_tokens = jax.lax.dynamic_update_index_in_dim(decode_state["tokens"], unboxed_prefix["tokens"], slot, 0)

    inserted_logits = jax.lax.with_sharding_constraint(inserted_logits, self.replicated_sharding)
    inserted_generated_tokens = jax.lax.with_sharding_constraint(inserted_generated_tokens, self.replicated_sharding)
    inserted_next_pos = jax.lax.with_sharding_constraint(inserted_next_pos, self.replicated_sharding)
    inserted_tokens = jax.lax.with_sharding_constraint(inserted_tokens, self.replicated_sharding)
    inserted_cache = jax.lax.with_sharding_constraint(inserted_cache, self.kv_cache_shardings)

    return {
        "logits": inserted_logits,
        "cache": inserted_cache,
        "next_pos": inserted_next_pos,
        "generated_tokens": inserted_generated_tokens,
        "tokens": inserted_tokens,
    }

  @functools.partial(
      jax.jit,
      static_argnums=(0,),
      static_argnames=(
          "num_prompts",
          "seq_len",
      ),
      donate_argnums=(
          1,
          2,
      ),
  )
  def insert_partial(
      self,
      prefix: PackedPrefix,
      decode_state: DecodeState,
      cache: Any,
      slots: jax.Array,
      *,
      start_indices: jax.Array,
      num_prompts: int,
      seq_len: int,
  ) -> DecodeState:
    """Insert into KV cache"""
    unboxed_prefix = max_utils.unbox_logicallypartioned(prefix)
    cache_unboxed = max_utils.unbox_logicallypartioned(cache)
    cache_unboxed = self._maybe_unstack_prefill_result_cache(cache_unboxed)
    start_idx = 0
    slot = slots[0]

    def copy(path, partial_cache, full_cache, annotations):
      path_key = path[-1].key
      if path_key in [
          "cache_ar_index",
          "cached_ar_key",
          "cached_ar_value",
          "cached_ar_key_scale",
          "cached_ar_value_scale",
      ]:
        return full_cache  # we don't even zero these out because we can mask them out.

      batch_idx = -1
      if "cache_batch" in annotations:
        batch_idx = annotations.index("cache_batch")
      elif "cache_scale_batch" in annotations:
        batch_idx = annotations.index("cache_scale_batch")

      if batch_idx < 0:
        raise ValueError(f"Batch index {batch_idx=} shouldn't be less than zero for {path_key}, got {annotations=}")

      if path_key == "cache_ar_segment_id":
        ### goal: zero this out in case there is existing data
        zeros = jnp.zeros((1, self.config.max_target_length - self.config.max_prefill_predict_length), dtype=jnp.int32)
        return jax.lax.dynamic_update_index_in_dim(full_cache, zeros, slot, batch_idx)
      elif path_key == "cache_prefill_segment_id":
        zeros = jnp.zeros((1, self.config.max_prefill_predict_length), dtype=jnp.int32)
        ## zero out in case prefill cache is too small to cover
        full_cache = jax.lax.dynamic_update_index_in_dim(full_cache, zeros, slot, batch_idx)
        ## copy prefill cache
        partial_cache = jax.lax.dynamic_slice(partial_cache, (0, start_idx), (1, seq_len))
        partial_cache = (partial_cache == partial_cache[0, 0]).astype(int)
        full_cache = jax.lax.dynamic_update_index_in_dim(full_cache, partial_cache, slot, batch_idx)
        return full_cache
      elif path_key == "cached_ar_lengths":
        return full_cache.at[slot].set(0)
      elif path_key in [
          "cached_prefill_key",
          "cached_prefill_value",
          "cached_prefill_key_scale",
          "cached_prefill_value_scale",
      ]:
        seqlen_index = self.config.prefill_cache_axis_order.split(",").index("1")
        start_indices = [0, 0, 0, 0]
        start_indices[seqlen_index] = start_idx
        slice_size = list(partial_cache.shape)
        slice_size[seqlen_index] = seq_len

        slice_size = tuple(slice_size)
        partial_cache = jax.lax.dynamic_slice(partial_cache, start_indices, slice_size)
        # jax.debug.print("start_indices: {}, slice_size: {}", start_indices, slice_size)

        return jax.lax.dynamic_update_index_in_dim(full_cache, partial_cache, slot, batch_idx)
      else:
        raise ValueError(f"We don't have a strategy for inserting {path_key}")

    inserted_cache = decode_state["cache"]
    inserted_logits = decode_state["logits"]
    inserted_next_pos = decode_state["next_pos"]
    inserted_generated_tokens = decode_state["generated_tokens"]
    inserted_tokens = decode_state["tokens"]

    for i in range(num_prompts):
      start_idx = start_indices[i]
      slot = slots[i]
      inserted_cache = jax.tree_util.tree_map_with_path(copy, cache_unboxed, inserted_cache, self.kv_cache_annotations_named)
      inserted_logits = jax.lax.dynamic_update_index_in_dim(inserted_logits, unboxed_prefix["logits"][i, ...], slot, 0)
      inserted_next_pos = jax.lax.dynamic_update_index_in_dim(inserted_next_pos, unboxed_prefix["next_pos"][i, ...], slot, 0)
      inserted_generated_tokens = jax.lax.dynamic_update_index_in_dim(
          inserted_generated_tokens,
          unboxed_prefix["generated_tokens"][i, ...],
          slot,
          0,
      )
      inserted_tokens = jax.lax.dynamic_update_index_in_dim(inserted_tokens, unboxed_prefix["tokens"][i, ...], slot, 0)

    inserted_logits = jax.lax.with_sharding_constraint(inserted_logits, self.replicated_sharding)
    inserted_generated_tokens = jax.lax.with_sharding_constraint(inserted_generated_tokens, self.replicated_sharding)
    inserted_next_pos = jax.lax.with_sharding_constraint(inserted_next_pos, self.replicated_sharding)
    inserted_tokens = jax.lax.with_sharding_constraint(inserted_tokens, self.replicated_sharding)
    inserted_cache = jax.lax.with_sharding_constraint(inserted_cache, self.kv_cache_shardings)

    return {
        "logits": inserted_logits,
        "cache": inserted_cache,
        "next_pos": inserted_next_pos,
        "generated_tokens": inserted_generated_tokens,
        "tokens": inserted_tokens,
    }

  def get_prefix_destination_sharding(self) -> Any:
    return {
        "logits": self.replicated_sharding,
        "cache": self.prefill_kv_cache_shardings,
        "next_pos": self.replicated_sharding,
        "generated_tokens": self.replicated_sharding,
        "tokens": self.replicated_sharding,
    }

  def get_tokenizer(self) -> tokenizer_pb2.TokenizerParameters:
    """Return a protobuf of tokenizer info, callable from Py or C++."""
    return tokenizer_pb2.TokenizerParameters(path=self.config.tokenizer_path, extra_ids=0)

  def build_tokenizer(self, metadata: tokenizer_pb2.TokenizerParameters) -> tokenizer_api.Tokenizer:
    """Return a tokenizer"""
    if "tiktoken" in metadata.path:
      return token_utils.TikToken(metadata)
    else:
      return token_utils.SentencePieceTokenizer(metadata)

  def init_decode_state(
      self,
      *args,  # pylint: disable=unused-argument
      rng: Optional[PRNGKeyType] = None,
      **kwargs,  # pylint: disable=unused-argument
  ) -> DecodeState:
    """Initialises any state which a generation step transforms."""

    if rng is None:
      rng = jax.random.PRNGKey(0)

    # pylint: disable=unused-argument
    def init(abstract_params):
      x = jnp.ones(
          (int(self.config.per_device_batch_size * jax.device_count()), 1),
          dtype=jnp.int32,
      )
      _, cache = self.model.apply(
          abstract_params,
          x,
          x,
          enable_dropout=False,
          model_mode=common_types.MODEL_MODE_AUTOREGRESSIVE,
          rngs={"params": rng},
          mutable=["cache"],
      )

      next_pos = jnp.zeros(
          (int(self.config.per_device_batch_size * jax.device_count()), 1),
          dtype=jnp.int32,
      )
      generated_tokens = jnp.zeros(
          (int(self.config.per_device_batch_size * jax.device_count()), 1),
          dtype=jnp.int32,
      )
      tokens = jnp.zeros(
          (int(self.config.per_device_batch_size * jax.device_count()), 1),
          dtype=jnp.int32,
      )
      return {
          "logits": jnp.zeros(
              (
                  int(self.config.per_device_batch_size * jax.device_count()),
                  1,
                  self.config.vocab_size,
              )
          ),
          "cache": cache["cache"],
          "next_pos": next_pos,
          "generated_tokens": generated_tokens,
          "tokens": tokens,
      }

    with nn_partitioning.axis_rules(self.config.logical_axis_rules):
      abstract_outputs = jax.eval_shape(init, self.abstract_params)
    logical_annotations = nn.get_partition_spec(abstract_outputs)

    with self._mesh, nn_partitioning.axis_rules(self.config.logical_axis_rules):
      mesh_annotations = nn.logical_to_mesh(logical_annotations)

    shardings = jax.tree_util.tree_map(
        lambda mesh_annotation: jax.sharding.NamedSharding(self._mesh, mesh_annotation),
        mesh_annotations,
    )

    @functools.partial(jax.jit, out_shardings=shardings)
    def initialize():
      return jax.tree_util.tree_map(lambda x: jnp.zeros(x.shape, x.dtype), abstract_outputs)

    init_state = initialize()
    cache = init_state["cache"]

    def is_lp(k):
      return isinstance(k, flax.linen.spmd.LogicallyPartitioned)

    self.kv_cache_annotations_named = jax.tree_util.tree_map(lambda x: tuple(x.names), cache, is_leaf=is_lp)
    zeroed = max_utils.unbox_logicallypartioned(init_state)
    return zeroed

  @property
  def max_concurrent_decodes(self) -> int:
    """Free slots."""
    return int(self.config.per_device_batch_size * jax.device_count())

  @property
  def max_prefill_length(self) -> int:
    """Maximum prefill length."""
    return int(self.config.max_prefill_predict_length)

  @property
  def samples_per_slot(self) -> int:
    """Number of samples per slot."""
    return 1

  @property
  def mesh(self) -> jax.sharding.Mesh:
    return self._mesh

  @property
  def colocated_cpus(self) -> None:
    """CPU devices colocated with the engine's accelerators."""
    raise NotImplementedError


def set_engine_vars_from_base_engine(
<<<<<<< HEAD
    engine: engine_api.Engine,
    base_engine: engine_api.Engine,
    rng: jax.random.PRNGKey,
=======
    engine: MaxEngine,
    base_engine: MaxEngine,
    rng: PRNGKeyType,
>>>>>>> 10b24ab5
):
  """Set internal vars from base_engine, which has already loaded the checkpoint and has sharding,
  mesh, and kv cache related vars set.
  """
  engine.model.quant.quant_mode = base_engine.model.quant.quant_mode
  engine.state_mesh_annotations = base_engine.state_mesh_annotations
  engine.abstract_params = base_engine.abstract_params
  engine.kv_cache_annotations = max_utils.get_kv_cache_annotations(engine.model, engine.config, rng, engine.mesh)  # pylint: disable=protected-access
  engine.kv_cache_shardings = jax.tree_util.tree_map(
      lambda x: jax.sharding.NamedSharding(engine.mesh, x),
      engine.kv_cache_annotations,  # pylint: disable=protected-access
  )


def create_engine_from_config_flags(batch_size, max_prefill_predict_length, max_target_length, args_str):
  """Create new MaxEngine instance with given batch_size, prefill and target lengths, and any config
  params provided through `args_str`.
  """
  args = {}
  args["scan_layers"] = "false"
  args["async_checkpointing"] = "false"
  args["ici_fsdp_parallelism"] = "1"
  args["ici_autoregressive_parallelism"] = "1"
  args["ici_tensor_parallelism"] = "-1"
  args["weight_dtype"] = "bfloat16"
  args["attention"] = "dot_product"

  # batch and cache related
  args["max_prefill_predict_length"] = f"{max_prefill_predict_length}"
  args["max_target_length"] = f"{max_target_length}"
  args["per_device_batch_size"] = f"{batch_size}"
  print(f"Command line args: {args_str}")
  cmd_args = args_str.split(" ")
  for cmd_arg in cmd_args:
    k, v = cmd_arg.split("=")
    args[k.strip()] = v.strip()
  assert "load_parameters_path" in args, "load_parameters_path must be defined"
  updated_args = ["MaxText/maxengine_server.py", "../configs/base.yml"]
  for k, v in args.items():
    option = f"{k}={v}"
    updated_args.append(option)
  print(f"Invoking maxengine with args:\n \t{updated_args}")
  pyconfig.initialize(updated_args)
  cfg = MaxEngineConfig(cp.deepcopy(pyconfig._config.keys))  # pylint: disable=protected-access
  engine = MaxEngine(cfg)
  return engine<|MERGE_RESOLUTION|>--- conflicted
+++ resolved
@@ -39,14 +39,8 @@
 import max_utils
 import inference_utils
 import pyconfig
-import jaxlib
 
 import warnings
-<<<<<<< HEAD
-
-warnings.simplefilter("ignore", category=FutureWarning)
-=======
->>>>>>> 10b24ab5
 
 warnings.simplefilter("ignore", category=FutureWarning)
 DecodeState = Any
@@ -202,11 +196,7 @@
     # pylint: disable=isinstance-second-argument-not-valid-type
     self.abstract_params = jax.tree_util.tree_map(
         lambda x: jax.ShapeDtypeStruct(shape=x.shape, dtype=x.dtype, sharding=x.sharding)
-<<<<<<< HEAD
-        if isinstance(x, jaxlib.xla_extension.ArrayImpl)
-=======
         if isinstance(x, jax.Array)
->>>>>>> 10b24ab5
         else None,
         state.params,
     )
@@ -298,8 +288,6 @@
 
     return res_cache
 
-<<<<<<< HEAD
-=======
   def prefill_aot(
       self,
       params: Params,
@@ -311,7 +299,6 @@
 
     return self.prefill(params=params, padded_tokens=padded_tokens, true_length=true_length, rng=rng)
 
->>>>>>> 10b24ab5
   @functools.partial(jax.jit, static_argnums=(0,))
   def prefill(
       self,
@@ -928,15 +915,9 @@
 
 
 def set_engine_vars_from_base_engine(
-<<<<<<< HEAD
-    engine: engine_api.Engine,
-    base_engine: engine_api.Engine,
-    rng: jax.random.PRNGKey,
-=======
     engine: MaxEngine,
     base_engine: MaxEngine,
     rng: PRNGKeyType,
->>>>>>> 10b24ab5
 ):
   """Set internal vars from base_engine, which has already loaded the checkpoint and has sharding,
   mesh, and kv cache related vars set.
