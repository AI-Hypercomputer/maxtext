--- conflicted
+++ resolved
@@ -398,11 +398,7 @@
 
   @functools.partial(jax.jit, static_argnums=(0,), static_argnames=("request_id",))
   def _prefill_jit(
-<<<<<<< HEAD
-      self,
-=======
       self,  # pytype: disable=signature-mismatch
->>>>>>> a54817d2
       *,
       params: Params,
       existing_prefix: Optional[ExistingPrefix] = None,
@@ -514,28 +510,14 @@
 
   # Public non-JIT prefill method that updates page state
   def prefill(
-<<<<<<< HEAD
-      self,
-      *,
-      params: Params,
-      existing_prefix: Optional[jax.Array] = None,
-=======
       self,  # pytype: disable=signature-mismatch
       *,
       params: Params,
       existing_prefix: Optional[ExistingPrefix] = None,
->>>>>>> a54817d2
       padded_tokens: jax.Array,
       true_length: int,
       sampler: Optional[Callable[[Any], Any]] = None,  # pylint: disable=unused-argument
       rng: Optional[PRNGKeyType] = None,
-<<<<<<< HEAD
-      complete_prompt_true_length: Optional[int] = None,
-      complete_padded_prompt: Optional[jax.Array] = None,
-      positions: Optional[jax.Array] = None,
-      previous_chunk: Optional[Any] = None,
-=======
->>>>>>> a54817d2
       request_id: Optional[uuid.UUID] = None,  # pylint: disable=unused-argument
       slot: Optional[int] = None,
   ) -> Tuple[Prefix, engine_api.ResultTokens]:
@@ -559,13 +541,6 @@
         slot=slot,
         rng=rng,
         request_id=request_id,
-<<<<<<< HEAD
-        complete_prompt_true_length=complete_prompt_true_length,
-        complete_padded_prompt=complete_padded_prompt,
-        positions=positions,
-        previous_chunk=previous_chunk,
-=======
->>>>>>> a54817d2
     )
 
   def prefill_multisampling_aot(  # pylint: disable=too-many-positional-arguments
