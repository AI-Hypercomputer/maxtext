<!--
 Copyright 2023 Google LLC

 Licensed under the Apache License, Version 2.0 (the "License");
 you may not use this file except in compliance with the License.
 You may obtain a copy of the License at

      https://www.apache.org/licenses/LICENSE-2.0

 Unless required by applicable law or agreed to in writing, software
 distributed under the License is distributed on an "AS IS" BASIS,
 WITHOUT WARRANTIES OR CONDITIONS OF ANY KIND, either express or implied.
 See the License for the specific language governing permissions and
 limitations under the License.
 -->


[![Unit Tests](https://github.com/google/maxtext/actions/workflows/UnitTests.yml/badge.svg)](https://github.com/google/maxtext/actions/workflows/UnitTests.yml)

# Overview

MaxText is a **high performance**, **arbitrarily scalable**, **open-source**, **simple**, **easily forkable**, **well-tested**, **batteries included** LLM written in pure Python/Jax and targeting Google Cloud TPUs. MaxText typically achieves 55% to 60% model-flop utilization and scales from single host to very large clusters while staying simple and "optimization-free" thanks to the power of Jax and the XLA compiler.

MaxText aims to be a launching off point for ambitious LLM projects both in research and production. We encourage users to start by experimenting with MaxText out of the box and then fork and modify MaxText to meet their needs.

# Table of Contents

* [Getting Started](#getting-started)
* [Runtime Performance Results](#runtime-performance-results)
* [Comparison To Alternatives](#comparison-to-alternatives)
* [Development](#development)
* [Features and Diagnostics](#features-and-diagnostics)

# Getting Started

We recommend starting with a single host first and then moving to multihost.

## Getting Started: Download Dataset and Configure
You need to run these steps once per project prior to any local development or cluster experiments.

1. Create two gcs buckets in your project, one for to downloading and retrieving the dataset and the other for storing the logs.
2. Download the dataset in your gcs bucket
```
bash download_dataset.sh {GCS_PROJECT} {GCS_BUCKET_NAME}
```
3. Set config values for `base_output_directory` and `dataset_path` in `configs/base.yml`. `vocab_relative_path` is relative to `base_output_directory` for loading the tokenizer. MaxText assumes these GCS buckets are created in the same project and that it has permissions to read and write from them. We also recommend reviewing the configurable options in `configs/base.yml`, for instance you may change the `steps` or `logging_period` by either modifying `configs/base.yml` or by passing in `steps` and `logging_period` as additional args to the `train.py` call.

To run maxtext the TPUVMs must have permission to read the gcs bucket. These permissions are granted by service account roles, such as the `STORAGE ADMIN` role.

## Getting Started: Local Development for single host

Local development is a convenient way to run MaxText on a single host. It doesn't scale to
multiple hosts.

1. [Create and SSH to the single-host TPU of your choice.](https://cloud.google.com/tpu/docs/users-guide-tpu-vm#creating_a_cloud_tpu_vm_with_gcloud) We recommend a `v4-8`.
2. Clone MaxText onto that TPUVM.
3. Within the root directory of that `git` repo, install dependencies by running:
```
bash setup.sh
```
4. After installation completes, run training with the command:
```
python3 MaxText/train.py MaxText/configs/base.yml run_name=$YOUR_JOB_NAME
```

5. If you want to decode, you can decode as follows.
```
python3 MaxText/decode.py MaxText/configs/base.yml run_name=$YOUR_JOB_NAME
```
Be aware, these decodings will be random. To get high quality decodings you need pass in a checkpoint, typically via the `load_parameters_path` argument.

<<<<<<< HEAD
=======

>>>>>>> fc38de22
#### Running on NVIDIA GPUs
1. Use `bash docker_build_dependency_image.sh DEVICE=gpu` can be used to build a container with the required dependencies.
2. After installation is completed, run training with the command:
```
python3 MaxText/train.py MaxText/configs/base.yml run_name=$YOUR_JOB_NAME
```
3. If you want to decode, you can decode as follows.
```
python3 MaxText/decode.py MaxText/configs/base.yml run_name=$YOUR_JOB_NAME
```

* If you see the following error when running inside a container, set a larger `--shm-size` (e.g. `--shm-size=1g`)
```
Failed to execute XLA Runtime executable: run time error: custom call 'xla.gpu.all_reduce' failed: external/xla/xla/service/gpu/nccl_utils.cc:297: NCCL operation ncclCommInitRank(&comm, nranks, id, rank) failed: unhandled cuda error (run with NCCL_DEBUG=INFO for details); current tracing scope: all-reduce-start.2; current profiling annotation: XlaModule:#hlo_module=jit__unnamed_wrapped_function_,program_id=7#.
```

## Getting Starting: Multihost development
There are three patterns for running MaxText with more than one host.

1. [GKE, recommended] [Running Maxtext with xpk](getting_started/Run_MaxText_via_xpk.md) - Quick Experimentation and Production support
2. [GCE] [Running Maxtext with Multihost Jobs](getting_started/Run_MaxText_via_multihost_jobs.md) - Long Running Production Jobs with Queued Resources
3. [GCE] [Running Maxtext with Multihost Runner](getting_started/Run_MaxText_via_multihost_runner.md) -  Fast experiments via multiple ssh connections.

# Runtime Performance Results

## TPU v4

For a 22B model. See full run configs in `MaxText/configs/v4/` as `22b.sh`.

| Hardware    | TFLOP/sec/chip   |  MFU  |
| ----------- | ---------------- | ----- |
| 1x v4-128   | 156              | 56.7% |
| 2x v4-128   | 152              | 55.2% |
| 4x v4-128   | 149              | 54.3% |
| 8x v4-128   | 146              | 53.2% |

For a 52B model. See full run configs in `MaxText/configs/v4/` as `52b.sh`.

| Hardware    | TFLOP/sec/chip   |  MFU  |
| ----------- | ---------------- | ----- |
| 1x v4-384   | 154              | 56.0% |
| 2x v4-384   | 162              | 58.9% | # this is quirkily higher than single slice because of choices made by the compiler, not for a fundamental reason.

## TPU v5e

For 16B, 32B, 64B, and 128B models. See full run configs in `MaxText/configs/v5e/` as `16b.sh`, `32b.sh`, `64b.sh`, `128b.sh`.

| Hardware    | 16B TFLOP/sec/chip | 16B MFU | 32B TFLOP/sec/chip | 32B MFU | 64B TFLOP/sec/chip | 64B MFU | 128B TFLOP/sec/chip | 128B MFU |
| ----------- | -----------------: | ------- | -----------------: | ------- | -----------------: | ------- | ------------------: | -------- |
| 1x v5e-256  | 120                | 61.10%  | 132                | 66.86%  | 118                | 59.90%  | 110                 | 56.06%   |
| 2x v5e-256  | 117                | 59.37%  | 128                | 64.81%  | 112                | 56.66%  | 110                 | 55.82%   |
| 4x v5e-256  | 117                | 59.14%  | 126                | 64.10%  | 110                | 55.85%  | 108                 | 54.93%   |
| 8x v5e-256  | 115                | 58.27%  | 125                | 63.67%  | 108                | 54.96%  | 104                 | 52.93%   |
| 16x v5e-256 | 111                | 56.56%  | 123                | 62.26%  | 105                | 53.29%  | 100                 | 50.86%   |
| 32x v5e-256 | 108                | 54.65%  | 119                | 60.40%  | 99                 | 50.18%  | 91                  | 46.25%   |

More details on reproducing these results can be found in `MaxText/configs/README.md`.


# Comparison to Alternatives

MaxText is heavily inspired by [MinGPT](https://github.com/karpathy/minGPT)/[NanoGPT](https://github.com/karpathy/nanoGPT), elegant standalone GPT implementations written in PyTorch and targeting Nvidia GPUs. MaxText is more complex but has an MFU more than three times the [17%](https://twitter.com/karpathy/status/1613250489097027584?cxt=HHwWgIDUhbixteMsAAAA) reported most recently with that codebase, is massively scalable and implements a key-value cache for efficient auto-regressive decoding.

MaxText is more similar to [Nvidia/Megatron-LM](https://github.com/NVIDIA/Megatron-LM), a very well tuned LLM implementation targeting Nvidia GPUs. The two implementations achieve comparable MFUs. The difference in the codebases highlights the different programming strategies. MaxText is pure Python, relying heavily on the XLA compiler to achieve high performance. By contrast, Megatron-LM is a mix of Python and CUDA, relying on well-optimized CUDA kernels to achieve high performance.

MaxText is also comparable to [Pax](https://github.com/google/paxml). Like Pax, MaxText provides high-performance and scalable implementations of LLMs in Jax. Pax focuses on enabling powerful configuration parameters, enabling developers to change the model by editing config parameters. By contrast, MaxText is a simple, concrete implementation of an LLM that encourages users to extend by forking and directly editing the source code. The right choice depends on your project's priorities.

# Development

Whether you are forking MaxText for your own needs or intending to contribute back to the community, we wanted to offer simple testing recipes.

To run unit tests and lint, simply run:
```
bash unit_test_and_lint.sh
```

The full suite of end-to-end tests is in `end_to_end/`. We run them with a nightly cadence.

# Features and Diagnostics
## Collect Stack Traces
When running a Single Program, Multiple Data (SPMD) job on TPU VMs, the overall process can hang if there is any error or any VM hangs/crashes for some reason. In this scenario, capturing stack traces will help to identify and troubleshoot the issues for the jobs running on TPU VMs.

The following configurations will help to debug a fault or when a program is stuck or hung somewhere by collecting stack traces. Change the parameter values accordingly in `MaxText/configs/base.yml`:
1. Set `collect_stack_trace: True` to enable collection of stack traces on faults or when the program is hung. This setting will periodically dump the traces for the program to help in debugging. To disable this, set `collect_stack_trace: False`.
2. Set `stack_trace_to_cloud: False` to display stack traces on console. `stack_trace_to_cloud: True` will create a temporary file in `/tmp/debugging` in the TPUs to store the stack traces. There is an agent running on TPU VMs that will periodically upload the traces from the temporary directory to cloud logging in the gcp project. You can view the traces in Logs Explorer on Cloud Logging using the following query:
```
logName="projects/<project_name>/logs/tpu.googleapis.com%2Fruntime_monitor"
jsonPayload.verb="stacktraceanalyzer"
```
3. `stack_trace_interval_seconds` signifies the duration in seconds between each stack trace collection event. Setting `stack_trace_interval_seconds: 600` will collect the stack traces every 600 seconds (10 minutes).

Here is the related PyPI package: https://pypi.org/project/cloud-tpu-diagnostics.

## Ahead of Time Compilation (AOT)
To compile your training run ahead of time, we provide a tool `train_compile.py`. This tool allows you to compile the main `train_step` in `train.py` for target hardware (e.g. a large number of v5e devices) without using the target hardware, and instead you may use only a CPU or a single VM from a different family. This compilation helps with two main goals:

* It will flag any out of memory (OOM) information, such as when the `per_device_batch_size` is set too high, with an identical OOM stack trace as if it was compiled on the target hardware.

* The ahead of time compilation can be saved and then loaded for fast startup and restart times on the target hardware.

The tool `train_compile.py` is tightly linked to `train.py` and uses the same configuration file `configs/base.yml`. Although you don't need to run on a TPU, you do need to install `jax[tpu]` in addition to other dependenices, so we recommend running `setup.sh` to install these if you have not already done so.

### Example AOT 1: Compile ahead of time basics
After installing the dependencies listed above, you are ready to compile ahead of time:
```
# Run the below on a single machine, e.g. a CPU
python3 MaxText/train_compile.py MaxText/configs/base.yml compile_topology=v5e-256 compile_topology_num_slices=2 \
global_parameter_scale=16 per_device_batch_size=4
```

This will compile a 16B parameter MaxText model on 2 v5e pods.

### Example AOT 2: Save compiled function, then load and run it
Here is an example that saves then loads the compiled `train_step`, starting with the save:

**Step 1: Run AOT and save compiled function**
```
# Run the below on a single machine, e.g. a CPU
export LIBTPU_INIT_ARGS="--xla_enable_async_all_gather=true"
python3 MaxText/train_compile.py MaxText/configs/base.yml compile_topology=v5e-256 \
compile_topology_num_slices=2 \
compiled_trainstep_file=my_compiled_train.pickle global_parameter_scale=16 \
per_device_batch_size=4 steps=10000 learning_rate=1e-3
```

**Step 2: Run train.py and load the compiled function**

To load the compiled train_step, you just need to pass `compiled_trainstep_file=my_compiled_train.pickle` into `train.py`:
```
# Run the below on each host of the target hardware, e.g. each host on 2 slices of v5e-256
export LIBTPU_INIT_ARGS="--xla_enable_async_all_gather=true"
python3 MaxText/train.py MaxText/configs/base.yml run_name=example_load_compile \
compiled_trainstep_file=my_compiled_train.pickle \
global_parameter_scale=16  per_device_batch_size=4 steps=10000 learning_rate=1e-3 \
base_output_directory=gs://my-output-bucket dataset_path=gs://my-dataset-bucket
```

In the save step of example 2 above we included exporting the compiler flag `LIBTPU_INIT_ARGS` and `learning_rate` because those affect the compiled object `my_compiled_train.pickle.` The sizes of the model (e.g. `global_parameter_scale`, `max_sequence_length` and `per_device_batch`) are fixed when you initally compile via `compile_train.py`, you will see a size error if you try to run the saved compiled object with different sizes than you compiled with. However a subtle note is that the **learning rate schedule** is also fixed when you run `compile_train` - which is determined by both `steps` and `learning_rate`. The optimizer parameters such as  `adam_b1` are passed only as shaped objects to the compiler - thus their real values are determined when you run `train.py`, not during the compilation. If you do pass in different shapes (e.g. `per_device_batch`), you will get a clear error message reporting that the compiled signature has different expected shapes than what was input. If you attempt to run on different hardware than the compilation targets requested via `compile_topology`, you will get an error saying there is a failure to map the devices from the compiled to your real devices. Using different XLA flags or a LIBTPU than what was compiled will probably run silently with the environment you compiled in without error. However there is no guaranteed behavior in this case; you should run in the same environment you compiled in.
<|MERGE_RESOLUTION|>--- conflicted
+++ resolved
@@ -69,10 +69,7 @@
 ```
 Be aware, these decodings will be random. To get high quality decodings you need pass in a checkpoint, typically via the `load_parameters_path` argument.
 
-<<<<<<< HEAD
-=======
-
->>>>>>> fc38de22
+
 #### Running on NVIDIA GPUs
 1. Use `bash docker_build_dependency_image.sh DEVICE=gpu` can be used to build a container with the required dependencies.
 2. After installation is completed, run training with the command:
