<!--
 Copyright 2023–2025 Google LLC

 Licensed under the Apache License, Version 2.0 (the "License");
 you may not use this file except in compliance with the License.
 You may obtain a copy of the License at

    https://www.apache.org/licenses/LICENSE-2.0

 Unless required by applicable law or agreed to in writing, software
 distributed under the License is distributed on an "AS IS" BASIS,
 WITHOUT WARRANTIES OR CONDITIONS OF ANY KIND, either express or implied.
 See the License for the specific language governing permissions and
 limitations under the License.
-->

(data-input-pipeline)=
# Data pipelines

Currently MaxText has three data input pipelines:

<<<<<<< HEAD
::::{grid} 1 2 2 2
:gutter: 2

:::{grid-item-card} 🌾 Grain (Recommended)
:link: data_input_pipeline/data_input_grain
:link-type: doc

**Features**: With arrayrecord: fully deterministic, resilient to preemption; global shuffle. With parquet: performant; fully deterministic, resilient to preemption; hierarchical shuffle.

**Formats**: ArrayRecord, Parquet.
:::

:::{grid-item-card} 🤗 Hugging Face
:link: data_input_pipeline/data_input_hf
:link-type: doc

**Formats**: Hugging Face Hub, local/GCS (json, parquet, arrow, csv, txt).
:::

:::{grid-item-card} 💾 TFDS
:link: data_input_pipeline/data_input_hf
:link-type: doc

**Formats**: TFRecord (via Tensorflow Datasets).
:::

:::{grid-item-card} ⚡ Optimizing Performance
:link: data_input_pipeline/data_pipeline_perf
:link-type: doc

Guide to setting and verifying performance goals to maximize accelerator utilization.
:::

::::
=======
| Pipeline | Dataset formats | Features | Limitations |
| -------- | --------------- | -------- | ----------- |
| **[Grain](data_input_pipeline/data_input_grain.md)** (recommended)| [ArrayRecord](https://github.com/google/array_record) (random access, available through [Tensorflow Datasets](https://www.tensorflow.org/datasets/catalog/overview), or [conversion](https://github.com/google/array_record/tree/main/beam))<br>[Parquet](https://arrow.apache.org/docs/python/parquet.html) (sequential access) | With arrayrecord: fully deterministic, resilient to preemption; global shuffle <br>With parquet: performant; fully deterministic, resilient to preemption; hierarchical shuffle |  |
| **[Hugging Face](data_input_pipeline/data_input_hf.md)** | datasets in [Hugging Face Hub](https://huggingface.co/datasets)<br>local/Cloud Storage datasets in json, parquet, arrow, csv, txt (sequential access) | no download needed, convenience; <br>multiple formats | limit scalability using the Hugging Face Hub (no limit using Cloud Storage); <br>non-deterministic with preemption<br>(deterministic without preemption)<br> |
| **[TFDS](data_input_pipeline/data_input_tfds.md)** | TFRecord (sequential access), available through [Tensorflow Datasets](https://www.tensorflow.org/datasets/catalog/overview) | performant | only supports TFRecords; <br>non-deterministic with preemption<br>(deterministic without preemption) |
>>>>>>> 272efb02

## Multihost dataloading best practice
Training in a multi-host environment presents unique challenges for data input pipelines. An effective data loading strategy must address three key issues:
1. **Concurrent access**: Multiple hosts need to read from the same dataset simultaneously without causing conflicts.
2. **Data uniqueness**: Each host must be fed a unique, non-overlapping subset of the data to ensure the model sees each example correctly.
3. **Uneven completion**: Handling the scenario where some hosts run out of data before others, which can lead to hanging. 
The approaches to solve these challenges depend on whether your dataset supports random access or is limited to sequential access.

### Random access dataset (Recommended)
Random-access formats are highly recommended for multi-host training because they allow any part of the file to be read directly by its index.<br>
In MaxText, this is best supported by the ArrayRecord format using the Grain input pipeline. This approach gracefully handles the key challenges:
* **Concurrent access and uniqueness**: Grain assigns a unique set of indices to each host. ArrayRecord allows different hosts to read from different indices in the same file.

* **Uneven completion**: Data indices are distributed evenly among hosts. Without packing, the data imbalance between hosts will be at most one batch. To handle the final steps where some hosts run out of data, you can enable the `generate_padding_batch_train`/`generate_padding_batch_eval` flag in `src/MaxText/config/base.yml` or through command line arguments. This directs hosts to generate empty "padding" batches until the training or evaluation steps are met.

```{note}
When sequence packing is enabled, the difference in the number of packed examples per host can be larger. The `generate_padding_batch_train`/`generate_padding_batch_eval` flag still solves this.

However, as more hosts begin generating padding, you will observe a decrease in `total_weights` and a slower change in the training loss.

If all hosts exhaust their data before the target step count is reached, both `total_weights` and loss will drop to 0.
```

### Sequential access dataset
* **Concurrent access and uniqueness**: Sequential-access datasets (e.g., Parquet, JSON, TFRecord) cannot be accessed by index, requiring a different strategy -- file-based sharding, where each host is given exclusive access to a specific subset of data files. **Key requirement**: `(Number of data files) % (Number of data-loading hosts) == 0`.  If the file count isn't a multiple of the host count, the files will be distributed unevenly. For example, with 10 files and 8 hosts, some hosts will get two files while others get one, significantly worsening the "uneven completion" problem. If you have fewer files than hosts, performance will be severely degraded as all hosts are concurrently accessing all the files.
* **Uneven completion**: Similar to random-access datasets, you can use the `generate_padding_batch_train`/`generate_padding_batch_eval` flag to handle hosts that finish their file shards early. 

```{toctree}
:hidden:

data_input_pipeline/data_input_grain
data_input_pipeline/data_input_hf
data_input_pipeline/data_input_tfds
data_input_pipeline/data_pipeline_perf.md
```<|MERGE_RESOLUTION|>--- conflicted
+++ resolved
@@ -19,48 +19,11 @@
 
 Currently MaxText has three data input pipelines:
 
-<<<<<<< HEAD
-::::{grid} 1 2 2 2
-:gutter: 2
-
-:::{grid-item-card} 🌾 Grain (Recommended)
-:link: data_input_pipeline/data_input_grain
-:link-type: doc
-
-**Features**: With arrayrecord: fully deterministic, resilient to preemption; global shuffle. With parquet: performant; fully deterministic, resilient to preemption; hierarchical shuffle.
-
-**Formats**: ArrayRecord, Parquet.
-:::
-
-:::{grid-item-card} 🤗 Hugging Face
-:link: data_input_pipeline/data_input_hf
-:link-type: doc
-
-**Formats**: Hugging Face Hub, local/GCS (json, parquet, arrow, csv, txt).
-:::
-
-:::{grid-item-card} 💾 TFDS
-:link: data_input_pipeline/data_input_hf
-:link-type: doc
-
-**Formats**: TFRecord (via Tensorflow Datasets).
-:::
-
-:::{grid-item-card} ⚡ Optimizing Performance
-:link: data_input_pipeline/data_pipeline_perf
-:link-type: doc
-
-Guide to setting and verifying performance goals to maximize accelerator utilization.
-:::
-
-::::
-=======
 | Pipeline | Dataset formats | Features | Limitations |
 | -------- | --------------- | -------- | ----------- |
 | **[Grain](data_input_pipeline/data_input_grain.md)** (recommended)| [ArrayRecord](https://github.com/google/array_record) (random access, available through [Tensorflow Datasets](https://www.tensorflow.org/datasets/catalog/overview), or [conversion](https://github.com/google/array_record/tree/main/beam))<br>[Parquet](https://arrow.apache.org/docs/python/parquet.html) (sequential access) | With arrayrecord: fully deterministic, resilient to preemption; global shuffle <br>With parquet: performant; fully deterministic, resilient to preemption; hierarchical shuffle |  |
 | **[Hugging Face](data_input_pipeline/data_input_hf.md)** | datasets in [Hugging Face Hub](https://huggingface.co/datasets)<br>local/Cloud Storage datasets in json, parquet, arrow, csv, txt (sequential access) | no download needed, convenience; <br>multiple formats | limit scalability using the Hugging Face Hub (no limit using Cloud Storage); <br>non-deterministic with preemption<br>(deterministic without preemption)<br> |
 | **[TFDS](data_input_pipeline/data_input_tfds.md)** | TFRecord (sequential access), available through [Tensorflow Datasets](https://www.tensorflow.org/datasets/catalog/overview) | performant | only supports TFRecords; <br>non-deterministic with preemption<br>(deterministic without preemption) |
->>>>>>> 272efb02
 
 ## Multihost dataloading best practice
 Training in a multi-host environment presents unique challenges for data input pipelines. An effective data loading strategy must address three key issues:
