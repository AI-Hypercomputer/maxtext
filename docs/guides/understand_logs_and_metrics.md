<!--
 Copyright 2023–2025 Google LLC

 Licensed under the Apache License, Version 2.0 (the "License");
 you may not use this file except in compliance with the License.
 You may obtain a copy of the License at

    https://www.apache.org/licenses/LICENSE-2.0

 Unless required by applicable law or agreed to in writing, software
 distributed under the License is distributed on an "AS IS" BASIS,
 WITHOUT WARRANTIES OR CONDITIONS OF ANY KIND, either express or implied.
 See the License for the specific language governing permissions and
 limitations under the License.
-->

# Understand logs and metrics

When you run a training job, MaxText produces detailed output logs. This guide shows you how to interpret these logs to understand your configuration and monitor performance.

To start, run a simple pretraining job on a single-host TPU. For instance, we can run the following command on TPU v5p-8. The resulting log is used as an example throughout this guide.

```bash
python3 -m MaxText.train src/MaxText/configs/base.yml \
base_output_directory=gs://runner-maxtext-logs run_name=demo \
model_name=deepseek2-16b \
per_device_batch_size=24 max_target_length=2048 steps=10 dataset_type=synthetic enable_checkpointing=false
```

## 1. Configuration information

The first section of the log details the configuration of your run. This is crucial for debugging, as it shows you exactly which parameters were used.

MaxText builds its configuration in layers.
<<<<<<< HEAD
- It starts with the **default configuration** from a YAML file. In our example, the file is [`src/MaxText/configs/base.yml`](https://github.com/AI-Hypercomputer/maxtext/blob/28e5097ac467ed8b1d17676d68aa5acc50f9d60d/src/MaxText/configs/base.yml).
=======
- It starts with the **default configuration** from a YAML file. In our example, the file is [src/MaxText/configs/base.yml](https://github.com/AI-Hypercomputer/maxtext/blob/fafdeaa14183a8f5ca7b9f7b7542ce1655237574/src/MaxText/configs/base.yml).
>>>>>>> 4d2419e9

- Then, it overwrites any of these values with the arguments you provide in the **command line**.
  ```none
  Updating keys from env and command line: ['run_name', 'model_name', 'enable_checkpointing', 'base_output_directory', 'per_device_batch_size', 'dataset_type', 'steps', 'max_target_length']
  ```
- It updates keys based on the **model-specific configuration** file. When you specify a model, like `deepseek2-16b`, MaxText reads the corresponding parameters from the [deepseek2-16b.yml](https://github.com/AI-Hypercomputer/maxtext/blob/fafdeaa14183a8f5ca7b9f7b7542ce1655237574/src/MaxText/configs/models/deepseek2-16b.yml) file.

  ```none
  Running Model: deepseek2-16b
  Updating following parameters in config

  base_emb_dim: 2048
  base_num_query_heads: 16
  ...
  Updating keys from model: ['base_emb_dim', 'base_num_query_heads', 'base_num_kv_heads', 'base_mlp_dim', 'base_moe_mlp_dim', 'base_num_decoder_layers', 'first_num_dense_layers', 'mlp_activations', 'vocab_size', 'enable_dropout', 'logits_via_embedding', 'normalization_layer_epsilon', 'num_experts', 'num_experts_per_tok', 'shared_experts', 'routed_scaling_factor', 'routed_score_func', 'routed_bias', 'decoder_block', 'attention_type', 'q_lora_rank', 'kv_lora_rank', 'qk_nope_head_dim', 'qk_rope_head_dim', 'v_head_dim', 'rope_type', 'rope_max_timescale', 'max_position_embeddings', 'original_max_position_embeddings', 'rope_factor', 'beta_fast', 'mscale']
  ```
  Note that you cannot modify a key from both model config and command line.

The final, consolidated configuration is printed last.
```none
# From base.yml default
Config param opt_type: adamw
...
# From model config
Config param base_emb_dim: 2048
...
# From command line
Config param dataset_type: synthetic
Config param steps: 10
Config param per_device_batch_size: 24.0
Config param max_target_length: 2048
...
# Other config behind the scene
Config param data_sharding: (('data', 'stage', 'fsdp', 'fsdp_transpose', 'sequence', 'context', 'context_autoregressive', 'tensor', 'tensor_transpose', 'tensor_sequence', 'expert', 'autoregressive'),)
...
```
This also includes the **output paths** for your run artifacts.
```
Config param base_output_directory: gs://runner-maxtext-logs
Config param run_name: demo
Config param metrics_dir: gs://runner-maxtext-logs/demo/metrics/
Config param tensorboard_dir: gs://runner-maxtext-logs/demo/tensorboard/
Config param checkpoint_dir: gs://runner-maxtext-logs/demo/checkpoints/
```

### Understanding output paths

MaxText organizes all of your run's artifacts into a main output directory. The primary location for your run is constructed by combining the `base_output_directory` and the `run_name` you specify in your command. Based on the logs above, the base path for this specific run is `gs://runner-maxtext-logs/demo`.

Within this base path, MaxText creates several subdirectories for different types of artifacts. Many of these are optional and only created if you enable them with a specific flag.
* **TensorBoard logs (`tensorboard/`)**
    * Flag: `enable_tensorboard=True` (default)
    * Path: `gs://runner-maxtext-logs/demo/tensorboard/`

* **Profiler traces (`tensorboard/plugins/profile/`)**
    * Flag: `profiler=xplane`
    * Path: The profiler output is saved within the TensorBoard directory.

* **Metrics in plain text (`metrics/`)**
    * Flag: `gcs_metrics=True`
    * Path: `gs://runner-maxtext-logs/demo/metrics/`

* **Configuration file (`config.yml`)**
    * Flag: `save_config_to_gcs=True`
    * Path: `gs://runner-maxtext-logs/demo/config.yml`

* **Checkpoints (`checkpoints/`)**
    * Flag: `enable_checkpointing=True`
    * Path: `gs://runner-maxtext-logs/demo/checkpoints/`

To generate all optional artifacts in one run, you can set the corresponding flags in the command line, like in the example below.

This command enables tensorboard, profiler, text metrics, config saving, and checkpointing:
```bash
python3 -m MaxText.train src/MaxText/configs/base.yml \
base_output_directory=gs://runner-maxtext-logs run_name=demo2 \
model_name=deepseek2-16b \
per_device_batch_size=24 max_target_length=2048 steps=10 dataset_type=synthetic \
enable_tensorboard=True \
profiler=xplane skip_first_n_steps_for_profiler=5 profiler_steps=3 \
gcs_metrics=True \
save_config_to_gcs=True \
enable_checkpointing=True
```

## 2. Environment information

Next, the log displays the software and hardware environment for your run. This is useful for verifying your setup and understanding how parallelism is being applied.

```none
System Information: Jax Version: 0.7.2.dev20250826
System Information: Jaxlib Version: 0.7.2.dev20250826
System Information: Jax Backend: PJRT C API
TFRT TPU v5
Num_devices: 4, shape (1, 1, 4, 1, 1, 1, 1, 1, 1, 1, 1, 1)
```

- **Software**: You can confirm the versions of `Jax` and `Jaxlib`, which are core frameworks for the MaxText library.
- **Hardware**: You are running on the `TPU v5` accelerator with `4` total devices.
- **Parallelism strategy**: The `shape` tuple `(1, 1, 4, 1, 1, 1, 1, 1, 1, 1, 1, 1)` shows how your devices are arranged for parallelism. Recall from Section 1, `Config param data_sharding: (('data', 'stage', 'fsdp', 'fsdp_transpose', 'sequence', 'context', 'context_autoregressive', 'tensor', 'tensor_transpose', 'tensor_sequence', 'expert', 'autoregressive'),)`. This confirms that all 4 devices are being used for Fully Sharded Data Parallelism (FSDP), which is the default behavior.


## 3. Resource accounting

Before executing training, the program analyzes the resource requirements for your training job, specifically memory and compute (FLOPs).

### 3.1. Memory analysis

<<<<<<< HEAD
We first perform a "dry run" compilation of a training step to [analyze its memory requirement](https://github.com/AI-Hypercomputer/maxtext/blob/28e5097ac467ed8b1d17676d68aa5acc50f9d60d/src/MaxText/train.py#L380-L382). This static analysis is performed by the XLA compiler. The log outputs [memory sizes](https://github.com/AI-Hypercomputer/maxtext/blob/28e5097ac467ed8b1d17676d68aa5acc50f9d60d/src/MaxText/max_utils.py#L672-L690):
```none
=======
We first perform a "dry run" compilation of a training step to [analyze its memory requirement](https://github.com/AI-Hypercomputer/maxtext/blob/f82ce194c490d668b14574a072a0a630c27bbd6e/MaxText/train.py#L630-L632
). This static analysis is performed by the XLA compiler. The log outputs [memory sizes](https://github.com/AI-Hypercomputer/maxtext/blob/fafdeaa14183a8f5ca7b9f7b7542ce1655237574/src/MaxText/max_utils.py#L700-L718):
```
>>>>>>> 4d2419e9
Total memory size: 100.4 GB, Output size: 44.5 GB, Temp size: 55.9 GB, Argument size: 44.5 GB, Host temp size: 0.0 GB.
```
The most important number is `Total memory size: 100.4 GB`. This is the total High Bandwidth Memory (HBM) the TPU device needs to execute the program. Here is a breakdown:
- `Argument size: 44.5 GB`: This is the memory needed to hold the inputs for your function. This typically includes the batch of data, parameter (master copy), and optimizer state (e.g., moment).
- `Output size: 44.5 GB`: This is the space required to store the results of the computation, such as the updated model weights and updated optimizer states.
- `Temp size: 55.9 GB`: This is the "scratch space" memory. It's used for all the intermediate values created during the forward and backward passes that are discarded once the step is complete. This includes activation (forward pass), gradient (backward pass), and parameter (working copy, if mixed precision).
- Memory aliasing: You might notice that the sum of the parts is greater than `100.4 GB (total)`: `44.5 GB (Argument) + 44.5 GB (Output) + 55.9 GB (Temp) = 144.9 GB`. The difference is due to a compiler optimization called memory aliasing. The compiler reuses memory blocks. The true calculation is `Total = Argument + Output + Temp - Aliased`. In our case, the compiler identified `44.5 GB (144.9 GB - 100.4 GB)` of memory that could be safely reused. Most likely, it reuses memory for `Argument` and `Output`.

In addition, it shows temporary memory used on the host CPU. In this case, `Host temp size: 0.0 GB`, indicating that all the significant memory allocation happens on the accelerator device.

<<<<<<< HEAD

### 3.2 Memory snapshot

The previous section is a forecast of memory usage for entire training step, based on static analysis of the compiled code from the XLA compiler. To see the actual memory usage, we now turn to a real-time snapshot from the JAX runtime, captured right after the training state is initialized.

To set the stage for training, we first initialize the training state, which include parameter and optimizer states. At the [beginning](https://github.com/AI-Hypercomputer/maxtext/blob/28e5097ac467ed8b1d17676d68aa5acc50f9d60d/src/MaxText/train.py#L445), the log shows a real-time snapshot of the [memory statistics](https://github.com/AI-Hypercomputer/maxtext/blob/28e5097ac467ed8b1d17676d68aa5acc50f9d60d/src/MaxText/max_utils.py#L645-L654) on your TPU devices.
=======
### 3.2. Memory snapshot

The previous section is a forecast of memory usage for entire training step, based on static analysis of the compiled code from the XLA compiler. To see the actual memory usage, we now turn to a real-time snapshot from the JAX runtime, captured right after the training state is initialized.

To set the stage for training, we first initialize the training state, which include parameter and optimizer states. At the [beginning](https://github.com/AI-Hypercomputer/maxtext/blob/fafdeaa14183a8f5ca7b9f7b7542ce1655237574/src/MaxText/train.py#L445), the log shows a real-time snapshot of the [memory statistics](https://github.com/AI-Hypercomputer/maxtext/blob/fafdeaa14183a8f5ca7b9f7b7542ce1655237574/src/MaxText/max_utils.py#L673-L682) on your TPU devices.
>>>>>>> 4d2419e9

```none
number parameters: 15.933 billion

Memstats: After params initialized:
	Using (GB) 44.63 / 95.74 (46.615835%) on TPU_0(process=0,(0,0,0,0))
	Using (GB) 44.63 / 95.74 (46.615835%) on TPU_1(process=0,(1,0,0,0))
	Using (GB) 44.63 / 95.74 (46.615835%) on TPU_2(process=0,(0,1,0,0))
	Using (GB) 44.63 / 95.74 (46.615835%) on TPU_3(process=0,(1,1,0,0))
```
This log shows that each of the four TPUs has `95.74 GB` of available High Bandwidth Memory (HBM). The initial training state is evenly distributed across devices, with each using the same amount of `44.63 GB`.

<<<<<<< HEAD
### 3.3 Model TFLOP per device

The **model FLOPs** are the floating point operations to perform model computation. For training, the computation includes a single forward and backward pass.
- In MaxText, we estimate model FLOPs by summing operations in matrix multiplications (matmuls); see [calculate_tflops_training_per_device](https://github.com/AI-Hypercomputer/maxtext/blob/28e5097ac467ed8b1d17676d68aa5acc50f9d60d/src/MaxText/maxtext_utils.py#L480).
=======
### 3.3. Model TFLOP per device

The **model FLOPs** are the floating point operations to perform model computation. For training, the computation includes a single forward and backward pass.
- In MaxText, we estimate model FLOPs by summing operations in matrix multiplications (matmuls); see [calculate_tflops_training_per_device](https://github.com/AI-Hypercomputer/maxtext/blob/fafdeaa14183a8f5ca7b9f7b7542ce1655237574/src/MaxText/maxtext_utils.py#L454).
>>>>>>> 4d2419e9
- The number of model FLOPs is dependent on model architecture, input size (batch size, sequence length), and gradient accumulation steps. It does not include optimization operations.
- We break down the FLOPs into two parts:
  - "Learnable weight FLOPs" are matmuls between activations and learnable weights. Specifically, this occurs in embedding, feed forward networks, attention-related projections, and unembedding.
  - "Attention FLOPs" are matmuls in attention score computation like $\mathrm{softmax}{\left(\frac{QK^\top}{\sqrt{d}}\right)} V$.

One **TFLOP** (TeraFLOP) is equal to $10^{12}$ FLOPs. The log shows the theoretical estimate of **model TFLOP per device**:
```none
Per train step:
 Total TFLOPs: 764.67
 split as 94.54% learnable weight flops and 5.46% attention flops
```

In this example, given `model=deepseek2-16b`, `per_device_batch_size=24`, `max_target_length=2048`, and no gradient accumulation, we have $\text{model tflop per device} \approx 764.67$.
- 94.54% of the TFLOPs are attributed to learnable weight and 5.46% are attributed to attention.
<<<<<<< HEAD
- As you will see next, this number is important for calculating performace metrics, such as TFLOP/s/device and Model FLOPs Utilization (MFU).

You can find more information about model FLOPs and MFU in the [Performance Metrics](performance_metrics.md) topic.
=======
- As you will see next, this number is important for calculating performance metrics, such as TFLOP/s/device and Model FLOPs Utilization (MFU).

You can find more information about model FLOPs and MFU in the [Performance Metrics](performance-metrics) topic.
>>>>>>> 4d2419e9

## 4. Training metrics

Finally, we are getting to the training steps! In this section, we introduce performance metrics including TFLOP/s/device, MFU, and Tokens/s/device (throughput). We briefly cover learning metrics including loss and total weights.
```none
completed step: 0, seconds: 44.923, TFLOP/s/device: 17.022, Tokens/s/device: 1094.129, total_weights: 196608, loss: 12.038
completed step: 1, seconds: 0.319, TFLOP/s/device: 2400.734, Tokens/s/device: 154316.608, total_weights: 196608, loss: 12.038
completed step: 2, seconds: 5.658, TFLOP/s/device: 135.158, Tokens/s/device: 8687.815, total_weights: 196608, loss: 11.689
completed step: 3, seconds: 5.402, TFLOP/s/device: 141.542, Tokens/s/device: 9098.189, total_weights: 196608, loss: 11.379
completed step: 4, seconds: 5.669, TFLOP/s/device: 134.884, Tokens/s/device: 8670.207, total_weights: 196608, loss: 11.110
completed step: 5, seconds: 5.668, TFLOP/s/device: 134.909, Tokens/s/device: 8671.794, total_weights: 196608, loss: 10.879
completed step: 6, seconds: 5.668, TFLOP/s/device: 134.914, Tokens/s/device: 8672.153, total_weights: 196608, loss: 10.688
completed step: 7, seconds: 5.669, TFLOP/s/device: 134.882, Tokens/s/device: 8670.101, total_weights: 196608, loss: 10.542
completed step: 8, seconds: 5.668, TFLOP/s/device: 134.911, Tokens/s/device: 8671.946, total_weights: 196608, loss: 10.440
completed step: 9, seconds: 5.667, TFLOP/s/device: 134.924, Tokens/s/device: 8672.758, total_weights: 196608, loss: 10.374
```

Before we dive deep here, recall a few numbers from previous sections:
- $\text{max target length} = 2048$, $\text{per device batch size} = 24$
- $\text{model tflop per device} \approx 764.67$ (rounded), $\text{number of devices} = 4$

### 4.1. Performance metrics

The performance metrics fluctuate at the beginning, and become stable towards the end. Therefore, we usually read them from the last step. Let's take a closer look at Step 9.
```none
completed step: 9, seconds: 5.667, TFLOP/s/device: 134.924, Tokens/s/device: 8672.758, total_weights: 196608, loss: 10.374
```
As shown in `seconds: 5.667`, $\text{measured step time in seconds} \approx 5.667$ (rounded).

**TFLOP per second per device**

<<<<<<< HEAD
- It is [computed](https://github.com/AI-Hypercomputer/maxtext/blob/28e5097ac467ed8b1d17676d68aa5acc50f9d60d/src/MaxText/metric_logger.py#L211-L213) as
=======
- It is [computed](https://github.com/AI-Hypercomputer/maxtext/blob/fafdeaa14183a8f5ca7b9f7b7542ce1655237574/src/MaxText/metric_logger.py#L211-L213) as
>>>>>>> 4d2419e9

$$\text{tflop/s/device} = \frac{\text{model tflop per device}}{\text{measured step time in seconds}}$$

- Here we have `TFLOP/s/device: 134.924`. Let's try to verify manually: $764.67 / 5.667 = 134.934$. Not exactly the same but close, since the both tflop and time are rounded in the log.
- Further, we can calculate **Model FLOPs Utilization (MFU)** from this:

$$\text{MFU} = \frac{\text{tflop/s/device}}{\text{peak hardware tflop/s}}$$

  For TPU v5p, $\text{peak hardware tflop/s}=459$. Thus, $134.924 / 459 = 29.40$%. Note this is an example for explanation with small batch size and sequence length, so the MFU is not optimal.

**Tokens per second per device (throughput)**

<<<<<<< HEAD
- It is [computed](https://github.com/AI-Hypercomputer/maxtext/blob/28e5097ac467ed8b1d17676d68aa5acc50f9d60d/src/MaxText/metric_logger.py#L215-L217) as

$$\text{token/s/device} = \frac{\text{number of tokens per device}}{\text{measured step time in seconds}}$$

- The numerator is from [calculate_tokens_training_per_device](https://github.com/AI-Hypercomputer/maxtext/blob/28e5097ac467ed8b1d17676d68aa5acc50f9d60d/src/MaxText/maxtext_utils.py#L148)
=======
-  It is [computed](https://github.com/AI-Hypercomputer/maxtext/blob/fafdeaa14183a8f5ca7b9f7b7542ce1655237574/src/MaxText/metric_logger.py#L215-L217) as

$$\text{token/s/device} = \frac{\text{number of tokens per device}}{\text{measured step time in seconds}}$$

- The numerator is from [calculate_tokens_training_per_device](https://github.com/AI-Hypercomputer/maxtext/blob/fafdeaa14183a8f5ca7b9f7b7542ce1655237574/src/MaxText/maxtext_utils.py#L122)
>>>>>>> 4d2419e9

$$\text{number of tokens per device} = \text{per device batch size} \times \text{max target length}$$

- Here we have `Tokens/s/device: 8672.758`. Let's try to verify manually: $24 \times 2048 / 5.667 = 8673.372$. Not exactly the same but close, since the time is rounded in the log.

### 4.2. Learning metrics

<<<<<<< HEAD
### 4.2 Learning metrics

**Loss**. The loss is the key indicator of learning progress, which should decrease over training steps. In this example, the loss is `12.038` at Step 0 and decreases to `10.374` at Step 9. Ideally, we want the loss to converge to a small value with sufficiently large training steps.

**Total weights**. When discussing the throughput, we have $\text{number of tokens} = \text{per device batch size} \times \text{max target length} \times \text{number of device}$. In this example, $\text{number of tokens} = 24 \times 2048 \times 4 = 196608$. There are two types of tokens: real tokens and pad tokens. The pad tokens are placeholders introduced by data preprocessing: We truncate or pad each sentence to max target length. Only real tokens contribute to the learning signal (i.e., loss). Therefore, we monitor $\text{number of real tokens}$, which is shown as [total weights](https://github.com/AI-Hypercomputer/maxtext/blob/28e5097ac467ed8b1d17676d68aa5acc50f9d60d/src/MaxText/train.py#L151).
=======
**Loss**. The loss is the key indicator of learning progress, which should decrease over training steps. In this example, the loss is `12.038` at Step 0 and decreases to `10.374` at Step 9. Ideally, we want the loss to converge to a small value with sufficiently large training steps.

**Total weights**. When discussing the throughput, we have $\text{number of tokens} = \text{per device batch size} \times \text{max target length} \times \text{number of device}$. In this example, $\text{number of tokens} = 24 \times 2048 \times 4 = 196608$. There are two types of tokens: real tokens and pad tokens. The pad tokens are placeholders introduced by data preprocessing: We truncate or pad each sentence to max target length. Only real tokens contribute to the learning signal (i.e., loss). Therefore, we monitor $\text{number of real tokens}$, which is shown as [total weights](https://github.com/AI-Hypercomputer/maxtext/blob/fafdeaa14183a8f5ca7b9f7b7542ce1655237574/src/MaxText/train.py#L151).
>>>>>>> 4d2419e9
- Here we see `total_weights: 196608` for all steps. This is because we are using `dataset_type=synthetic`, where all sentences are generated with a length of `max_target_length=2048`. As a result, there are no pad tokens and total weights = number of tokens.
- However, in real datasets, sentences can have variable lengths and total weights < number of tokens. For example, we can set `dataset_type=tfds dataset_path=gs://maxtext-dataset dataset_name='c4/en:3.0.1'`, and will see total weights smaller than `196608`:
  ```none
  completed step: 8, seconds: 5.670, TFLOP/s/device: 134.856, Tokens/s/device: 8668.393, total_weights: 163259, loss: 9.596
  completed step: 9, seconds: 5.669, TFLOP/s/device: 134.884, Tokens/s/device: 8670.184, total_weights: 155934, loss: 9.580
  ```
<<<<<<< HEAD
- For better convergence, we want to have large total weights. Towards this end, MaxText supports [packing](https://github.com/AI-Hypercomputer/maxtext/blob/28e5097ac467ed8b1d17676d68aa5acc50f9d60d/src/MaxText/sequence_packing.py#L37) multiple short sequences into one. This is enabled by default with `packing=True` in [base.yml](https://github.com/AI-Hypercomputer/maxtext/blob/28e5097ac467ed8b1d17676d68aa5acc50f9d60d/src/MaxText/configs/base.yml#L465).
=======
- For better convergence, we want to have large total weights. Towards this end, MaxText supports [packing](https://github.com/AI-Hypercomputer/maxtext/blob/fafdeaa14183a8f5ca7b9f7b7542ce1655237574/src/MaxText/sequence_packing.py#L37) multiple short sequences into one. This is enabled by default with `packing=True` in [base.yml](https://github.com/AI-Hypercomputer/maxtext/blob/fafdeaa14183a8f5ca7b9f7b7542ce1655237574/src/MaxText/configs/base.yml#L477).
>>>>>>> 4d2419e9
<|MERGE_RESOLUTION|>--- conflicted
+++ resolved
@@ -32,11 +32,7 @@
 The first section of the log details the configuration of your run. This is crucial for debugging, as it shows you exactly which parameters were used.
 
 MaxText builds its configuration in layers.
-<<<<<<< HEAD
 - It starts with the **default configuration** from a YAML file. In our example, the file is [`src/MaxText/configs/base.yml`](https://github.com/AI-Hypercomputer/maxtext/blob/28e5097ac467ed8b1d17676d68aa5acc50f9d60d/src/MaxText/configs/base.yml).
-=======
-- It starts with the **default configuration** from a YAML file. In our example, the file is [src/MaxText/configs/base.yml](https://github.com/AI-Hypercomputer/maxtext/blob/fafdeaa14183a8f5ca7b9f7b7542ce1655237574/src/MaxText/configs/base.yml).
->>>>>>> 4d2419e9
 
 - Then, it overwrites any of these values with the arguments you provide in the **command line**.
   ```none
@@ -145,14 +141,8 @@
 
 ### 3.1. Memory analysis
 
-<<<<<<< HEAD
 We first perform a "dry run" compilation of a training step to [analyze its memory requirement](https://github.com/AI-Hypercomputer/maxtext/blob/28e5097ac467ed8b1d17676d68aa5acc50f9d60d/src/MaxText/train.py#L380-L382). This static analysis is performed by the XLA compiler. The log outputs [memory sizes](https://github.com/AI-Hypercomputer/maxtext/blob/28e5097ac467ed8b1d17676d68aa5acc50f9d60d/src/MaxText/max_utils.py#L672-L690):
 ```none
-=======
-We first perform a "dry run" compilation of a training step to [analyze its memory requirement](https://github.com/AI-Hypercomputer/maxtext/blob/f82ce194c490d668b14574a072a0a630c27bbd6e/MaxText/train.py#L630-L632
-). This static analysis is performed by the XLA compiler. The log outputs [memory sizes](https://github.com/AI-Hypercomputer/maxtext/blob/fafdeaa14183a8f5ca7b9f7b7542ce1655237574/src/MaxText/max_utils.py#L700-L718):
-```
->>>>>>> 4d2419e9
 Total memory size: 100.4 GB, Output size: 44.5 GB, Temp size: 55.9 GB, Argument size: 44.5 GB, Host temp size: 0.0 GB.
 ```
 The most important number is `Total memory size: 100.4 GB`. This is the total High Bandwidth Memory (HBM) the TPU device needs to execute the program. Here is a breakdown:
@@ -163,20 +153,12 @@
 
 In addition, it shows temporary memory used on the host CPU. In this case, `Host temp size: 0.0 GB`, indicating that all the significant memory allocation happens on the accelerator device.
 
-<<<<<<< HEAD
-
-### 3.2 Memory snapshot
+
+### 3.2. Memory snapshot
 
 The previous section is a forecast of memory usage for entire training step, based on static analysis of the compiled code from the XLA compiler. To see the actual memory usage, we now turn to a real-time snapshot from the JAX runtime, captured right after the training state is initialized.
 
 To set the stage for training, we first initialize the training state, which include parameter and optimizer states. At the [beginning](https://github.com/AI-Hypercomputer/maxtext/blob/28e5097ac467ed8b1d17676d68aa5acc50f9d60d/src/MaxText/train.py#L445), the log shows a real-time snapshot of the [memory statistics](https://github.com/AI-Hypercomputer/maxtext/blob/28e5097ac467ed8b1d17676d68aa5acc50f9d60d/src/MaxText/max_utils.py#L645-L654) on your TPU devices.
-=======
-### 3.2. Memory snapshot
-
-The previous section is a forecast of memory usage for entire training step, based on static analysis of the compiled code from the XLA compiler. To see the actual memory usage, we now turn to a real-time snapshot from the JAX runtime, captured right after the training state is initialized.
-
-To set the stage for training, we first initialize the training state, which include parameter and optimizer states. At the [beginning](https://github.com/AI-Hypercomputer/maxtext/blob/fafdeaa14183a8f5ca7b9f7b7542ce1655237574/src/MaxText/train.py#L445), the log shows a real-time snapshot of the [memory statistics](https://github.com/AI-Hypercomputer/maxtext/blob/fafdeaa14183a8f5ca7b9f7b7542ce1655237574/src/MaxText/max_utils.py#L673-L682) on your TPU devices.
->>>>>>> 4d2419e9
 
 ```none
 number parameters: 15.933 billion
@@ -189,17 +171,10 @@
 ```
 This log shows that each of the four TPUs has `95.74 GB` of available High Bandwidth Memory (HBM). The initial training state is evenly distributed across devices, with each using the same amount of `44.63 GB`.
 
-<<<<<<< HEAD
-### 3.3 Model TFLOP per device
+### 3.3. Model TFLOP per device
 
 The **model FLOPs** are the floating point operations to perform model computation. For training, the computation includes a single forward and backward pass.
 - In MaxText, we estimate model FLOPs by summing operations in matrix multiplications (matmuls); see [calculate_tflops_training_per_device](https://github.com/AI-Hypercomputer/maxtext/blob/28e5097ac467ed8b1d17676d68aa5acc50f9d60d/src/MaxText/maxtext_utils.py#L480).
-=======
-### 3.3. Model TFLOP per device
-
-The **model FLOPs** are the floating point operations to perform model computation. For training, the computation includes a single forward and backward pass.
-- In MaxText, we estimate model FLOPs by summing operations in matrix multiplications (matmuls); see [calculate_tflops_training_per_device](https://github.com/AI-Hypercomputer/maxtext/blob/fafdeaa14183a8f5ca7b9f7b7542ce1655237574/src/MaxText/maxtext_utils.py#L454).
->>>>>>> 4d2419e9
 - The number of model FLOPs is dependent on model architecture, input size (batch size, sequence length), and gradient accumulation steps. It does not include optimization operations.
 - We break down the FLOPs into two parts:
   - "Learnable weight FLOPs" are matmuls between activations and learnable weights. Specifically, this occurs in embedding, feed forward networks, attention-related projections, and unembedding.
@@ -214,15 +189,9 @@
 
 In this example, given `model=deepseek2-16b`, `per_device_batch_size=24`, `max_target_length=2048`, and no gradient accumulation, we have $\text{model tflop per device} \approx 764.67$.
 - 94.54% of the TFLOPs are attributed to learnable weight and 5.46% are attributed to attention.
-<<<<<<< HEAD
-- As you will see next, this number is important for calculating performace metrics, such as TFLOP/s/device and Model FLOPs Utilization (MFU).
-
-You can find more information about model FLOPs and MFU in the [Performance Metrics](performance_metrics.md) topic.
-=======
 - As you will see next, this number is important for calculating performance metrics, such as TFLOP/s/device and Model FLOPs Utilization (MFU).
 
 You can find more information about model FLOPs and MFU in the [Performance Metrics](performance-metrics) topic.
->>>>>>> 4d2419e9
 
 ## 4. Training metrics
 
@@ -254,11 +223,7 @@
 
 **TFLOP per second per device**
 
-<<<<<<< HEAD
 - It is [computed](https://github.com/AI-Hypercomputer/maxtext/blob/28e5097ac467ed8b1d17676d68aa5acc50f9d60d/src/MaxText/metric_logger.py#L211-L213) as
-=======
-- It is [computed](https://github.com/AI-Hypercomputer/maxtext/blob/fafdeaa14183a8f5ca7b9f7b7542ce1655237574/src/MaxText/metric_logger.py#L211-L213) as
->>>>>>> 4d2419e9
 
 $$\text{tflop/s/device} = \frac{\text{model tflop per device}}{\text{measured step time in seconds}}$$
 
@@ -271,19 +236,11 @@
 
 **Tokens per second per device (throughput)**
 
-<<<<<<< HEAD
 - It is [computed](https://github.com/AI-Hypercomputer/maxtext/blob/28e5097ac467ed8b1d17676d68aa5acc50f9d60d/src/MaxText/metric_logger.py#L215-L217) as
 
 $$\text{token/s/device} = \frac{\text{number of tokens per device}}{\text{measured step time in seconds}}$$
 
 - The numerator is from [calculate_tokens_training_per_device](https://github.com/AI-Hypercomputer/maxtext/blob/28e5097ac467ed8b1d17676d68aa5acc50f9d60d/src/MaxText/maxtext_utils.py#L148)
-=======
--  It is [computed](https://github.com/AI-Hypercomputer/maxtext/blob/fafdeaa14183a8f5ca7b9f7b7542ce1655237574/src/MaxText/metric_logger.py#L215-L217) as
-
-$$\text{token/s/device} = \frac{\text{number of tokens per device}}{\text{measured step time in seconds}}$$
-
-- The numerator is from [calculate_tokens_training_per_device](https://github.com/AI-Hypercomputer/maxtext/blob/fafdeaa14183a8f5ca7b9f7b7542ce1655237574/src/MaxText/maxtext_utils.py#L122)
->>>>>>> 4d2419e9
 
 $$\text{number of tokens per device} = \text{per device batch size} \times \text{max target length}$$
 
@@ -291,25 +248,13 @@
 
 ### 4.2. Learning metrics
 
-<<<<<<< HEAD
-### 4.2 Learning metrics
-
 **Loss**. The loss is the key indicator of learning progress, which should decrease over training steps. In this example, the loss is `12.038` at Step 0 and decreases to `10.374` at Step 9. Ideally, we want the loss to converge to a small value with sufficiently large training steps.
 
 **Total weights**. When discussing the throughput, we have $\text{number of tokens} = \text{per device batch size} \times \text{max target length} \times \text{number of device}$. In this example, $\text{number of tokens} = 24 \times 2048 \times 4 = 196608$. There are two types of tokens: real tokens and pad tokens. The pad tokens are placeholders introduced by data preprocessing: We truncate or pad each sentence to max target length. Only real tokens contribute to the learning signal (i.e., loss). Therefore, we monitor $\text{number of real tokens}$, which is shown as [total weights](https://github.com/AI-Hypercomputer/maxtext/blob/28e5097ac467ed8b1d17676d68aa5acc50f9d60d/src/MaxText/train.py#L151).
-=======
-**Loss**. The loss is the key indicator of learning progress, which should decrease over training steps. In this example, the loss is `12.038` at Step 0 and decreases to `10.374` at Step 9. Ideally, we want the loss to converge to a small value with sufficiently large training steps.
-
-**Total weights**. When discussing the throughput, we have $\text{number of tokens} = \text{per device batch size} \times \text{max target length} \times \text{number of device}$. In this example, $\text{number of tokens} = 24 \times 2048 \times 4 = 196608$. There are two types of tokens: real tokens and pad tokens. The pad tokens are placeholders introduced by data preprocessing: We truncate or pad each sentence to max target length. Only real tokens contribute to the learning signal (i.e., loss). Therefore, we monitor $\text{number of real tokens}$, which is shown as [total weights](https://github.com/AI-Hypercomputer/maxtext/blob/fafdeaa14183a8f5ca7b9f7b7542ce1655237574/src/MaxText/train.py#L151).
->>>>>>> 4d2419e9
 - Here we see `total_weights: 196608` for all steps. This is because we are using `dataset_type=synthetic`, where all sentences are generated with a length of `max_target_length=2048`. As a result, there are no pad tokens and total weights = number of tokens.
 - However, in real datasets, sentences can have variable lengths and total weights < number of tokens. For example, we can set `dataset_type=tfds dataset_path=gs://maxtext-dataset dataset_name='c4/en:3.0.1'`, and will see total weights smaller than `196608`:
   ```none
   completed step: 8, seconds: 5.670, TFLOP/s/device: 134.856, Tokens/s/device: 8668.393, total_weights: 163259, loss: 9.596
   completed step: 9, seconds: 5.669, TFLOP/s/device: 134.884, Tokens/s/device: 8670.184, total_weights: 155934, loss: 9.580
   ```
-<<<<<<< HEAD
-- For better convergence, we want to have large total weights. Towards this end, MaxText supports [packing](https://github.com/AI-Hypercomputer/maxtext/blob/28e5097ac467ed8b1d17676d68aa5acc50f9d60d/src/MaxText/sequence_packing.py#L37) multiple short sequences into one. This is enabled by default with `packing=True` in [base.yml](https://github.com/AI-Hypercomputer/maxtext/blob/28e5097ac467ed8b1d17676d68aa5acc50f9d60d/src/MaxText/configs/base.yml#L465).
-=======
-- For better convergence, we want to have large total weights. Towards this end, MaxText supports [packing](https://github.com/AI-Hypercomputer/maxtext/blob/fafdeaa14183a8f5ca7b9f7b7542ce1655237574/src/MaxText/sequence_packing.py#L37) multiple short sequences into one. This is enabled by default with `packing=True` in [base.yml](https://github.com/AI-Hypercomputer/maxtext/blob/fafdeaa14183a8f5ca7b9f7b7542ce1655237574/src/MaxText/configs/base.yml#L477).
->>>>>>> 4d2419e9
+- For better convergence, we want to have large total weights. Towards this end, MaxText supports [packing](https://github.com/AI-Hypercomputer/maxtext/blob/28e5097ac467ed8b1d17676d68aa5acc50f9d60d/src/MaxText/sequence_packing.py#L37) multiple short sequences into one. This is enabled by default with `packing=True` in [base.yml](https://github.com/AI-Hypercomputer/maxtext/blob/28e5097ac467ed8b1d17676d68aa5acc50f9d60d/src/MaxText/configs/base.yml#L465).