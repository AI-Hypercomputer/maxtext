#!/bin/bash

# Copyright 2023 Google LLC
#
# Licensed under the Apache License, Version 2.0 (the "License");
# you may not use this file except in compliance with the License.
# You may obtain a copy of the License at
#
#      https://www.apache.org/licenses/LICENSE-2.0
#
# Unless required by applicable law or agreed to in writing, software
# distributed under the License is distributed on an "AS IS" BASIS,
# WITHOUT WARRANTIES OR CONDITIONS OF ANY KIND, either express or implied.
# See the License for the specific language governing permissions and
# limitations under the License.

# Description:
# bash setup.sh MODE={stable,nightly,libtpu-only} LIBTPU_GCS_PATH={gcs_path_to_custom_libtpu}

# You need to specificy a MODE, default value stable. 
# You have the option to provide a LIBTPU_GCS_PATH that points to a libtpu.so provided to you by Google. 
# In libtpu-only MODE, the LIBTPU_GCS_PATH is mandatory.
# For MODE=stable you may additionally specify JAX_VERSION, e.g. JAX_VERSION=0.4.13


# Enable "exit immediately if any command fails" option
set -e

# Set environment variables
for ARGUMENT in "$@"; do
    IFS='=' read -r KEY VALUE <<< "$ARGUMENT"
    export "$KEY"="$VALUE"
done

if [[ $JAX_VERSION == NONE ]]; then
  unset JAX_VERSION
fi

if [[ $LIBTPU_GCS_PATH == NONE ]]; then
  unset LIBTPU_GCS_PATH
fi

if [[ -n $JAX_VERSION && ! ($MODE == "stable" || -z $MODE) ]]; then
     echo -e "\n\nError: You can only specify a JAX_VERSION with stable mode.\n\n"
     exit 1
fi

libtpu_path="$HOME/custom_libtpu/libtpu.so"

if [[ "$MODE" == "libtpu-only" ]]; then
    # Only update custom libtpu.
    if [[ -n "$LIBTPU_GCS_PATH" ]]; then
        # Install custom libtpu
        echo "Installing libtpu.so from $LIBTPU_GCS_PATH to $libtpu_path"
        # Install required dependency
        pip3 install -U crcmod
        # Copy libtpu.so from GCS path
        gsutil cp "$LIBTPU_GCS_PATH" "$libtpu_path"
        exit 0
    else
        echo -e "\n\nError: You must provide a custom libtpu for libtpu-only mode.\n\n"
        exit 1
    fi
fi

# Save the script folder path of maxtext
run_name_folder_path=$(pwd)

# Uninstall existing jax, jaxlib and  libtpu-nightly
pip3 show jax && pip3 uninstall -y jax 
pip3 show jaxlib && pip3 uninstall -y jaxlib
pip3 show libtpu-nightly && pip3 uninstall -y libtpu-nightly

# Delete jax folder if it exists
if [[ -d $HOME/jax ]]; then
    rm -rf $HOME/jax
fi

# Delete xla folder if it exists
if [[ -d $HOME/xla ]]; then
    rm -rf $HOME/xla
fi

# Delete custom libtpu if it exists
if [ -e "$libtpu_path" ]; then
    rm "$libtpu_path"
fi

if [[ "$MODE" == "stable" || ! -v MODE ]]; then
# Stable mode
    if [[ -n "$JAX_VERSION" ]]; then
        echo "Installing stable jax, jaxlib, libtpu version ${JAX_VERSION}"
        pip3 install jax[tpu]==${JAX_VERSION} -f https://storage.googleapis.com/jax-releases/libtpu_releases.html
    else
        echo "Installing stable jax, jaxlib, libtpu"
        pip3 install jax[tpu] -f https://storage.googleapis.com/jax-releases/libtpu_releases.html
    fi

    if [[ -n "$LIBTPU_GCS_PATH" ]]; then 
        # Install custom libtpu
        echo "Installing libtpu.so from $LIBTPU_GCS_PATH to $libtpu_path"
        # Install required dependency
        pip3 install -U crcmod
        # Copy libtpu.so from GCS path
        gsutil cp "$LIBTPU_GCS_PATH" "$libtpu_path"
    fi
elif [[ $MODE == "nightly" ]]; then 
# Nightly mode
    echo "Installing jax-head, jaxlib-nightly"
    # Install jax from GitHub head
    pip3 install git+https://github.com/google/jax
    # Install jaxlib-nightly
    pip3 install --pre -U jaxlib -f https://storage.googleapis.com/jax-releases/jaxlib_nightly_releases.html

    if [[ -n "$LIBTPU_GCS_PATH" ]]; then
        # Install custom libtpu
        echo "Installing libtpu.so from $LIBTPU_GCS_PATH to $libtpu_path"
        # Install required dependency
        pip3 install -U crcmod
        # Copy libtpu.so from GCS path
        gsutil cp "$LIBTPU_GCS_PATH" "$libtpu_path"
    else
        # Install libtpu-nightly
        echo "Installing libtpu-nightly"
        pip3 install libtpu-nightly -f https://storage.googleapis.com/jax-releases/libtpu_releases.html -U --pre
    fi
<<<<<<< HEAD
    echo "Installing nightly tensorboard plugin profile"
    pip3 install tbp-nightly --upgrade
=======
elif [[ $MODE == "head" ]]; then 
# Head mode
    if [[ -n "$LIBTPU_GCS_PATH" ]]; then
        # Install custom libtpu
        echo "Installing libtpu.so from $LIBTPU_GCS_PATH to $libtpu_path"
        # Install required dependency
        pip3 install -U crcmod
        # Copy libtpu.so from GCS path
        gsutil cp "$LIBTPU_GCS_PATH" "$libtpu_path"
    else
        echo -e "\n\nError: You must provide a custom libtpu for head mode.\n\n"
        exit 1
    fi

    echo "Installing jax-head, jaxlib-head"
    # Install jax from GitHub head
    echo "Installing jax from HEAD..."
    # Install jax from GitHub head
    pip3 install git+https://github.com/google/jax
    # Install jaxlib from GitHub head
    echo "Installing jaxlib from HEAD..."
    cd $HOME && git clone https://github.com/openxla/xla
    cd $HOME && git clone https://github.com/google/jax.git
    cd $HOME/jax
    python3 build/build.py --enable_tpu --bazel_options="--override_repository=xla=$HOME/xla"
    pip3 install dist/jaxlib-*-cp*-manylinux2014_x86_64.whl --force-reinstall --no-deps
>>>>>>> 1a526cc3
else
    echo -e "\n\nError: You can only set MODE to [stable,nightly,libtpu-only].\n\n"
    exit 1
fi

# Install dependencies from requirements.txt
cd $run_name_folder_path && pip3 install -r requirements.txt<|MERGE_RESOLUTION|>--- conflicted
+++ resolved
@@ -124,10 +124,6 @@
         echo "Installing libtpu-nightly"
         pip3 install libtpu-nightly -f https://storage.googleapis.com/jax-releases/libtpu_releases.html -U --pre
     fi
-<<<<<<< HEAD
-    echo "Installing nightly tensorboard plugin profile"
-    pip3 install tbp-nightly --upgrade
-=======
 elif [[ $MODE == "head" ]]; then 
 # Head mode
     if [[ -n "$LIBTPU_GCS_PATH" ]]; then
@@ -154,7 +150,6 @@
     cd $HOME/jax
     python3 build/build.py --enable_tpu --bazel_options="--override_repository=xla=$HOME/xla"
     pip3 install dist/jaxlib-*-cp*-manylinux2014_x86_64.whl --force-reinstall --no-deps
->>>>>>> 1a526cc3
 else
     echo -e "\n\nError: You can only set MODE to [stable,nightly,libtpu-only].\n\n"
     exit 1
