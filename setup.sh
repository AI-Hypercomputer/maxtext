--- conflicted
+++ resolved
@@ -241,11 +241,8 @@
         python3 -m uv pip install --pre -U jax -i https://us-python.pkg.dev/ml-oss-artifacts-published/jax/simple/
         # Install jaxlib-nightly
         python3 -m uv pip install --pre -U jaxlib -i https://us-python.pkg.dev/ml-oss-artifacts-published/jax/simple/
-<<<<<<< HEAD
         #python3 -m uv pip install --pre -U jaxlib==0.8.0.dev20250923 -i https://us-python.pkg.dev/ml-oss-artifacts-published/jax/simple/
 
-=======
->>>>>>> 29d9d5a0
         if [[ -n "$LIBTPU_GCS_PATH" ]]; then
             # Install custom libtpu
             echo "Installing libtpu.so from $LIBTPU_GCS_PATH to $libtpu_path"
@@ -256,15 +253,20 @@
         else
             # Install libtpu-nightly
             echo "Installing libtpu-nightly"
-            echo "Installing libtpu-night from v7x"
+                        echo "Installing libtpu-night from v7x"
             python3 -m uv pip install -U crcmod
             DATE='dev20250929'
             libtpu="libtpu-0.0.24.${DATE}+tpu7x-cp314-cp314t-manylinux_2_31_x86_64.whl"
             echo $libtpu
             #gsutil -m cp gs://libtpu-tpu7x-releases/wheels/libtpu/${libtpu} .
             echo "done download libtpu-nighlty from gcs"
-            python3 -m uv pip install -U ./$libtpu
-        fi
+            python3 -m uv pip install -U --pre libtpu ./$libtpu
+            #python3 -m uv pip install -U --pre libtpu -f https://storage.googleapis.com/jax-releases/libtpu_releases.html
+        fi
+        echo "Installing nightly tensorboard plugin profile"
+        python3 -m uv pip install tbp-nightly --upgrade
+        # Installing tunix
+        python3 -m uv pip install 'git+https://github.com/google/tunix.git'
     fi
     echo "Installing nightly tensorboard plugin profile"
     python3 -m uv pip install tbp-nightly --upgrade
