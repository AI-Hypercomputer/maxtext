--- conflicted
+++ resolved
@@ -16,10 +16,7 @@
 
 # Description:
 # bash setup.sh MODE={stable,nightly,head,libtpu-only} LIBTPU_GCS_PATH={gcs_path_to_custom_libtpu} DEVICE={tpu,gpu}
-<<<<<<< HEAD
-=======
 
->>>>>>> fc38de22
 
 # You need to specificy a MODE, default value stable. 
 # You have the option to provide a LIBTPU_GCS_PATH that points to a libtpu.so provided to you by Google. 
@@ -107,11 +104,7 @@
             pip3 install jax[tpu] -f https://storage.googleapis.com/jax-releases/libtpu_releases.html
         fi
 
-<<<<<<< HEAD
-    if [[ -n "$LIBTPU_GCS_PATH" ]]; then 
-=======
         if [[ -n "$LIBTPU_GCS_PATH" ]]; then 
->>>>>>> fc38de22
             # Install custom libtpu
             echo "Installing libtpu.so from $LIBTPU_GCS_PATH to $libtpu_path"
             # Install required dependency
@@ -137,8 +130,6 @@
             pip3 install -U "jax[cuda12_pip]" -f https://storage.googleapis.com/jax-releases/jax_cuda_releases.html
         fi
     fi
-    echo "Installing stable tensorboard plugin profile"
-    pip3 install tensorboard-plugin-profile --upgrade
 elif [[ $MODE == "nightly" ]]; then 
 # Nightly mode
     if [[ $DEVICE == "gpu" ]]; then 
@@ -197,7 +188,7 @@
     echo "Installing nightly tensorboard plugin profile"
     pip3 install tbp-nightly --upgrade
 else
-    echo -e "\n\nError: You can only set MODE to [stable,nightly,head,libtpu-only].\n\n"
+    echo -e "\n\nError: You can only set MODE to [stable,nightly,libtpu-only].\n\n"
     exit 1
 fi
 
